jobs:

- job: Ubuntu

  pool:
    vmImage: 'Ubuntu 16.04' # 'VS2017-Win2016'

  variables: 
     solution: '**/*.sln' 
     buildPlatform: 'Any CPU' 
     buildConfiguration: 'Release' 

  steps:
 
  - script: docker run -e 'ACCEPT_EULA=Y' -e 'SA_PASSWORD=Password12!' -p 1433:1433  -d microsoft/mssql-server-linux:2017-latest
    displayName: 'Run SQL 2017 on Linux container'

  - script: docker run -e 'MYSQL_ROOT_PASSWORD=Password12!' -d mysql:latest
    displayName: 'Run MySql on Linux container'
    
  - script: |
      sqlcmd -S localhost -U SA -P 'Password12!' -Q 'select @@VERSION'
      exit
    displayName: 'Run SQLCMD'

  - script: dotnet build Projects/Dotmim.Sync.Core/Dotmim.Sync.Core.csproj
    displayName: 'Dotmim.Sync.Core'
  - script: dotnet build Projects/Dotmim.Sync.SqlServer/Dotmim.Sync.SqlServer.csproj
    displayName: 'Dotmim.Sync.SqlServer'
  - script: dotnet build Projects/Dotmim.Sync.Sqlite/Dotmim.Sync.Sqlite.csproj
    displayName: 'Dotmim.Sync.Sqlite'
  - script: dotnet build Projects/Dotmim.Sync.MySql/Dotmim.Sync.MySql.csproj
    displayName: 'Dotmim.Sync.MySql'
  - script: dotnet build Projects/Dotmim.Sync.Web.Client/Dotmim.Sync.Web.Client.csproj
    displayName: 'Dotmim.Sync.Web.Client'
 
  # Because we habe a build on both .Net Standard 2.0 AND .Net 4.6, We just make the build on .Net Standard 2.0
  - script: dotnet build Projects/Dotmim.Sync.Web.Server/Dotmim.Sync.Web.Server.csproj -f netstandard2.0
    displayName: 'Build Dotmim.Sync.Web.Server for .Net Standard 2.0' 
  
  - script: dotnet build Projects/dotnet-sync/dotnet-sync.csproj
    displayName: 'dotnet-sync'

<<<<<<< HEAD
  - script: dotnet test Tests/Dotmim.Sync.Tests/Dotmim.Sync.Tests.csproj
=======
  - script: dotnet test Tests/Dotmim.Sync.Tests/Dotmim.Sync.Tests.csproj  
    displayName: 'Tests'
>>>>>>> 8d5c34f3
    <|MERGE_RESOLUTION|>--- conflicted
+++ resolved
@@ -41,10 +41,6 @@
   - script: dotnet build Projects/dotnet-sync/dotnet-sync.csproj
     displayName: 'dotnet-sync'
 
-<<<<<<< HEAD
-  - script: dotnet test Tests/Dotmim.Sync.Tests/Dotmim.Sync.Tests.csproj
-=======
   - script: dotnet test Tests/Dotmim.Sync.Tests/Dotmim.Sync.Tests.csproj  
     displayName: 'Tests'
->>>>>>> 8d5c34f3
     