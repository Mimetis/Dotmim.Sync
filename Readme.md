--- conflicted
+++ resolved
@@ -30,11 +30,7 @@
 If you don't have any databases ready for testing, use this one : [AdventureWorks leightweight script for SQL Server](/CreateAdventureWorks.sql)  
 
 The script is ready to execute in SQL Server. It contains :
-<<<<<<< HEAD
-* An lightweight AdvenureWorks databases, acting as the Server database (called **AdventureWorks**)
-=======
 * A leightweight AdvenureWorks database, acting as the Server database (called **AdventureWorks**)
->>>>>>> fa3271ae
 * An empty database, acting as the Client database (called **Client**)
 
 Here are the simplest steps to be able to make a simple sync : 
