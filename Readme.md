--- conflicted
+++ resolved
@@ -1,26 +1,3 @@
-<<<<<<< HEAD
-[![Build Status](https://dev.azure.com/dotmim/Dotmim.Sync/_apis/build/status/Dotmim.Sync%20Full%20Tests)](https://dev.azure.com/dotmim/Dotmim.Sync/_build/latest?definitionId=5)
-
-See the Azure Devops CI : [https://dev.azure.com/dotmim/Dotmim.Sync](https://dev.azure.com/dotmim/Dotmim.Sync)
-
-## Sources
-**Release version 0.2.1 and pre-release 0.3.0** are hosted on [nuget.org](https://www.nuget.org) : [https://www.nuget.org/packages?q=dotmim.sync](https://www.nuget.org/packages?q=dotmim.sync)
-
-## Dotmim.Sync
-
-**DotMim.Sync** is a straightforward SDK for syncing relational databases, developed on top of **.Net Standard 2.0**, available and ready to use within  **IOT**, **Xamarin**, **.NET**, **UWP** and so on :)  
-
-**The full documentation** is available here : [https://mimetis.github.io/Dotmim.Sync/](https://mimetis.github.io/Dotmim.Sync/)  
-
-Multi Databases | Cross Plaform |  .Net Standard 2.0 
--------------|---------------------|--------------------
-![](Assets/CrossPlatform.png) | ![](Assets/MultiOS.png) | ![](Assets/NetCore.png) 
-
-
-## How it works
-
-Here are the easiest way to be able to make a simple sync : 
-=======
 ![DMS](docs/assets/Smallicon.png)
 
 [![Build Status](https://dev.azure.com/dotmim/Dotmim.Sync/_apis/build/status/Dotmim.Sync%20Full%20Tests)](https://dev.azure.com/dotmim/Dotmim.Sync/_build/latest?definitionId=5) [![Documentation Status](https://readthedocs.org/projects/dotmimsync/badge/?version=latest)](https://dotmimsync.readthedocs.io/?badge=latest)
@@ -47,7 +24,6 @@
 ## TL;DR;
 
 Here is the easiest way to create a first sync, from scratch : 
->>>>>>> 4ab0ed3f
 
 * Create a **.Net Standard 2.0** compatible project, like a **.Net Core 2.0 / 3.1** or **.Net Fx 4.8** console application.  
 * Add the **nugets** packages [Dotmim.Sync.SqlServer](https://www.nuget.org/packages/Dotmim.Sync.SqlServer/) (or [Dotmim.Sync.MySql](https://www.nuget.org/packages/Dotmim.Sync.MySql/) if you want to tests MySql) and [Dotmim.Sync.Sqlite](https://www.nuget.org/packages/Dotmim.Sync.Sqlite/) 
@@ -57,11 +33,7 @@
 * Add this code :   
 
 ``` csharp
-<<<<<<< HEAD
-// Sql Server provider, the master.
-=======
 // Sql Server provider, the "server" or "hub".
->>>>>>> 4ab0ed3f
 SqlSyncProvider serverProvider = new SqlSyncProvider(
     @"Data Source=.;Initial Catalog=AdventureWorks;Integrated Security=true;");
 
@@ -69,20 +41,10 @@
 SqliteSyncProvider clientProvider = new SqliteSyncProvider("advworks.db");
 
 // Tables involved in the sync process:
-<<<<<<< HEAD
-var tables = new string[] {"ProductCategory",
-    "ProductDescription", "ProductModel",
-    "Product", "ProductModelProductDescription",
-    "Address", "Customer", "CustomerAddress",
-    "SalesOrderHeader", "SalesOrderDetail" };
-
-// Sync orchestrator
-=======
 var tables = new string[] {"ProductCategory", "ProductDescription", "ProductModel", "Product", "ProductModelProductDescription",
                            "Address", "Customer", "CustomerAddress", "SalesOrderHeader", "SalesOrderDetail" };
 
 // Sync agent
->>>>>>> 4ab0ed3f
 SyncAgent agent = new SyncAgent(clientProvider, serverProvider, tables);
 
 do
@@ -93,25 +55,6 @@
 } while (Console.ReadKey().Key != ConsoleKey.Escape);
 ```
 
-<<<<<<< HEAD
-If you don't have any databases ready for testing, use this one : [AdventureWorks lightweight script for SQL Server](/CreateAdventureWorks.sql)  
-
-The script is ready to execute in SQL Server. It contains :
-* A lightweight AdvenureWorks database, acting as the Server database (called **AdventureWorks**)
-* An empty database, acting as the Client database (called **Client**)
-
-## Building from source
-
-1) install VS 2017
-2) install Microsoft SQL Server (localdb is sufficient)
-3) install MySQL (run installMySql.ps1 which automates this using chocolatey)
-4) open "SQLUtils.HelperDB" and modify the connection strings to suit your configuration
-
-## Need Help
-
-* Check the full documentation, available here : [https://mimetis.github.io/Dotmim.Sync/](https://mimetis.github.io/Dotmim.Sync/)
-* Feel free to ping me: [@sebpertus](http://www.twitter.com/sebpertus)
-=======
 And here is the result you should have, after a few seconds:
 
 ``` cmd
@@ -143,5 +86,4 @@
 
 * Check the full documentation, available here : [https://dotmimsync.readthedocs.io/](https://dotmimsync.readthedocs.io/)
 * Feel free to ping me: [@sebpertus](http://www.twitter.com/sebpertus)
-* DMS font is created from the awesome **Cubic** font from [https://www.dafont.com/cubic.font](https://www.dafont.com/cubic.font) 
->>>>>>> 4ab0ed3f
+* DMS font is created from the awesome **Cubic** font from [https://www.dafont.com/cubic.font](https://www.dafont.com/cubic.font) 