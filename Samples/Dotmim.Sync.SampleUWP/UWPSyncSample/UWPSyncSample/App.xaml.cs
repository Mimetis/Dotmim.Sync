﻿using Autofac;
using System;
using System.Collections.Generic;
using System.IO;
using System.Linq;
using System.Runtime.InteropServices.WindowsRuntime;
using UWPSyncSample.Context;
using UWPSyncSample.Helpers;
using UWPSyncSample.Navigation;
using Windows.ApplicationModel;
using Windows.ApplicationModel.Activation;
using Windows.Foundation;
using Windows.Foundation.Collections;
using Windows.UI.Xaml;
using Windows.UI.Xaml.Controls;
using Windows.UI.Xaml.Controls.Primitives;
using Windows.UI.Xaml.Data;
using Windows.UI.Xaml.Input;
using Windows.UI.Xaml.Media;
using Windows.UI.Xaml.Navigation;

namespace UWPSyncSample
{
    /// <summary>
    /// Provides application-specific behavior to supplement the default Application class.
    /// </summary>
    sealed partial class App : Application
    {
        /// <summary>
        /// Initializes the singleton application object.  This is the first line of authored code
        /// executed, and as such is the logical equivalent of main() or WinMain().
        /// </summary>
        public App()
        {
            this.InitializeComponent();
            this.Suspending += OnSuspending;
        }


        /// <summary>
        /// Invoked when the application is launched normally by the end user.  Other entry points
        /// will be used such as when the application is launched to open a specific file.
        /// </summary>
        /// <param name="e">Details about the launch request and process.</param>
        protected override async void OnLaunched(LaunchActivatedEventArgs e)
        {
            // Do not repeat app initialization when the Window already has content,
            // just ensure that the window is active
            if (!(Window.Current.Content is MainPage rootFrame))
            {
                // Create a Frame to act as the navigation context and navigate to the first page
                rootFrame = new MainPage();

                // Register all types
                ContainerHelper.Current.RegisterTypes(rootFrame.AppFrame);

                var navigationService = ContainerHelper.Current.Container.Resolve<INavigationService>();

                // Don't want to register Main page, but we need the Navigation service
                rootFrame.InitializeNavigationService(navigationService);

                // Place the frame in the current Window
                Window.Current.Content = rootFrame;
            }

            if (e.PrelaunchActivated == false)
            {
                if (rootFrame.Content == null)
                {
                    // When the navigation stack isn't restored navigate to the first page,
                    // configuring the new page by passing required information as a navigation
                    // parameter
                    var navigationService = ContainerHelper.Current.Container.Resolve<INavigationService>();
<<<<<<< HEAD
                    var settingsHelper = ContainerHelper.Current.Container.Resolve<SettingsHelper>();

                    await settingsHelper.InitializeDatabasesAsync();

                    navigationService.NavigateToPage<MainPage>(ConnectionType.Client_SqlServer, e.Arguments);
=======
                    await navigationService.NavigateToPage<MainPage>(ConnectionType.Client_SqlServer, e.Arguments);
>>>>>>> 4ab0ed3f
                }

                var settingsHelper = ContainerHelper.Current.Container.Resolve<SettingsHelper>();
                await settingsHelper.InitializeDatabasesAsync();

                // Ensure the current window is active
                Window.Current.Activate();
            }
        }

        /// <summary>
        /// Invoked when Navigation to a certain page fails
        /// </summary>
        /// <param name="sender">The Frame which failed navigation</param>
        /// <param name="e">Details about the navigation failure</param>
        void OnNavigationFailed(object sender, NavigationFailedEventArgs e)
        {
            throw new Exception("Failed to load Page " + e.SourcePageType.FullName);
        }

        /// <summary>
        /// Invoked when application execution is being suspended.  Application state is saved
        /// without knowing whether the application will be terminated or resumed with the contents
        /// of memory still intact.
        /// </summary>
        /// <param name="sender">The source of the suspend request.</param>
        /// <param name="e">Details about the suspend request.</param>
        private void OnSuspending(object sender, SuspendingEventArgs e)
        {
            var deferral = e.SuspendingOperation.GetDeferral();
            //TODO: Save application state and stop any background activity
            deferral.Complete();
        }
    }
}<|MERGE_RESOLUTION|>--- conflicted
+++ resolved
@@ -71,15 +71,7 @@
                     // configuring the new page by passing required information as a navigation
                     // parameter
                     var navigationService = ContainerHelper.Current.Container.Resolve<INavigationService>();
-<<<<<<< HEAD
-                    var settingsHelper = ContainerHelper.Current.Container.Resolve<SettingsHelper>();
-
-                    await settingsHelper.InitializeDatabasesAsync();
-
-                    navigationService.NavigateToPage<MainPage>(ConnectionType.Client_SqlServer, e.Arguments);
-=======
                     await navigationService.NavigateToPage<MainPage>(ConnectionType.Client_SqlServer, e.Arguments);
->>>>>>> 4ab0ed3f
                 }
 
                 var settingsHelper = ContainerHelper.Current.Container.Resolve<SettingsHelper>();
