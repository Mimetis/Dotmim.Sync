--- conflicted
+++ resolved
@@ -10,16 +10,6 @@
 {
     public class HelperDB
     {
-<<<<<<< HEAD
-        public static String GetDatabaseConnectionString(string dbName) =>
-            System.Runtime.InteropServices.RuntimeInformation.IsOSPlatform(System.Runtime.InteropServices.OSPlatform
-                    .Windows) ?
-            $@"Data Source=(localdb)\MSSQLLocalDB; Initial Catalog={dbName}; Integrated Security=true;" :
-            $@"Server=localhost; Database={dbName}; User=sa; Password=QWE123qwe";
-
-        public static string GetMySqlDatabaseConnectionString(string dbName) =>
-            $@"Server=127.0.0.1; Port=3306; Database={dbName}; Uid=root; Pwd=azerty31$;";
-=======
         /// <summary>
         /// Returns the database server to be used in the untittests - note that this is the connection to appveyor SQL Server 2016 instance!
         /// see: https://www.appveyor.com/docs/services-databases/#mysql
@@ -35,7 +25,6 @@
         /// <returns></returns>
         public static string GetMySqlDatabaseConnectionString(string dbName) => $@"Server=127.0.0.1; Port=3306; Database={dbName}; Uid=root; Pwd=Password12!";
 
->>>>>>> 857e1f89
         /// <summary>
         /// Generate a database
         /// </summary>
@@ -134,49 +123,6 @@
 
         public void RestoreDatabase(string dbName, string filePath)
         {
-<<<<<<< HEAD
-            var isWindows =
-                System.Runtime.InteropServices.RuntimeInformation.IsOSPlatform(System.Runtime.InteropServices.OSPlatform
-                    .Windows);
-
-            SqlConnection connection = new SqlConnection(GetDatabaseConnectionString("master"));
-
-            string dataFile = null, logFile = null;
-
-            connection.Open();
-            if (!isWindows)
-            {
-                using (SqlCommand cmd = new SqlCommand($@"RESTORE FILELISTONLY from DISK = N'{filePath}'", connection))
-                {
-                    using (var rd = cmd.ExecuteReader())
-                    {
-                        while (rd.Read())
-                        {
-                            if (rd["Type"].ToString() == "D")
-                                dataFile = rd["LogicalName"].ToString();
-                            else if (rd["Type"].ToString() == "L")
-                                logFile = rd["LogicalName"].ToString();
-                        }
-                    }
-                }
-            }
-            
-            var restoreClause =
-                System.Runtime.InteropServices.RuntimeInformation.IsOSPlatform(System.Runtime.InteropServices.OSPlatform.Windows) ?
-                    $@"RESTORE DATABASE [{dbName}] FROM  DISK = N'{filePath}' WITH  RESTRICTED_USER, REPLACE
-                       ALTER DATABASE [{dbName}] SET MULTI_USER" :
-                    $@"RESTORE DATABASE [{dbName}]
-            FROM DISK = N'{filePath}'
-            WITH
-                MOVE '{dataFile}' TO '/var/opt/mssql/data/{dbName}.mdf',
-                MOVE '{logFile}' TO '/var/opt/mssql/data/{dbName}.ldf'"; 
-            var script = $@"
-                if (exists (select * from sys.databases where name = '{dbName}'))
-                begin                
-                    ALTER DATABASE [{dbName}] SET SINGLE_USER WITH ROLLBACK IMMEDIATE
-                end
-                {restoreClause}";
-=======
             var dataName = Path.GetFileNameWithoutExtension(dbName) + ".mdf";
             var logName = Path.GetFileNameWithoutExtension(dbName) + ".ldf";
             var script = $@"
@@ -205,7 +151,6 @@
                     MOVE '{dbName}' TO @dataFile,
                     MOVE '{dbName}_log' TO @logFile;
                 ALTER DATABASE [{dbName}] SET MULTI_USER";
->>>>>>> 857e1f89
 
             SqlCommand cmdDb = null;
 
