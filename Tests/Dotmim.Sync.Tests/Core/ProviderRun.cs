--- conflicted
+++ resolved
@@ -141,10 +141,6 @@
                     // server handler
                     var serverHandler = new RequestDelegate(async context =>
                     {
-<<<<<<< HEAD
-                        SyncConfiguration syncConfiguration = new SyncConfiguration(syncTables);// set proxy conf
-=======
->>>>>>> 46636a17
 
                         SyncConfiguration syncConfiguration = new SyncConfiguration(syncTables);// set proxy conf
                         // copy conf settings
