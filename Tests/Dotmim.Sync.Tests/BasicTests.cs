--- conflicted
+++ resolved
@@ -69,36 +69,16 @@
         /// </summary>
         public async virtual Task Initialize()
         {
-<<<<<<< HEAD
 
             var results = await this.testRunner.RunTestsAsync();
-=======
-            try
-            {
->>>>>>> 719a94bc
-
-                var results = await this.testRunner.RunTestsAsync();
-
-                foreach (var trr in results)
-                {
-                    Assert.Equal(82, trr.Results.TotalChangesDownloaded);
-                    Assert.Equal(0, trr.Results.TotalChangesUploaded);
-                }
-
-            }
-            catch (Exception ex)
-            {
-<<<<<<< HEAD
+
+            foreach (var trr in results)
+            {
                 // filtered : 63
                 // not filtered : 82
                 Assert.Equal(63, trr.Results.TotalChangesDownloaded);
                 Assert.Equal(0, trr.Results.TotalChangesUploaded);
-=======
-                Console.WriteLine(ex);
-                throw;
->>>>>>> 719a94bc
-            }
-
+            }
         }
 
         /// <summary>
