using Dotmim.Sync.Enumerations;
using Dotmim.Sync.Test.Misc;
using Dotmim.Sync.Tests.Core;
using Dotmim.Sync.Tests.Misc;
using Dotmim.Sync.Tests.Models;
using Microsoft.EntityFrameworkCore;
using MySql.Data.MySqlClient;
using System;
using System.Collections.Generic;
using System.Data.SqlClient;
using System.Diagnostics;
using System.IO;
using System.Linq;
using System.Text;
using System.Threading.Tasks;
using Xunit;

namespace Dotmim.Sync.Tests
{

    /// <summary>
    /// This abstract class implements all the required tests.
    /// All the tests are agonistic to any provider 
    /// This class does not use XUnit annotations, since it can't be used as is.
    /// Each provider should inherits from this class and override methods, with XUnit annotations
    /// </summary>
    public abstract class BasicTestsBase
    {
        // Runner for my tests, that will run each tests on each client and on tcp then http
        protected readonly TestRunner testRunner;

        // abstract fixture used to run the tests
        protected readonly ProviderFixture<CoreProvider> fixture;

        // the server provider
        protected readonly CoreProvider ServerProvider;

        protected virtual AdventureWorksContext GetServerDbContext()
        {
            return new AdventureWorksContext(fixture.ProviderType, ServerProvider.ConnectionString);
        }

        protected virtual AdventureWorksContext GetClientDbContext(ProviderRun providerRun)
        {
            return new AdventureWorksContext(providerRun);
        }

        /// <summary>
        /// on ctor, set the tables we want to use
        /// </summary>
        public BasicTestsBase(ProviderFixture<CoreProvider> fixture)
        {
            this.fixture = fixture;

            // launc fixture configuration on first launch
            this.fixture.Configure();

            // gets the server provider
            this.ServerProvider = this.fixture.NewServerProvider(HelperDB.GetConnectionString(this.fixture.ProviderType, this.fixture.DatabaseName));

            // create a test runner based on my server fixture
            this.testRunner = new TestRunner(fixture, this.ServerProvider);
        }


        public async virtual Task CheckHealthDatabase()
        {
            if (this.fixture.ProviderType == ProviderType.Sql)
            {
                var serverDbConnectioString = HelperDB.GetConnectionString(this.fixture.ProviderType, this.fixture.DatabaseName);

                using (var sqlConnection = new SqlConnection(serverDbConnectioString))
                {
                    using (var sqlCommand = new SqlCommand())
                    {
                        string commandText =
                                $"Select tbl.name as tableName,  col.name as columnName, typ.name as [type], col.max_length " +
                                $"from sys.columns as col " +
                                $"Inner join sys.tables as tbl on tbl.object_id = col.object_id " +
                                $"Inner Join sys.systypes typ on typ.xusertype = col.system_type_id " +
                                $"Left outer join sys.indexes ind on ind.object_id = col.object_id and ind.index_id = col.column_id";

                        sqlCommand.Connection = sqlConnection;
                        sqlCommand.CommandText = commandText;

                        sqlConnection.Open();
                        var dbReader = sqlCommand.ExecuteReader();
                        while (dbReader.Read())
                        {
                            string debugLine = $"{(string)dbReader["tableName"]}\t\t{(string)dbReader["columnName"]}\t{(string)dbReader["type"]}";

                            Console.WriteLine(debugLine);
                            Debug.WriteLine(debugLine);
                        }
                        sqlConnection.Close();
                    }
                }

            }

            Assert.Equal(0, 0);

        }

        /// <summary>
        /// Initialize should be always called.
        /// It creates the clients schemas and make a first sync
        /// Once Initialize() is done, both server and all clients should be equivalent
        /// </summary>
        public async virtual Task Initialize()
        {

<<<<<<< HEAD
            var results = await this.testRunner.RunTestsAsync();
=======
                var results = await this.testRunner.RunTestsAsync();

                foreach (var trr in results)
                {
                    Assert.Equal(this.fixture.RowsCount, trr.Results.TotalChangesDownloaded);
                    Assert.Equal(0, trr.Results.TotalChangesUploaded);
                }
>>>>>>> 46636a17

            foreach (var trr in results)
            {
                // filtered : 63
                // not filtered : 82
                Assert.Equal(63, trr.Results.TotalChangesDownloaded);
                Assert.Equal(0, trr.Results.TotalChangesUploaded);
            }
        }

        /// <summary>
        /// Should raise a correct error when a bad connection is defined
        /// </summary>
        public async virtual Task Bad_Server_Connection_Should_Raise_Error()
        {
            var provider = this.fixture.NewServerProvider($@"Server=unknown;Database=unknown;UID=sa;PWD=unknown");
            // create a new runner with a provider with bad connection string
            var tempTestRunner = new TestRunner(fixture, this.ServerProvider);

            var results = await tempTestRunner.RunTestsAsync(false);

            foreach (var trr in results)
            {
                Assert.IsType(typeof(SyncException), trr.Exception);
                SyncException se = trr.Exception as SyncException;
                Assert.Equal(SyncExceptionType.Data, se.Type);
            }

        }

        /// <summary>
        /// Should raise a correct error when a bad connection is defined
        /// </summary>
        public async virtual Task Bad_Client_Connection_Should_Raise_Error()
        {
            // set a bad connection string
            this.fixture.ClientRuns.ForEach(tr => tr.ConnectionString = $@"Server=unknown;Database=unknown;UID=sa;PWD=unknown");

            var results = await this.testRunner.RunTestsAsync(false);

            foreach (var trr in results)
            {
                Assert.IsType(typeof(SyncException), trr.Exception);
                SyncException se = trr.Exception as SyncException;
            }
        }

        /// <summary>
        /// Insert several rows on server, with a foreign key involved, 
        /// Should be correctly sync on all clients
        /// </summary>
        public async virtual Task Insert_From_Server()
        {
            foreach (var conf in TestConfigurations.GetConfigurations())
            {
                var productId = Guid.NewGuid();
                var productName = Path.GetRandomFileName().Replace(".", "");
                var productNumber = productName.ToUpperInvariant().Substring(0, 10);

                var productCategoryName = Path.GetRandomFileName().Replace(".", "");
                var productCategoryId = productCategoryName.ToUpperInvariant().Substring(0, 6);

                // insert 2 rows
                using (var serverDbCtx = GetServerDbContext())
                {
                    ProductCategory pc = new ProductCategory { ProductCategoryId = productCategoryId, Name = productCategoryName };
                    serverDbCtx.Add(pc);

                    Product product = new Product { ProductId = productId, Name = productName, ProductNumber = productNumber };
                    serverDbCtx.Add(product);

                    await serverDbCtx.SaveChangesAsync();
                }


                // run tests
                var results = await this.testRunner.RunTestsAsync(conf);

                // get results
                foreach (var trr in results)
                {
                    Assert.Equal(2, trr.Results.TotalChangesDownloaded);
                    Assert.Equal(0, trr.Results.TotalChangesUploaded);
                }
            }
        }

        /// <summary>
        /// Insert several rows on each client, with a foreign key involved, 
        /// Should be correctly sync on server and all clients
        /// </summary>
        public async virtual Task Insert_From_Client()
        {
            foreach (var conf in TestConfigurations.GetConfigurations())
            {
                foreach (var testRun in this.fixture.ClientRuns)
                {
                    var productCategoryName = Path.GetRandomFileName().Replace(".", "");
                    var productCategoryId = productCategoryName.ToUpperInvariant().Substring(0, 6);

                    var productId = Guid.NewGuid();
                    var productName = Path.GetRandomFileName().Replace(".", "");
                    var productNumber = productName.ToUpperInvariant().Substring(0, 10);


                    using (var ctx = GetClientDbContext(testRun))
                    {
                        ProductCategory pc = new ProductCategory { ProductCategoryId = productCategoryId, Name = productCategoryName };
                        ctx.Add(pc);
                        Product product = new Product { ProductId = productId, Name = productName, ProductNumber = productNumber, ProductCategoryId = productCategoryId };
                        ctx.Add(product);

                        await ctx.SaveChangesAsync();
                    }
                }

                // first sync. each client will send its own row to the server
                // so the first client won't get anything from the second
                // the last one will have all the rows, as well as the server
                var results = await this.testRunner.RunTestsAsync(conf);

                for (int i = 0; i < this.fixture.ClientRuns.Count; i++)
                {
                    var testRunner = this.fixture.ClientRuns[i];

                    Assert.Equal(0 + (i * 2), testRunner.Results.TotalChangesDownloaded);
                    Assert.Equal(2, testRunner.Results.TotalChangesUploaded);
                }

                // now a last sync to be sure all clients have all rows
                var results2 = await this.testRunner.RunTestsAsync(conf);

                // check rows count on server
                using (var serverDbCtx = GetServerDbContext())
                {
                    var productRowCount = await serverDbCtx.Product.AsNoTracking().CountAsync();
                    var productCategoryCount = await serverDbCtx.ProductCategory.AsNoTracking().CountAsync();

                    // check rows number on all product category table
                    foreach (var testRun in this.fixture.ClientRuns)
                    {
                        using (var ctx = GetClientDbContext(testRun))
                        {
                            var pCount = await ctx.Product.AsNoTracking().CountAsync();
                            Assert.Equal(productRowCount, pCount);

                            var pcCount = await ctx.ProductCategory.AsNoTracking().CountAsync();
                            Assert.Equal(productCategoryCount, pcCount);
                        }
                    }
                }
            }
        }

        /// <summary>
        /// Update at least 2 tables (with foreign key constraint) from server. 
        /// Should be updated on each client
        /// Work on Address. Part of the filter
        /// </summary>
        public async virtual Task Update_From_Server()
        {
            int addressId = 3;

            foreach (var conf in TestConfigurations.GetConfigurations())
            {
                string randomAddressLine;
                string city;
                string stateProvince;

                // get the first address with ID=1
                using (var serverDbCtx = GetServerDbContext())
                {
                    Address address = await serverDbCtx.Address.SingleAsync(a => a.AddressId == addressId);

                    // Update at least two properties
                    // Use a random string for each configuration
                    randomAddressLine = Path.GetRandomFileName().Replace(".", "");
                    city = "Miami";
                    stateProvince = "Floridia";

                    address.City = city;
                    address.StateProvince = stateProvince;
                    address.AddressLine2 = randomAddressLine;

                    await serverDbCtx.SaveChangesAsync();
                }


                var results = await this.testRunner.RunTestsAsync(conf);

                foreach (var trr in results)
                {
                    Assert.Equal(1, trr.Results.TotalChangesDownloaded);
                    Assert.Equal(0, trr.Results.TotalChangesUploaded);

                    // check row updated values
                    using (var ctx = GetClientDbContext(trr))
                    {
                        var cliAddress = await ctx.Address.AsNoTracking().SingleAsync(a => a.AddressId == addressId);
                        Assert.Equal(city, cliAddress.City);
                        Assert.Equal(stateProvince, cliAddress.StateProvince);
                        Assert.Equal(randomAddressLine, cliAddress.AddressLine2);
                    }

                }
            }
        }

        /// <summary>
        /// Update at least 2 tables (with foreign key constraint) from client.
        /// Should be update on server and on each client
        /// Work on Address. Part of the filter
        /// </summary>
        public async virtual Task Update_From_Client()
        {
            int addressId = 3;

            foreach (var conf in TestConfigurations.GetConfigurations())
            {
                // get a for instead of foreach to have an index corresponding to the Address pkeyid, ensuring I won't have conflicts beetween clients
                // start on "Index-Base-1"
                foreach (var testRun in this.fixture.ClientRuns)
                {
                    // Update on client
                    using (var ctx = GetClientDbContext(testRun))
                    {
                        // get the client address with ID=i
                        Address address = await ctx.Address.SingleAsync(a => a.AddressId == addressId);

                        // Update at least two properties
                        // Use a random string for each configuration
                        string randomAddressLine = Path.GetRandomFileName().Replace(".", "");
                        string stateProvince = "Floridia";

                        address.StateProvince = stateProvince;
                        address.AddressLine2 = randomAddressLine;

                        await ctx.SaveChangesAsync();
                    }

                    // test
                    var resultsUpdates = await testRun.RunAsync(ServerProvider, this.fixture, null, this.fixture.Tables, conf);

                    Assert.Equal(0, resultsUpdates.Results.TotalChangesDownloaded);
                    Assert.Equal(1, resultsUpdates.Results.TotalChangesUploaded);

                    // check server value
                    using (var ctx = GetClientDbContext(testRun))
                    {
                        // getl all addresses we have on client
                        var clientAddresses = await ctx.Address.AsNoTracking().ToListAsync();

                        foreach (var clientAddress in clientAddresses)
                        {
                            using (var serverDbCtx = GetServerDbContext())
                            {
                                var serverAddress = await serverDbCtx.Address.AsNoTracking()
                                           .SingleOrDefaultAsync(sa => sa.AddressId == clientAddress.AddressId);

                                // check column value
                                Assert.Equal(serverAddress.StateProvince, clientAddress.StateProvince);
                                Assert.Equal(serverAddress.AddressLine2, clientAddress.AddressLine2);

                            }
                        }
                    }
                    
                    // Sync again to be sure all clients have the exact same lines
                    await this.testRunner.RunTestsAsync(conf);

                }


            }

            // launch a last sync to be sure everything is up to date for next test
            var endOfTestResults = await this.testRunner.RunTestsAsync();
        }

        /// <summary>
        /// Delete rows from at least 2 tables (with foreign key constraint) from server.
        /// Should be deleted as well on all clients
        /// To be consistent, this method will 
        /// - First insert rows on the server side.
        /// - Then sync to initialize both the server and client with those new rows
        /// - Then delete them on server 
        /// - Check if the rows are correctly deleted on client
        /// </summary>
        public async virtual Task Delete_From_Server()
        {
            var configurations = TestConfigurations.GetConfigurations();

            // part of the filter
            var employeeId = 1;
            // will be defined when address is inserted
            var addressId = 0;

            for (int i = 0; i < configurations.Count; i++)
            {
                SyncConfiguration conf = configurations[i];
                // insert in db server
                // first of all, delete the line from server
                using (var serverDbCtx = GetServerDbContext())
                {

                    // Insert a new address for employee 1
                    var city = "Paris " + Path.GetRandomFileName().Replace(".", "");
                    var addressline1 = "Rue Monthieu " + Path.GetRandomFileName().Replace(".", "");
                    var stateProvince = "Ile de France";
                    var countryRegion = "France";
                    var postalCode = "75001";

                    Address address = new Address
                    {
                        AddressLine1 = addressline1,
                        City = city,
                        StateProvince = stateProvince,
                        CountryRegion = countryRegion,
                        PostalCode = postalCode

                    };

                    serverDbCtx.Add(address);
                    await serverDbCtx.SaveChangesAsync();
                    addressId = address.AddressId;

                    EmployeeAddress employeeAddress = new EmployeeAddress
                    {
                        EmployeeId = employeeId,
                        AddressId = address.AddressId,
                        AddressType = "SERVER"
                    };

                    serverDbCtx.Add(employeeAddress);
                    await serverDbCtx.SaveChangesAsync();

                }

                // Upload this new address / employee address
                var resultsInsertServer = await this.testRunner.RunTestsAsync(conf);

                // check the download to client
                foreach (var trr in resultsInsertServer)
                {
                    Assert.Equal(2, trr.Results.TotalChangesDownloaded);
                    Assert.Equal(0, trr.Results.TotalChangesUploaded);
                }

                // Delete those lines from server
                using (var serverDbCtx = GetServerDbContext())
                {
                    // Get the addresses query
                    var address = await serverDbCtx.Address.SingleAsync(a => a.AddressId == addressId);
                    var empAddress = await serverDbCtx.EmployeeAddress.SingleAsync(a => a.AddressId == addressId && a.EmployeeId == employeeId);

                    // remove them
                    serverDbCtx.EmployeeAddress.Remove(empAddress);
                    serverDbCtx.Address.Remove(address);

                    // Execute query
                    await serverDbCtx.SaveChangesAsync();
                }

                var resultsDeleteOnServer = await this.testRunner.RunTestsAsync(conf);

                foreach (var trr in resultsDeleteOnServer)
                {
                    Assert.Equal(2, trr.Results.TotalChangesDownloaded);
                    Assert.Equal(0, trr.Results.TotalChangesUploaded);

                    // check row deleted on client values
                    using (var ctx = GetClientDbContext(trr))
                    {
                        var finalAddressesCount = await ctx.Address.AsNoTracking().CountAsync(a => a.AddressId == addressId);
                        var finalEmployeeAddressesCount = await ctx.EmployeeAddress.AsNoTracking().CountAsync(a => a.AddressId == addressId && a.EmployeeId == employeeId);
                        Assert.Equal(0, finalAddressesCount);
                        Assert.Equal(0, finalEmployeeAddressesCount);
                    }
                }

                // reset all clients
                await this.testRunner.RunTestsAsync(conf);
            }
        }

        /// <summary>
        /// Delete rows from at least 2 tables (with foreign key constraint) from client.
        /// Should be deleted as well on server
        /// To be consistent, this method will 
        /// - First insert rows on the client side, 
        /// - Then sync to initialize both the server and client with those new rows
        /// - Then delete them on client 
        /// - Check if the rows are correctly deleted on server
        /// </summary>
        public async virtual Task Delete_From_Client()
        {
            foreach (SyncConfiguration conf in TestConfigurations.GetConfigurations())
            {
                foreach (var testRun in this.fixture.ClientRuns)
                {
                    var productCategoryName = Path.GetRandomFileName().Replace(".", "");
                    var productCategoryId = productCategoryName.ToUpperInvariant().Substring(0, 6);

                    var productId = Guid.NewGuid();
                    var productName = Path.GetRandomFileName().Replace(".", "");
                    var productNumber = productName.ToUpperInvariant().Substring(0, 10);

                    using (var ctx = GetClientDbContext(testRun))
                    {
                        ProductCategory pc = new ProductCategory { ProductCategoryId = productCategoryId, Name = productCategoryName };
                        ctx.Add(pc);
                        Product product = new Product { ProductId = productId, Name = productName, ProductNumber = productNumber, ProductCategoryId = productCategoryId };
                        ctx.Add(product);

                        await ctx.SaveChangesAsync();
                    }

                    // Inser this product / productcategory on server with sync
                    var resultsInsertServer = await testRun.RunAsync(ServerProvider, this.fixture, null, this.fixture.Tables, conf);

                    Assert.Equal(0, resultsInsertServer.Results.TotalChangesDownloaded);
                    Assert.Equal(2, resultsInsertServer.Results.TotalChangesUploaded);

                    // now delete them
                    using (var ctx = GetClientDbContext(testRun))
                    {
                        var prodCat = await ctx.ProductCategory.SingleAsync(pc => pc.ProductCategoryId == productCategoryId);
                        var prod = await ctx.Product.SingleAsync(pc => pc.ProductId == productId);

                        ctx.Remove(prod);
                        ctx.Remove(prodCat);

                        await ctx.SaveChangesAsync();
                    }

                    // Inser this product / productcategory on server with sync
                    var resultsDeleteServer = await testRun.RunAsync(ServerProvider, this.fixture, null, this.fixture.Tables, conf);

                    Assert.Equal(0, resultsInsertServer.Results.TotalChangesDownloaded);
                    Assert.Equal(2, resultsInsertServer.Results.TotalChangesUploaded);

                    // check row deleted on server values
                    using (var ctx = GetServerDbContext())
                    {
                        var serverProdCatCount = await ctx.ProductCategory.AsNoTracking().CountAsync(a => a.ProductCategoryId == productCategoryId);
                        var serverProdCount = await ctx.Product.AsNoTracking().CountAsync(a => a.ProductId == productId);
                        Assert.Equal(0, serverProdCatCount);
                        Assert.Equal(0, serverProdCount);
                    }

                    // reset all clients
                    await this.testRunner.RunTestsAsync(conf);

                }

            }
        }

        /// <summary>
        /// Conflict resolution on insert-insert. 
        /// Use the default behavior where server should always wins conflict.
        /// </summary>
        public async virtual Task Conflict_Insert_Insert_Server_Should_Wins()
        {
            foreach (var conf in TestConfigurations.GetConfigurations())
            {
                // generate a conflict product category id
                var conflictProductCategoryId = Path.GetRandomFileName().Replace(".", "").ToUpperInvariant().Substring(0, 6);

                var productCategoryNameClient = Path.GetRandomFileName().Replace(".", "").ToUpperInvariant().Substring(3, 6);
                var productCategoryNameServer = Path.GetRandomFileName().Replace(".", "").ToUpperInvariant().Substring(3, 6);

                // Insert a conflict product category and a product
                foreach (var testRun in this.fixture.ClientRuns)
                {
                    using (var ctx = GetClientDbContext(testRun))
                    {
                        ctx.Add(new ProductCategory
                        {
                            ProductCategoryId = conflictProductCategoryId,
                            Name = productCategoryNameClient
                        });

                        await ctx.SaveChangesAsync();
                    }
                }

                // insert conflict rows on server
                using (var serverDbCtx = GetServerDbContext())
                {
                    serverDbCtx.Add(new ProductCategory
                    {
                        ProductCategoryId = conflictProductCategoryId,
                        Name = productCategoryNameServer
                    });

                    await serverDbCtx.SaveChangesAsync();
                }

                var results = await this.testRunner.RunTestsAsync(conf);

                foreach (var testRunner in this.fixture.ClientRuns)
                {
                    //Assert.Equal(1, testRunner.Results.TotalChangesDownloaded);
                    Assert.Equal(1, testRunner.Results.TotalChangesUploaded);
                    Assert.Equal(1, testRunner.Results.TotalSyncConflicts);
                }

                using (var serverDbCtx = GetServerDbContext())
                {
                    // check server product category
                    var checkProductCategoryServer = await serverDbCtx.ProductCategory.AsNoTracking().SingleAsync(pc => pc.ProductCategoryId == conflictProductCategoryId);

                    Assert.Equal(productCategoryNameServer, checkProductCategoryServer.Name);
                }
                // check client product category row
                foreach (var testRun in this.fixture.ClientRuns)
                {
                    using (var ctx = GetClientDbContext(testRun))
                    {
                        // check client product category
                        var checkProductCategoryClient = await ctx.ProductCategory.AsNoTracking().SingleAsync(pc => pc.ProductCategoryId == conflictProductCategoryId);
                        Assert.Equal(productCategoryNameServer, checkProductCategoryClient.Name);
                    }
                }
            }
        }

        /// <summary>
        /// Conflict resolution on insert-insert. 
        /// Use the configuration behavior where client should always wins conflict.
        /// </summary>
        public async virtual Task Conflict_Insert_Insert_Client_Should_Wins_Coz_Configuration()
        {
            foreach (var conf in TestConfigurations.GetConfigurations())
            {
                // set manually conf resolution to client wins
                conf.ConflictResolutionPolicy = ConflictResolutionPolicy.ClientWins;

                // generate a conflict product category id
                var conflictProductCategoryId = Path.GetRandomFileName().Replace(".", "").ToUpperInvariant().Substring(0, 6);

                var productCategoryNameClient = "Client " + Path.GetRandomFileName().Replace(".", "");
                var productCategoryNameServer = "Server " + Path.GetRandomFileName().Replace(".", "");

                // Insert a conflict product category and a product
                foreach (var testRun in this.fixture.ClientRuns)
                {
                    using (var ctx = GetClientDbContext(testRun))
                    {
                        ctx.Add(new ProductCategory
                        {
                            ProductCategoryId = conflictProductCategoryId,
                            Name = productCategoryNameClient
                        });

                        await ctx.SaveChangesAsync();

                    }
                }

                using (var serverDbCtx = GetServerDbContext())
                {
                    // insert conflict rows on server
                    serverDbCtx.Add(new ProductCategory
                    {
                        ProductCategoryId = conflictProductCategoryId,
                        Name = productCategoryNameServer
                    });

                    await serverDbCtx.SaveChangesAsync();
                }

                // use a new agent since we modify conf
                var results = await this.testRunner.RunTestsAsync(conf, false);

                for (int i = 0; i < fixture.ClientRuns.Count; i++)
                {
                    ProviderRun testRunner = this.fixture.ClientRuns[i];

                    // 0+i : Download is false on sqlite
                    //Assert.Equal(0 + i, testRunner.Results.TotalChangesDownloaded);
                    Assert.Equal(1, testRunner.Results.TotalChangesUploaded);
                    Assert.Equal(1, testRunner.Results.TotalSyncConflicts);
                }

                using (var serverDbCtx = GetServerDbContext())
                {
                    // check server product category
                    var checkProductCategoryServer = await serverDbCtx.ProductCategory.AsNoTracking().SingleAsync(pc => pc.ProductCategoryId == conflictProductCategoryId);

                    Assert.Equal(productCategoryNameClient, checkProductCategoryServer.Name);
                }

                // check client product category row
                foreach (var testRun in this.fixture.ClientRuns)
                {
                    using (var ctx = GetClientDbContext(testRun))
                    {
                        // check client product category
                        var checkProductCategoryClient = await ctx.ProductCategory.AsNoTracking().SingleAsync(pc => pc.ProductCategoryId == conflictProductCategoryId);

                        Assert.Equal(productCategoryNameClient, checkProductCategoryClient.Name);
                    }
                }
            }
        }

        /// <summary>
        /// Conflict resolution on insert-insert. 
        /// Use the handler to resolve the conflict using the action [ConflictAction.ClientWins].
        /// </summary>
        public async virtual Task Conflict_Insert_Insert_Client_Should_Wins_Coz_Handler_Raised()
        {
            foreach (var conf in TestConfigurations.GetConfigurations())
            {
                // generate a conflict product category id
                var conflictProductCategoryId = Path.GetRandomFileName().Replace(".", "").ToUpperInvariant().Substring(0, 6);

                var productCategoryNameClient = "Client " + Path.GetRandomFileName().Replace(".", "");
                var productCategoryNameServer = "Server " + Path.GetRandomFileName().Replace(".", "");
                // Insert a conflict product category and a product

                foreach (var testRun in this.fixture.ClientRuns)
                {
                    using (var ctx = GetClientDbContext(testRun))
                    {
                        ctx.Add(new ProductCategory
                        {
                            ProductCategoryId = conflictProductCategoryId,
                            Name = productCategoryNameClient
                        });

                        await ctx.SaveChangesAsync();
                    }
                }

                using (var serverDbCtx = GetServerDbContext())
                {
                    // insert conflict rows on server
                    serverDbCtx.Add(new ProductCategory
                    {
                        ProductCategoryId = conflictProductCategoryId,
                        Name = productCategoryNameServer
                    });

                    await serverDbCtx.SaveChangesAsync();
                }

                // register applychangedfailed to all sync agent 
                void applyChangedFailed(object s, ApplyChangeFailedEventArgs changeFailedEventAgrs)
                {
                    changeFailedEventAgrs.Action = ConflictAction.ClientWins;
                }

                this.testRunner.BeginRun = provider => provider.ApplyChangedFailed += applyChangedFailed;
                this.testRunner.EndRun = provider => provider.ApplyChangedFailed -= applyChangedFailed;

                var results = await this.testRunner.RunTestsAsync(conf);

                foreach (var testRunner in this.fixture.ClientRuns)
                {
                    Assert.Equal(1, testRunner.Results.TotalChangesUploaded);
                    Assert.Equal(1, testRunner.Results.TotalSyncConflicts);
                }

                using (var serverDbCtx = GetServerDbContext())
                {
                    // check server product category
                    var checkProductCategoryServer = await serverDbCtx.ProductCategory.AsNoTracking().SingleAsync(pc => pc.ProductCategoryId == conflictProductCategoryId);
                    Assert.Equal(productCategoryNameClient, checkProductCategoryServer.Name);
                }

                // check client product category row
                foreach (var testRun in this.fixture.ClientRuns)
                {
                    using (var ctx = GetClientDbContext(testRun))
                    {
                        // check client product category
                        var checkProductCategoryClient = await ctx.ProductCategory.AsNoTracking().SingleAsync(pc => pc.ProductCategoryId == conflictProductCategoryId);

                        Assert.Equal(productCategoryNameClient, checkProductCategoryClient.Name);
                    }
                }
            }
        }

        /// <summary>
        /// Conflict resolution on update-update. 
        /// Use the configuration behavior where client should always wins conflict.
        public async virtual Task Conflict_Update_Update_Client_Should_Wins_Coz_Configuration()
        {
            foreach (var conf in TestConfigurations.GetConfigurations())
            {
                // set manually conf resolution to client wins
                conf.ConflictResolutionPolicy = ConflictResolutionPolicy.ClientWins;

                // generate a conflict product category id
                var conflictProductCategoryId = "BIKES";

                var productCategoryNameClient = "Client BIKES " + Path.GetRandomFileName().Replace(".", "");
                var productCategoryNameServer = "Server BIKES " + Path.GetRandomFileName().Replace(".", "");

                // Insert a conflict product category and a product
                foreach (var testRun in this.fixture.ClientRuns)
                {
                    using (var ctx = GetClientDbContext(testRun))
                    {
                        ctx.ProductCategory.Update(new ProductCategory
                        {
                            ProductCategoryId = conflictProductCategoryId,
                            Name = productCategoryNameClient
                        });

                        await ctx.SaveChangesAsync();

                    }
                }

                using (var serverDbCtx = GetServerDbContext())
                {
                    // insert conflict rows on server
                    serverDbCtx.Update(new ProductCategory
                    {
                        ProductCategoryId = conflictProductCategoryId,
                        Name = productCategoryNameServer
                    });

                    await serverDbCtx.SaveChangesAsync();
                }

                // use a new agent since we modify conf
                var results = await this.testRunner.RunTestsAsync(conf, false);

                for (int i = 0; i < fixture.ClientRuns.Count; i++)
                {
                    ProviderRun testRunner = this.fixture.ClientRuns[i];

                    Assert.Equal(1, testRunner.Results.TotalChangesUploaded);
                    Assert.Equal(1, testRunner.Results.TotalSyncConflicts);
                }

                using (var serverDbCtx = GetServerDbContext())
                {
                    // check server product category
                    var checkProductCategoryServer = await serverDbCtx.ProductCategory.AsNoTracking().SingleAsync(pc => pc.ProductCategoryId == conflictProductCategoryId);

                    Assert.Equal(productCategoryNameClient, checkProductCategoryServer.Name);
                }
                // check client product category row
                foreach (var testRun in this.fixture.ClientRuns)
                {
                    using (var ctx = GetClientDbContext(testRun))
                    {
                        // check client product category
                        var checkProductCategoryClient = await ctx.ProductCategory.AsNoTracking().SingleAsync(pc => pc.ProductCategoryId == conflictProductCategoryId);

                        Assert.Equal(productCategoryNameClient, checkProductCategoryClient.Name);
                    }
                }
            }
        }

        /// <summary>
        /// Conflict resolution on update-update. 
        /// Use the handler to resolve the conflict using the action [ConflictAction.ClientWins].
        /// </summary>
        public async virtual Task Conflict_Update_Update_Client_Should_Wins_Coz_Handler_Raised()
        {
            foreach (var conf in TestConfigurations.GetConfigurations())
            {
                // generate a conflict product category id
                var conflictProductCategoryId = "BIKES";

                var productCategoryNameClient = "Client BIKES " + Path.GetRandomFileName().Replace(".", "");
                var productCategoryNameServer = "Server BIKES " + Path.GetRandomFileName().Replace(".", "");

                // Insert a conflict product category and a product
                foreach (var testRun in this.fixture.ClientRuns)
                {
                    using (var ctx = GetClientDbContext(testRun))
                    {

                        ctx.ProductCategory.Update(new ProductCategory
                        {
                            ProductCategoryId = conflictProductCategoryId,
                            Name = productCategoryNameClient
                        });

                        await ctx.SaveChangesAsync();

                    }
                }

                using (var serverDbCtx = GetServerDbContext())
                {
                    // insert conflict rows on server
                    serverDbCtx.Update(new ProductCategory
                    {
                        ProductCategoryId = conflictProductCategoryId,
                        Name = productCategoryNameServer
                    });

                    await serverDbCtx.SaveChangesAsync();
                }

                // register applychangedfailed to all sync agent 
                void applyChangedFailed(object s, ApplyChangeFailedEventArgs changeFailedEventAgrs)
                {
                    changeFailedEventAgrs.Action = ConflictAction.ClientWins;
                }

                this.testRunner.BeginRun = provider => provider.ApplyChangedFailed += applyChangedFailed;
                this.testRunner.EndRun = provider => provider.ApplyChangedFailed -= applyChangedFailed;

                var results = await this.testRunner.RunTestsAsync(conf);

                for (int i = 0; i < fixture.ClientRuns.Count; i++)
                {
                    ProviderRun testRunner = this.fixture.ClientRuns[i];

                    Assert.Equal(1, testRunner.Results.TotalChangesUploaded);
                    Assert.Equal(1, testRunner.Results.TotalSyncConflicts);
                }

                using (var serverDbCtx = GetServerDbContext())
                {
                    // check server product category
                    var checkProductCategoryServer = await serverDbCtx.ProductCategory.AsNoTracking().SingleAsync(pc => pc.ProductCategoryId == conflictProductCategoryId);

                    Assert.Equal(productCategoryNameClient, checkProductCategoryServer.Name);
                }
                // check client product category row
                foreach (var testRun in this.fixture.ClientRuns)
                {
                    using (var ctx = GetClientDbContext(testRun))
                    {
                        // check client product category
                        var checkProductCategoryClient = await ctx.ProductCategory.AsNoTracking().SingleAsync(pc => pc.ProductCategoryId == conflictProductCategoryId);

                        Assert.Equal(productCategoryNameClient, checkProductCategoryClient.Name);
                    }
                }
            }
        }

        /// <summary>
        /// Conflict resolved by merging the entity on both server and client
        /// </summary>
        public async virtual Task Conflict_Update_Update_Resolve_By_Merge()
        {
            foreach (var conf in TestConfigurations.GetConfigurations())
            {
                // generate a conflict product category id
                var conflictProductCategoryId = "BIKES";

                var productCategoryNameClient = "Client BIKES " + Path.GetRandomFileName().Replace(".", "");
                var productCategoryNameServer = "Server BIKES " + Path.GetRandomFileName().Replace(".", "");
                var productCategoryNameMerged = "BOTH BIKES" + Path.GetRandomFileName().Replace(".", "");

                // Insert a conflict product category and a product
                foreach (var testRun in this.fixture.ClientRuns)
                {
                    using (var ctx = GetClientDbContext(testRun))
                    {

                        ctx.ProductCategory.Update(new ProductCategory
                        {
                            ProductCategoryId = conflictProductCategoryId,
                            Name = productCategoryNameClient
                        });

                        await ctx.SaveChangesAsync();

                    }
                }

                using (var serverDbCtx = GetServerDbContext())
                {
                    // insert conflict rows on server
                    serverDbCtx.Update(new ProductCategory
                    {
                        ProductCategoryId = conflictProductCategoryId,
                        Name = productCategoryNameServer
                    });

                    await serverDbCtx.SaveChangesAsync();
                }

                void applyChangedFailed(object s, ApplyChangeFailedEventArgs changeFailedEventAgrs)
                {
                    changeFailedEventAgrs.Action = ConflictAction.MergeRow;
                    changeFailedEventAgrs.FinalRow["Name"] = productCategoryNameMerged;
                };

                this.testRunner.BeginRun = provider => provider.ApplyChangedFailed += applyChangedFailed;
                this.testRunner.EndRun = provider => provider.ApplyChangedFailed -= applyChangedFailed;

                var results = await this.testRunner.RunTestsAsync(conf);

                for (int i = 0; i < fixture.ClientRuns.Count; i++)
                {
                    ProviderRun testRunner = this.fixture.ClientRuns[i];

                    Assert.Equal(1, testRunner.Results.TotalChangesUploaded);
                    Assert.Equal(1, testRunner.Results.TotalSyncConflicts);
                }

                using (var serverDbCtx = GetServerDbContext())
                {
                    // check server product category
                    var checkProductCategoryServer = await serverDbCtx.ProductCategory.AsNoTracking().SingleAsync(pc => pc.ProductCategoryId == conflictProductCategoryId);

                    Assert.Equal(productCategoryNameMerged, checkProductCategoryServer.Name);
                }
                // check client product category row
                foreach (var testRun in this.fixture.ClientRuns)
                {
                    using (var ctx = GetClientDbContext(testRun))
                    {
                        // check client product category
                        var checkProductCategoryClient = await ctx.ProductCategory.AsNoTracking().SingleAsync(pc => pc.ProductCategoryId == conflictProductCategoryId);

                        Assert.Equal(productCategoryNameMerged, checkProductCategoryClient.Name);
                    }
                }
            }

        }

        /// <summary>
        /// Conflict resolution by default. Server wins the resolution and all clients should be updated correctly
        /// </summary>
        /// <returns></returns>
        public async virtual Task Conflict_Update_Update_Server_Should_Wins()
        {
            foreach (var conf in TestConfigurations.GetConfigurations())
            {
                // generate a conflict product category id
                var conflictProductCategoryId = "BIKES";

                var productCategoryNameClient = "Client BIKES " + Path.GetRandomFileName().Replace(".", "");
                var productCategoryNameServer = "Server BIKES " + Path.GetRandomFileName().Replace(".", "");

                // Insert a conflict product category and a product
                foreach (var testRun in this.fixture.ClientRuns)
                {
                    using (var ctx = GetClientDbContext(testRun))
                    {
                        ctx.ProductCategory.Update(new ProductCategory
                        {
                            ProductCategoryId = conflictProductCategoryId,
                            Name = productCategoryNameClient
                        });

                        await ctx.SaveChangesAsync();

                    }
                }

                using (var serverDbCtx = GetServerDbContext())
                {
                    // insert conflict rows on server
                    serverDbCtx.Update(new ProductCategory
                    {
                        ProductCategoryId = conflictProductCategoryId,
                        Name = productCategoryNameServer
                    });

                    await serverDbCtx.SaveChangesAsync();
                }

                // use a new agent since we modify conf
                var results = await this.testRunner.RunTestsAsync(conf, false);

                for (int i = 0; i < fixture.ClientRuns.Count; i++)
                {
                    ProviderRun testRunner = this.fixture.ClientRuns[i];

                    Assert.Equal(1, testRunner.Results.TotalChangesUploaded);
                    Assert.Equal(1, testRunner.Results.TotalChangesDownloaded);
                    Assert.Equal(1, testRunner.Results.TotalSyncConflicts);
                }

                using (var serverDbCtx = GetServerDbContext())
                {
                    // check server product category
                    var checkProductCategoryServer = await serverDbCtx.ProductCategory.AsNoTracking().SingleAsync(pc => pc.ProductCategoryId == conflictProductCategoryId);

                    Assert.Equal(productCategoryNameServer, checkProductCategoryServer.Name);
                }
                // check client product category row
                foreach (var testRun in this.fixture.ClientRuns)
                {
                    using (var ctx = GetClientDbContext(testRun))
                    {
                        // check client product category
                        var checkProductCategoryClient = await ctx.ProductCategory.AsNoTracking().SingleAsync(pc => pc.ProductCategoryId == conflictProductCategoryId);

                        Assert.Equal(productCategoryNameServer, checkProductCategoryClient.Name);
                    }
                }
            }
        }

<<<<<<< HEAD
=======
        /// <summary>
        /// Delete some rows from one table. Address from primary key 6 and +, are not used
        /// </summary>
        /// <returns></returns>
        public async virtual Task Delete_From_Server()
        {
            var configurations = TestConfigurations.GetConfigurations();

            // part of the filter
            var employeeId = 1;
            // will be defined when address is inserted
            var addressId = 0;

            for (int i = 0; i < configurations.Count; i++)
            {
                SyncConfiguration conf = configurations[i];
                // insert in db server
                // first of all, delete the line from server
                using (var serverDbCtx = GetServerDbContext())
                {

                    // Insert a new address for employee 1
                    var city = "Paris " + Path.GetRandomFileName().Replace(".", "");
                    var addressline1 = "Rue Monthieu " + Path.GetRandomFileName().Replace(".", "");
                    var stateProvince = "Ile de France";
                    var countryRegion = "France";
                    var postalCode = "75001";

                    Address address = new Address
                    {
                        AddressLine1 = addressline1,
                        City = city,
                        StateProvince = stateProvince,
                        CountryRegion = countryRegion,
                        PostalCode = postalCode

                    };

                    serverDbCtx.Add(address);
                    await serverDbCtx.SaveChangesAsync();
                    addressId = address.AddressId;

                    EmployeeAddress employeeAddress = new EmployeeAddress
                    {
                        EmployeeId = employeeId,
                        AddressId = address.AddressId,
                        AddressType = "SERVER"
                    };

                    var ea = serverDbCtx.EmployeeAddress.Add(employeeAddress);
                    await serverDbCtx.SaveChangesAsync();

                }

                // Upload this new address / employee address
                var resultsInsertServer = await this.testRunner.RunTestsAsync(conf);

                // check the download to client
                foreach (var trr in resultsInsertServer)
                {
                    Assert.Equal(2, trr.Results.TotalChangesDownloaded);
                    Assert.Equal(0, trr.Results.TotalChangesUploaded);
                }

                // Delete those lines from server
                using (var serverDbCtx = GetServerDbContext())
                {
                    // Get the addresses query
                    var address = await serverDbCtx.Address.SingleAsync(a => a.AddressId == addressId);
                    var empAddress = await serverDbCtx.EmployeeAddress.SingleAsync(a => a.AddressId == addressId && a.EmployeeId == employeeId);

                    // remove them
                    serverDbCtx.EmployeeAddress.Remove(empAddress);
                    serverDbCtx.Address.Remove(address);

                    // Execute query
                    await serverDbCtx.SaveChangesAsync();
                }

                var resultsDeleteOnServer = await this.testRunner.RunTestsAsync(conf);

                foreach (var trr in resultsDeleteOnServer)
                {
                    Assert.Equal(2, trr.Results.TotalChangesDownloaded);
                    Assert.Equal(0, trr.Results.TotalChangesUploaded);

                    // check row deleted on client values
                    using (var ctx = GetClientDbContext(trr))
                    {
                        var finalAddressesCount = await ctx.Address.AsNoTracking().CountAsync(a => a.AddressId == addressId);
                        var finalEmployeeAddressesCount = await ctx.EmployeeAddress.AsNoTracking().CountAsync(a => a.AddressId == addressId && a.EmployeeId == employeeId);
                        Assert.Equal(0, finalAddressesCount);
                        Assert.Equal(0, finalEmployeeAddressesCount);
                    }
                }

                // reset all clients
                await this.testRunner.RunTestsAsync(conf);
            }

        }
>>>>>>> 46636a17

        /// <summary>
        /// The idea is to insert an item, then delete it, then sync.
        /// To see how the client is interacting with something to delete he does not have 
        /// </summary>
        public async virtual Task Insert_Then_Delete_From_Server_Then_Sync()
        {
            foreach (var conf in TestConfigurations.GetConfigurations())
            {
                var productCategoryId = Path.GetRandomFileName().Replace(".", "").ToUpperInvariant().Substring(0, 6);
                var productCategoryNameServer = Path.GetRandomFileName().Replace(".", "").ToUpperInvariant().Substring(3, 6);

                // insert the row on the server
                using (var serverDbCtx = GetServerDbContext())
                {
                    serverDbCtx.Add(new ProductCategory
                    {
                        ProductCategoryId = productCategoryId,
                        Name = productCategoryNameServer
                    });

                    await serverDbCtx.SaveChangesAsync();
                }

                // then delete it
                using (var serverDbCtx = GetServerDbContext())
                {
                    var pc = await serverDbCtx.ProductCategory.SingleAsync(o => o.ProductCategoryId == productCategoryId);

                    serverDbCtx.Remove(pc);

                    await serverDbCtx.SaveChangesAsync();
                }

                var results = await this.testRunner.RunTestsAsync();

                foreach (var trr in results)
                {
                    Assert.Equal(1, trr.Results.TotalChangesDownloaded);
                    Assert.Equal(0, trr.Results.TotalChangesUploaded);
                }
            }

        }

        /// <summary>
        /// The idea is to insert an item, then update it, then sync.
        /// To see how the client is interacting with something to delete he does not have 
        /// </summary>
        public async virtual Task Insert_Then_Update_From_Server_Then_Sync()
        {
            foreach (var conf in TestConfigurations.GetConfigurations())
            {
                var productCategoryId = Path.GetRandomFileName().Replace(".", "").ToUpperInvariant().Substring(0, 6);
                var productCategoryNameServer = Path.GetRandomFileName().Replace(".", "").ToUpperInvariant().Substring(3, 6);
                var productCategoryNameServerUpdated = Path.GetRandomFileName().Replace(".", "").ToUpperInvariant().Substring(3, 6);

                // insert the row on the server
                using (var serverDbCtx = GetServerDbContext())
                {
                    serverDbCtx.Add(new ProductCategory
                    {
                        ProductCategoryId = productCategoryId,
                        Name = productCategoryNameServer
                    });

                    await serverDbCtx.SaveChangesAsync();
                }

                // Then update the row
                using (var serverDbCtx = GetServerDbContext())
                {
                    var pc = await serverDbCtx.ProductCategory.SingleAsync(o => o.ProductCategoryId == productCategoryId);

                    pc.Name = productCategoryNameServerUpdated;

                    await serverDbCtx.SaveChangesAsync();
                }


                var results = await this.testRunner.RunTestsAsync();

                foreach (var trr in results)
                {
                    Assert.Equal(1, trr.Results.TotalChangesDownloaded);
                    Assert.Equal(0, trr.Results.TotalChangesUploaded);

                    // Check
                    using (var ctx = GetClientDbContext(trr))
                    {
                        var pc = await ctx.ProductCategory.SingleAsync(o => o.ProductCategoryId == productCategoryId);
                        Assert.Equal(productCategoryNameServerUpdated, pc.Name);
                    }
                }
            }
        }



        public Task Insert_Update_Delete_From_Server()
        {
            throw new NotImplementedException();
        }
        public Task No_Rows()
        {
            throw new NotImplementedException();
        }


        /// <summary>
        /// Should be able to Deprovision a whole database
        /// </summary>
        public async virtual Task Use_Existing_Client_Database_Provision_Deprosivion()
        {
            // Generate a new temp database and a local provider
            var dbName = fixture.GetRandomDatabaseName();
            var connectionString = HelperDB.GetConnectionString(fixture.ProviderType, dbName);

            // create a local provider (the provider we want to test, obviously)
            var localProvider = fixture.NewServerProvider(connectionString);

            try
            {
                // create an empty AdventureWorks client database
                using (var ctx = new AdventureWorksContext(fixture.ProviderType, connectionString, (fixture.ProviderType == ProviderType.Sql), false))
                    await ctx.Database.EnsureCreatedAsync();

                // generate a sync conf to host the schema
                var conf = new SyncConfiguration(fixture.Tables);

                // Provision the database with all tracking tables, stored procedures, triggers and scope
                await localProvider.ProvisionAsync(conf, SyncProvision.All);

                //--------------------------
                // ASSERTION
                //--------------------------

                // check if scope table is correctly created
                var scopeBuilderFactory = localProvider.GetScopeBuilder();

                using (var dbConnection = localProvider.CreateConnection())
                {
                    var scopeBuilder = scopeBuilderFactory.CreateScopeInfoBuilder(conf.ScopeInfoTableName, dbConnection);
                    Assert.Equal(false, scopeBuilder.NeedToCreateScopeInfoTable());
                }

                // get the db manager
                foreach (var dmTable in conf.Schema.Tables)
                {
                    var tableName = dmTable.TableName;
                    using (var dbConnection = localProvider.CreateConnection())
                    {
                        // get the database manager factory then the db manager itself
                        var dbTableBuilder = localProvider.GetDatabaseBuilder(dmTable);

                        // get builders
                        var trackingTablesBuilder = dbTableBuilder.CreateTrackingTableBuilder(dbConnection);
                        var triggersBuilder = dbTableBuilder.CreateTriggerBuilder(dbConnection);
                        var spBuider = dbTableBuilder.CreateProcBuilder(dbConnection);

                        await dbConnection.OpenAsync();

                        Assert.Equal(false, trackingTablesBuilder.NeedToCreateTrackingTable());

                        Assert.Equal(false, triggersBuilder.NeedToCreateTrigger(Builders.DbTriggerType.Insert));
                        Assert.Equal(false, triggersBuilder.NeedToCreateTrigger(Builders.DbTriggerType.Delete));
                        Assert.Equal(false, triggersBuilder.NeedToCreateTrigger(Builders.DbTriggerType.Update));

                        Assert.Equal(false, spBuider.NeedToCreateProcedure(Builders.DbCommandType.InsertMetadata));
                        Assert.Equal(false, spBuider.NeedToCreateProcedure(Builders.DbCommandType.InsertRow));
                        Assert.Equal(false, spBuider.NeedToCreateProcedure(Builders.DbCommandType.Reset));
                        Assert.Equal(false, spBuider.NeedToCreateProcedure(Builders.DbCommandType.SelectChanges));
                        Assert.Equal(false, spBuider.NeedToCreateProcedure(Builders.DbCommandType.SelectRow));
                        Assert.Equal(false, spBuider.NeedToCreateProcedure(Builders.DbCommandType.DeleteMetadata));
                        Assert.Equal(false, spBuider.NeedToCreateProcedure(Builders.DbCommandType.DeleteRow));

                        // Check if we have mutables columns to see if the update row / metadata have been generated
                        if (dbTableBuilder.TableDescription.MutableColumnsAndNotAutoInc.Any())
                        {
                            Assert.Equal(false, spBuider.NeedToCreateProcedure(Builders.DbCommandType.UpdateRow));
                            Assert.Equal(false, spBuider.NeedToCreateProcedure(Builders.DbCommandType.UpdateMetadata));
                        }

                        if (this.fixture.ProviderType == ProviderType.Sql)
                        {
                            Assert.Equal(false, spBuider.NeedToCreateProcedure(Builders.DbCommandType.BulkDeleteRows));
                            Assert.Equal(false, spBuider.NeedToCreateProcedure(Builders.DbCommandType.BulkInsertRows));
                            Assert.Equal(false, spBuider.NeedToCreateProcedure(Builders.DbCommandType.BulkInsertRows));
                        }

                        dbConnection.Close();

                    }
                }

            }
            finally
            {
                // ensure database is created and filled with some data
                using (var ctx = new AdventureWorksContext(fixture.ProviderType, connectionString))
                {
                    await ctx.Database.EnsureDeletedAsync();
                }

            }
        }

        //[Fact, TestPriority(99)]
        //public async Task Reserved_Keyword_Should_Raise_Error()
        //{
        //    var tables = new string[] { "dbo.Log" };
        //    var results = await this.testRunner.RunTestsAsync("errorscope", tables, null, false);

        //    foreach (var trr in results)
        //    {
        //        Assert.IsType(typeof(SyncException), trr.Exception);
        //        SyncException se = trr.Exception as SyncException;
        //        Assert.Equal(SyncExceptionType.NotSupported, se.Type);
        //    }

        //}

        public virtual async Task Check_Composite_ForeignKey_Existence()
        {
            var runners = await this.testRunner.RunTestsAsync();
            foreach (var runner in runners)
            {
                var provider = runner.ClientProvider as CoreProvider;
                var connection = provider.CreateConnection();
                using (connection)
                {
                    connection.Open();
                    var tableManger = provider
                        .GetDbManager("PriceListCategory")
                        ?.CreateManagerTable(connection);

                    if (tableManger == null)
                        continue;

                    var relations = tableManger.GetTableRelations().ToArray();
                    Assert.Equal(1, relations.Count());
                    Assert.Equal("FK_PriceListDetail_PriceListCategory_PriceListId_PriceCategoryId", relations[0].ForeignKey);
                    Assert.Equal(2, relations[0].KeyColumnsName.Count());
                }
            }
        }

    }



}<|MERGE_RESOLUTION|>--- conflicted
+++ resolved
@@ -110,17 +110,7 @@
         public async virtual Task Initialize()
         {
 
-<<<<<<< HEAD
             var results = await this.testRunner.RunTestsAsync();
-=======
-                var results = await this.testRunner.RunTestsAsync();
-
-                foreach (var trr in results)
-                {
-                    Assert.Equal(this.fixture.RowsCount, trr.Results.TotalChangesDownloaded);
-                    Assert.Equal(0, trr.Results.TotalChangesUploaded);
-                }
->>>>>>> 46636a17
 
             foreach (var trr in results)
             {
@@ -1126,8 +1116,6 @@
             }
         }
 
-<<<<<<< HEAD
-=======
         /// <summary>
         /// Delete some rows from one table. Address from primary key 6 and +, are not used
         /// </summary>
@@ -1229,7 +1217,6 @@
             }
 
         }
->>>>>>> 46636a17
 
         /// <summary>
         /// The idea is to insert an item, then delete it, then sync.
