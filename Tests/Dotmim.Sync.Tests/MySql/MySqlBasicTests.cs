
using Dotmim.Sync.Test.Misc;
using Dotmim.Sync.Tests.Core;
using Dotmim.Sync.Tests.Misc;
using Dotmim.Sync.Tests.Models;
using System;
using System.Collections.Generic;
using System.Text;
using System.Threading.Tasks;
using Xunit;

namespace Dotmim.Sync.Tests.MySql
{
    /// <summary>
    /// this is the class which implements concret fixture with SqlSyncProviderFixture 
    /// and will call all the base tests
    /// </summary>
    [Collection("MySql")]
    [TestCaseOrderer("Dotmim.Sync.Tests.Misc.PriorityOrderer", "Dotmim.Sync.Tests")]
    public class MySqlBasicTests : BasicTestsBase, IClassFixture<MySqlFixture>
    {

        /// <summary>
        /// because schemas are not replicate on SQL Server, from MySQL
        /// Override get context to set "don't use schema on Sql client childs "
        /// </summary>
        protected override AdventureWorksContext GetClientDbContext(ProviderRun providerRun)
        {
            return new AdventureWorksContext(providerRun, false);
        }


        public MySqlBasicTests(MySqlFixture fixture) : base(fixture)
        {
        }

        [Fact, TestPriority(0)]
        public override Task Initialize()
        {
            return base.Initialize();
        }

        //[Fact, TestPriority(1)]
        //public override Task Bad_Server_Connection_Should_Raise_Error()
        //{
        //    return base.Bad_Server_Connection_Should_Raise_Error();
        //}

        //[Fact, TestPriority(2)]
        //public override Task Bad_Client_Connection_Should_Raise_Error()
        //{
        //    return base.Bad_Client_Connection_Should_Raise_Error();
        //}

        [Fact, TestPriority(3)]
        public override Task Insert_From_Server()
        {
            return base.Insert_From_Server();
        }

        [Fact, TestPriority(4)]
        public override Task Insert_From_Client()
        {
            return base.Insert_From_Client();
        }

        [Fact, TestPriority(5)]
        public override Task Update_From_Server()
        {
            return base.Update_From_Server();
        }

        [Fact, TestPriority(6)]
        public override Task Update_From_Client()
        {
            return base.Update_From_Client();
        }

        [Fact, TestPriority(7)]
        public override Task Delete_From_Server()
        {
            return base.Delete_From_Server();
        }


        [Fact, TestPriority(8)]
        public override Task Delete_From_Client()
        {
            return base.Delete_From_Client();
        }

        [Fact, TestPriority(9)]
        public override Task Conflict_Insert_Insert_Server_Should_Wins()
        {
            return base.Conflict_Insert_Insert_Server_Should_Wins();
        }

        [Fact, TestPriority(10)]
        public override Task Conflict_Insert_Insert_Client_Should_Wins_Coz_Configuration()
        {
            return base.Conflict_Insert_Insert_Client_Should_Wins_Coz_Configuration();
        }

        [Fact, TestPriority(11)]
        public override Task Conflict_Insert_Insert_Client_Should_Wins_Coz_Handler_Raised()
        {
            return base.Conflict_Insert_Insert_Client_Should_Wins_Coz_Handler_Raised();
        }

        [Fact, TestPriority(12)]
        public override Task Conflict_Update_Update_Client_Should_Wins_Coz_Configuration()
        {
            return base.Conflict_Update_Update_Client_Should_Wins_Coz_Configuration();
        }

        [Fact, TestPriority(13)]
        public override Task Conflict_Update_Update_Client_Should_Wins_Coz_Handler_Raised()
        {
            return base.Conflict_Update_Update_Client_Should_Wins_Coz_Handler_Raised();
        }

        [Fact, TestPriority(14)]
        public override Task Conflict_Update_Update_Resolve_By_Merge()
        {
            return base.Conflict_Update_Update_Resolve_By_Merge();
        }

        [Fact, TestPriority(15)]
        public override Task Conflict_Update_Update_Server_Should_Wins()
        {
            return base.Conflict_Update_Update_Server_Should_Wins();
        }

        [Fact, TestPriority(16)]
<<<<<<< HEAD
=======
        public override Task Delete_From_Server()
        {
            return base.Delete_From_Server();
        }

        [Fact, TestPriority(18)]
>>>>>>> 46636a17
        public override Task Insert_Then_Delete_From_Server_Then_Sync()
        {
            return base.Insert_Then_Delete_From_Server_Then_Sync();
        }

        [Fact, TestPriority(17)]
        public override Task Insert_Then_Update_From_Server_Then_Sync()
        {
            return base.Insert_Then_Update_From_Server_Then_Sync();
        }

        [Fact, TestPriority(18)]
        public override Task Use_Existing_Client_Database_Provision_Deprosivion()
        {
            return base.Use_Existing_Client_Database_Provision_Deprosivion();
        }

        [Fact, TestPriority(21)]
        public override Task Check_Composite_ForeignKey_Existence()
        {
            return base.Check_Composite_ForeignKey_Existence();
        }
    }
}<|MERGE_RESOLUTION|>--- conflicted
+++ resolved
@@ -132,15 +132,12 @@
         }
 
         [Fact, TestPriority(16)]
-<<<<<<< HEAD
-=======
         public override Task Delete_From_Server()
         {
             return base.Delete_From_Server();
         }
 
         [Fact, TestPriority(18)]
->>>>>>> 46636a17
         public override Task Insert_Then_Delete_From_Server_Then_Sync()
         {
             return base.Insert_Then_Delete_From_Server_Then_Sync();
