using System;
using System.Linq;
using Dotmim.Sync.Tests.Core;
using Microsoft.EntityFrameworkCore;
using Microsoft.EntityFrameworkCore.Infrastructure;

namespace Dotmim.Sync.Tests.Models
{


    public partial class AdventureWorksContext : DbContext
    {
        internal bool useSchema = false;
        internal bool useSeeding = false;
        public ProviderType ProviderType { get; }
        public string ConnectionString { get; }

        public AdventureWorksContext(ProviderType providerType, string connectionString, bool fallbackUseSchema = true, bool useSeeding = true) : this()
        {
            ProviderType = providerType;
            ConnectionString = connectionString;
            this.useSeeding = useSeeding;
            this.useSchema = ProviderType == ProviderType.Sql && fallbackUseSchema;
        }
        public AdventureWorksContext(ProviderRun providerRun, bool fallbackUseSchema = true, bool useSeeding = true) : this()
        {

            ProviderType = providerRun.ClientProviderType;
            ConnectionString = providerRun.ConnectionString;

            this.useSchema = ProviderType == ProviderType.Sql && fallbackUseSchema;
            this.useSeeding = useSeeding;
        }

        public AdventureWorksContext(DbContextOptions<AdventureWorksContext> options)
            : base(options)
        {
        }

        public AdventureWorksContext()
        {
        }

        protected override void OnConfiguring(DbContextOptionsBuilder optionsBuilder)
        {
            if (!optionsBuilder.IsConfigured)
            {
                switch (ProviderType)
                {
                    case ProviderType.Sql:
                        optionsBuilder.UseSqlServer(ConnectionString);
                        break;
                    case ProviderType.MySql:
                        optionsBuilder.UseMySql(ConnectionString);
                        break;
                    case ProviderType.Sqlite:
                        optionsBuilder.UseSqlite(ConnectionString);
                        break;
                }
            }

            // Invalid cache based on ProviderType and UseSchema and not Only Provider
            // So we can have two models shared on SQL : One with Schema, the other without Schema
            optionsBuilder.ReplaceService<IModelCacheKeyFactory, MyModelCacheKeyFactory>();

        }

        public virtual DbSet<Address> Address { get; set; }
        public virtual DbSet<Customer> Customer { get; set; }
        public virtual DbSet<CustomerAddress> CustomerAddress { get; set; }
<<<<<<< HEAD
        public virtual DbSet<EmployeeAddress> EmployeeAddress { get; set; }
        public virtual DbSet<Employee> Employee { get; set; }
=======
        public virtual DbSet<Employee> Employee { get; set; }
        public virtual DbSet<EmployeeAddress> EmployeeAddress { get; set; }
>>>>>>> 46636a17
        public virtual DbSet<Log> Log { get; set; }
        public virtual DbSet<Product> Product { get; set; }
        public virtual DbSet<ProductCategory> ProductCategory { get; set; }
        public virtual DbSet<ProductModel> ProductModel { get; set; }
        public virtual DbSet<SalesOrderDetail> SalesOrderDetail { get; set; }
        public virtual DbSet<SalesOrderHeader> SalesOrderHeader { get; set; }
        public virtual DbSet<Sql> Sql { get; set; }
        public virtual DbSet<Posts> Posts { get; set; }
        public virtual DbSet<PostTag> PostTag { get; set; }
        public virtual DbSet<Tags> Tags { get; set; }
        public virtual DbSet<PriceList> PricesList { get; set; }


    protected override void OnModelCreating(ModelBuilder modelBuilder)
        {
            modelBuilder.Entity<Address>(entity =>
            {
                entity.HasIndex(e => e.StateProvince);

                entity.HasIndex(e => new { e.City, e.StateProvince, e.PostalCode, e.CountryRegion });

                entity.Property(e => e.AddressId).HasColumnName("AddressID");

                entity.Property(e => e.AddressLine1)
                    .IsRequired();

                entity.Property(e => e.City)
                    .IsRequired()
                    .HasMaxLength(30);

                entity.Property(e => e.CountryRegion)
                    .IsRequired()
                    .HasMaxLength(50);

                entity.Property(e => e.ModifiedDate)
                    .HasColumnType("datetime")
                    .ValueGeneratedOnAdd()
                    .HasDefaultValue(DateTime.Now);

                if (this.ProviderType == ProviderType.Sql)
                    entity.Property(e => e.ModifiedDate).HasDefaultValueSql("(getdate())");
                //else if (this.ProviderType == ProviderType.MySql)
                //    entity.Property(e => e.ModifiedDate).HasDefaultValueSql("CURRENT_TIMESTAMP()");

                entity.Property(e => e.PostalCode)
                    .IsRequired()
                    .IsUnicode()
                    .HasMaxLength(15);

                entity.Property(e => e.Rowguid)
                    .HasColumnName("rowguid")
                    .ValueGeneratedOnAdd();

                if (this.ProviderType == ProviderType.Sql)
                    entity.Property(e => e.Rowguid).HasDefaultValueSql("(newid())");

                entity.Property(e => e.StateProvince)
                    .IsRequired()
                    .HasMaxLength(50);
            });

            modelBuilder.Entity<Customer>(entity =>
            {
                entity.HasIndex(e => e.EmailAddress);

                entity.Property(e => e.CustomerId)
                    .HasColumnName("CustomerID");

                entity.Property(e => e.EmployeeId)
                    .HasColumnName("EmployeeID");

                if (this.ProviderType == ProviderType.Sql)
                    entity.Property(e => e.CustomerId).HasDefaultValueSql("(newid())");

                entity.Property(e => e.CompanyName).HasMaxLength(128);

                entity.Property(e => e.EmailAddress).HasMaxLength(50);

                entity.Property(e => e.FirstName)
                    .IsRequired()
                    .HasMaxLength(50);

                entity.Property(e => e.LastName)
                    .IsRequired()
                    .HasMaxLength(50);

                entity.Property(e => e.MiddleName).HasMaxLength(50);

                entity.Property(e => e.ModifiedDate)
                    .HasColumnType("datetime");

                if (this.ProviderType == ProviderType.Sql)
                    entity.Property(e => e.ModifiedDate).HasDefaultValueSql("(getdate())");
                //else if (this.ProviderType == ProviderType.MySql)
                //    entity.Property(e => e.ModifiedDate).HasDefaultValueSql("CURRENT_TIMESTAMP()");


                entity.Property(e => e.PasswordHash)
                    .IsRequired()
                    .HasMaxLength(128)
                    .IsUnicode(false);

                entity.Property(e => e.PasswordSalt)
                    .IsRequired()
                    .HasMaxLength(10)
                    .IsUnicode(false);

                entity.Property(e => e.Phone).HasMaxLength(25);

                entity.Property(e => e.Rowguid)
                    .HasColumnName("rowguid")
                    .ValueGeneratedOnAdd();

                if (this.ProviderType == ProviderType.Sql)
                    entity.Property(e => e.Rowguid).HasDefaultValueSql("(newid())");

                entity.Property(e => e.SalesPerson).HasMaxLength(256);

                entity.Property(e => e.Suffix).HasMaxLength(10);

                entity.Property(e => e.Title).HasMaxLength(8);

                entity.HasOne(d => d.Employee)
                    .WithMany(p => p.Customer)
                    .HasForeignKey(d => d.EmployeeId)
                    .OnDelete(DeleteBehavior.ClientSetNull);

            });

            modelBuilder.Entity<Employee>(entity =>
            {
                entity.Property(e => e.FirstName)
                    .IsRequired()
                    .HasMaxLength(50);

                entity.Property(e => e.LastName)
                    .IsRequired()
                    .HasMaxLength(50);

<<<<<<< HEAD
                if (this.ProviderType == ProviderType.Sql)
                    entity.Property(e => e.ModifiedDate).HasDefaultValueSql("(getdate())");
                //else if (this.ProviderType == ProviderType.MySql)
                //    entity.Property(e => e.ModifiedDate).HasDefaultValueSql("CURRENT_TIMESTAMP()");
=======
                entity.Property(e => e.ModifiedDate)
                    .HasColumnType("datetime");

                if (this.ProviderType == ProviderType.Sql)
                    entity.Property(e => e.ModifiedDate).HasDefaultValueSql("(getdate())");
                else if (this.ProviderType == ProviderType.MySql)
                    entity.Property(e => e.ModifiedDate).HasDefaultValueSql("CURRENT_TIMESTAMP()");
>>>>>>> 46636a17

                entity.Property(e => e.Rowguid)
                    .HasColumnName("rowguid")
                    .ValueGeneratedOnAdd();

                if (this.ProviderType == ProviderType.Sql)
                    entity.Property(e => e.Rowguid).HasDefaultValueSql("(newid())");


            });

            modelBuilder.Entity<CustomerAddress>(entity =>
            {
                entity.HasKey(e => new { e.CustomerId, e.AddressId });

                entity.Property(e => e.CustomerId)
                    .HasColumnName("CustomerID");

                entity.Property(e => e.AddressId).HasColumnName("AddressID");

                entity.Property(e => e.AddressType)
                    .IsRequired()
                    .HasMaxLength(50);

                entity.Property(e => e.ModifiedDate)
                    .HasColumnType("datetime");

                if (this.ProviderType == ProviderType.Sql)
                    entity.Property(e => e.ModifiedDate).HasDefaultValueSql("(getdate())");
                //else if (this.ProviderType == ProviderType.MySql)
                //    entity.Property(e => e.ModifiedDate).HasDefaultValueSql("CURRENT_TIMESTAMP()");

                entity.Property(e => e.Rowguid)
                    .HasColumnName("rowguid");

                if (this.ProviderType == ProviderType.Sql)
                    entity.Property(e => e.Rowguid).HasDefaultValueSql("(newid())");

                entity.HasOne(d => d.Address)
                    .WithMany(p => p.CustomerAddress)
                    .HasForeignKey(d => d.AddressId)
                    .OnDelete(DeleteBehavior.ClientSetNull);

                entity.HasOne(d => d.Customer)
                    .WithMany(p => p.CustomerAddress)
                    .HasForeignKey(d => d.CustomerId)
                    .OnDelete(DeleteBehavior.ClientSetNull);
            });

            modelBuilder.Entity<EmployeeAddress>(entity =>
            {
                entity.HasKey(e => new { e.EmployeeId, e.AddressId });

                entity.Property(e => e.EmployeeId)
                    .HasColumnName("EmployeeID");

                entity.Property(e => e.AddressId).HasColumnName("AddressID");

                entity.Property(e => e.AddressType)
                    .IsRequired()
                    .HasMaxLength(50);

                entity.Property(e => e.ModifiedDate)
                    .HasColumnType("datetime");

                if (this.ProviderType == ProviderType.Sql)
                    entity.Property(e => e.ModifiedDate).HasDefaultValueSql("(getdate())");
<<<<<<< HEAD
                //else if (this.ProviderType == ProviderType.MySql)
                //    entity.Property(e => e.ModifiedDate).HasDefaultValueSql("CURRENT_TIMESTAMP()");
=======
                else if (this.ProviderType == ProviderType.MySql)
                    entity.Property(e => e.ModifiedDate).HasDefaultValueSql("CURRENT_TIMESTAMP()");
>>>>>>> 46636a17

                entity.Property(e => e.Rowguid)
                    .HasColumnName("rowguid");

                if (this.ProviderType == ProviderType.Sql)
                    entity.Property(e => e.Rowguid).HasDefaultValueSql("(newid())");

                entity.HasOne(d => d.Address)
                    .WithMany(p => p.EmployeeAddress)
                    .HasForeignKey(d => d.AddressId)
                    .OnDelete(DeleteBehavior.ClientSetNull);

                entity.HasOne(d => d.Employee)
                    .WithMany(p => p.EmployeeAddress)
                    .HasForeignKey(d => d.EmployeeId)
                    .OnDelete(DeleteBehavior.ClientSetNull);
            });

            modelBuilder.Entity<Log>(entity =>
            {
                entity.HasKey(e => e.Oid);

                entity.Property(e => e.Oid).ValueGeneratedNever();

                entity.Property(e => e.ErrorDescription).HasMaxLength(50);

                entity.Property(e => e.Gcrecord).HasColumnName("GCRecord");

                entity.Property(e => e.Operation).HasMaxLength(50);

                entity.Property(e => e.TimeStamp).HasColumnType("datetime");
            });

            modelBuilder.Entity<Product>(entity =>
            {
                if (useSchema)
                    entity.ToTable("Product", "SalesLT");

                entity.HasKey(e => e.ProductId);

                entity.HasIndex(e => e.Name)
                    .HasName("AK_Product_Name")
                    .IsUnique();

                entity.HasIndex(e => e.ProductNumber)
                    .HasName("AK_Product_ProductNumber")
                    .IsUnique();

                entity.Property(e => e.ProductId)
                    .HasColumnName("ProductID");

                entity.Property(e => e.Color).HasMaxLength(15);

                entity.Property(e => e.DiscontinuedDate).HasColumnType("datetime");

                if (this.ProviderType == ProviderType.Sql)
                    entity.Property(e => e.ListPrice).HasColumnType("money");

                entity.Property(e => e.ModifiedDate)
                    .HasColumnType("datetime");

                if (this.ProviderType == ProviderType.Sql)
                    entity.Property(e => e.ModifiedDate).HasDefaultValueSql("(getdate())");
                //else if (this.ProviderType == ProviderType.MySql)
                //    entity.Property(e => e.ModifiedDate).HasDefaultValueSql("CURRENT_TIMESTAMP()");


                entity.Property(e => e.Name)
                    .IsRequired()
                    .HasMaxLength(50);

                entity.Property(e => e.ProductCategoryId)
                    .HasColumnName("ProductCategoryID")
                    .HasMaxLength(6);

                entity.Property(e => e.ProductModelId).HasColumnName("ProductModelID");

                entity.Property(e => e.ProductNumber)
                    .IsRequired()
                    .HasMaxLength(25);

                entity.Property(e => e.Rowguid)
                    .HasColumnName("rowguid");

                if (this.ProviderType == ProviderType.Sql)
                    entity.Property(e => e.Rowguid).HasDefaultValueSql("(newid())");

                entity.Property(e => e.SellEndDate).HasColumnType("datetime");

                entity.Property(e => e.SellStartDate).HasColumnType("datetime");

                entity.Property(e => e.Size).HasMaxLength(5);

                if (this.ProviderType == ProviderType.Sql)
                    entity.Property(e => e.StandardCost).HasColumnType("money");

                entity.Property(e => e.ThumbnailPhotoFileName).HasMaxLength(50);

                entity.Property(e => e.Weight).HasColumnType("decimal(8, 2)");

                entity.HasOne(d => d.ProductCategory)
                    .WithMany(p => p.Product)
                    .HasForeignKey(d => d.ProductCategoryId);

                entity.HasOne(d => d.ProductModel)
                    .WithMany(p => p.Product)
                    .HasForeignKey(d => d.ProductModelId);
            });

            modelBuilder.Entity<ProductCategory>(entity =>
            {
                if (useSchema)
                    entity.ToTable("ProductCategory", "SalesLT");

                entity.HasIndex(e => e.Name)
                    .HasName("AK_ProductCategory_Name")
                    .IsUnique();

                entity.Property(e => e.ProductCategoryId)
                    .HasColumnName("ProductCategoryID")
                    .HasMaxLength(6)
                    .ValueGeneratedNever();

                entity.Property(e => e.ModifiedDate)
                    .HasColumnType("datetime");

                if (this.ProviderType == ProviderType.Sql)
                    entity.Property(e => e.ModifiedDate).HasDefaultValueSql("(getdate())");
                //else if (this.ProviderType == ProviderType.MySql)
                //    entity.Property(e => e.ModifiedDate).HasDefaultValueSql("CURRENT_TIMESTAMP()");

                entity.Property(e => e.Name)
                    .IsRequired()
                    .HasColumnName("Name")
                    .HasMaxLength(50);

                entity.Property(e => e.ParentProductCategoryId)
                    .HasColumnName("ParentProductCategoryID")
                    .HasMaxLength(6);

                entity.Property(e => e.Rowguid)
                    .HasColumnName("rowguid");

                if (this.ProviderType == ProviderType.Sql)
                    entity.Property(e => e.Rowguid).HasDefaultValueSql("(newid())");

                //entity.HasOne(d => d.ParentProductCategory)
                //    .WithMany(p => p.InverseParentProductCategory)
                //    .HasForeignKey(d => d.ParentProductCategoryId)
                //    .HasConstraintName("FK_ProductCategory_ProductCategory_ParentProductCategoryID_ProductCategoryID");
            });

            modelBuilder.Entity<ProductModel>(entity =>
            {
                if (useSchema)
                    entity.ToTable("ProductModel", "SalesLT");

                entity.HasIndex(e => e.Name)
                    .HasName("AK_ProductModel_Name")
                    .IsUnique();

                entity.Property(e => e.ProductModelId).HasColumnName("ProductModelID");

                if (this.ProviderType == ProviderType.Sql)
                    entity.Property(e => e.CatalogDescription).HasColumnType("xml");

                entity.Property(e => e.ModifiedDate)
                    .HasColumnType("datetime");

                if (this.ProviderType == ProviderType.Sql)
                    entity.Property(e => e.ModifiedDate).HasDefaultValueSql("(getdate())");
                //else if (this.ProviderType == ProviderType.MySql)
                //    entity.Property(e => e.ModifiedDate).HasDefaultValueSql("CURRENT_TIMESTAMP()");

                entity.Property(e => e.Name)
                    .IsRequired()
                    .HasMaxLength(50);

                entity.Property(e => e.Rowguid)
                    .HasColumnName("rowguid");

                if (this.ProviderType == ProviderType.Sql)
                    entity.Property(e => e.Rowguid).HasDefaultValueSql("(newid())");
            });

            modelBuilder.Entity<SalesOrderDetail>(entity =>
            {
                if (useSchema)
                    entity.ToTable("SalesOrderDetail", "SalesLT");

                entity.HasKey(e => new { e.SalesOrderDetailId });

                entity.HasIndex(e => e.ProductId);

                entity.Property(e => e.SalesOrderId)
                    .HasColumnName("SalesOrderID")
                    .ValueGeneratedNever();

                entity.Property(e => e.SalesOrderDetailId)
                    .HasColumnName("SalesOrderDetailID")
                    .ValueGeneratedOnAdd();

                if (this.ProviderType == ProviderType.Sql)
                    entity.Property(e => e.LineTotal).HasColumnType("numeric(38, 6)");

                entity.Property(e => e.ModifiedDate)
                    .HasColumnType("datetime");

                if (this.ProviderType == ProviderType.Sql)
                    entity.Property(e => e.ModifiedDate).HasDefaultValueSql("(getdate())");
                //else if (this.ProviderType == ProviderType.MySql)
                //    entity.Property(e => e.ModifiedDate).HasDefaultValueSql("CURRENT_TIMESTAMP()");

                entity.Property(e => e.ProductId)
                    .HasColumnName("ProductID")
                    .ValueGeneratedNever();

                entity.Property(e => e.Rowguid)
                    .HasColumnName("rowguid");

                if (this.ProviderType == ProviderType.Sql)
                    entity.Property(e => e.Rowguid).HasDefaultValueSql("(newid())");

                if (this.ProviderType == ProviderType.Sql)
                    entity.Property(e => e.UnitPrice).HasColumnType("money");

                if (this.ProviderType == ProviderType.Sql)
                    entity.Property(e => e.UnitPriceDiscount).HasColumnType("money");

                entity.HasOne(d => d.Product)
                    .WithMany(p => p.SalesOrderDetail)
                    .HasForeignKey(d => d.ProductId)
                    .OnDelete(DeleteBehavior.ClientSetNull);

                entity.HasOne(d => d.SalesOrder)
                    .WithMany(p => p.SalesOrderDetail)
                    .HasForeignKey(d => d.SalesOrderId);
            });

            modelBuilder.Entity<SalesOrderHeader>(entity =>
            {
                if (useSchema)
                    entity.ToTable("SalesOrderHeader", "SalesLT");

                entity.HasKey(e => e.SalesOrderId);

                entity.HasIndex(e => e.CustomerId);

                entity.Property(e => e.SalesOrderId).HasColumnName("SalesOrderID");

                entity.Property(e => e.AccountNumber)
                    .HasColumnName("AccountNumber")
                    .HasMaxLength(15);

                entity.Property(e => e.BillToAddressId).HasColumnName("BillToAddressID");

                entity.Property(e => e.CreditCardApprovalCode)
                    .HasMaxLength(15)
                    .IsUnicode(false);

                entity.Property(e => e.CustomerId).HasColumnName("CustomerID");

                entity.Property(e => e.DueDate).HasColumnType("datetime");

                if (this.ProviderType == ProviderType.Sql)
                    entity.Property(e => e.Freight).HasColumnType("money");

                if (this.ProviderType == ProviderType.Sql)
                    entity.Property(e => e.Freight).HasDefaultValueSql("((0.00))");
                else if (this.ProviderType == ProviderType.MySql)
                    entity.Property(e => e.Freight).HasDefaultValueSql("0");

                entity.Property(e => e.ModifiedDate)
                    .HasColumnType("datetime");

                if (this.ProviderType == ProviderType.Sql)
                    entity.Property(e => e.ModifiedDate).HasDefaultValueSql("(getdate())");
                //else if (this.ProviderType == ProviderType.MySql)
                //    entity.Property(e => e.ModifiedDate).HasDefaultValueSql("CURRENT_TIMESTAMP()");

                entity.Property(e => e.OnlineOrderFlag)
                    .IsRequired()
                    .HasColumnType("bit");

                if (this.ProviderType == ProviderType.Sql)
                    entity.Property(e => e.OnlineOrderFlag).HasDefaultValueSql("((1))");
                else if (this.ProviderType == ProviderType.MySql)
                    entity.Property(e => e.OnlineOrderFlag).HasDefaultValueSql("1");

                entity.Property(e => e.OrderDate)
                    .HasColumnType("datetime");

                if (this.ProviderType == ProviderType.Sql)
                    entity.Property(e => e.OrderDate).HasDefaultValueSql("(getdate())");
                else if (this.ProviderType == ProviderType.MySql)
                    entity.Property(e => e.OrderDate).HasDefaultValueSql("CURRENT_TIMESTAMP()");

                entity.Property(e => e.PurchaseOrderNumber)
                    .HasMaxLength(25);

                entity.Property(e => e.Rowguid)
                    .HasColumnName("rowguid");

                if (this.ProviderType == ProviderType.Sql)
                    entity.Property(e => e.Rowguid).HasDefaultValueSql("(newid())");

                entity.Property(e => e.SalesOrderNumber)
                    .IsRequired()
                    .HasMaxLength(25);

                if (this.ProviderType == ProviderType.Sql)
                    entity.Property(e => e.SalesOrderNumber).HasDefaultValueSql("(('SO-XXXX'))");
                else if (this.ProviderType == ProviderType.MySql)
                    entity.Property(e => e.SalesOrderNumber).HasDefaultValueSql("'SO-XXXX'");


                entity.Property(e => e.ShipDate).HasColumnType("datetime");

                entity.Property(e => e.ShipMethod)
                    .IsRequired()
                    .HasMaxLength(50);

                entity.Property(e => e.ShipToAddressId).HasColumnName("ShipToAddressID");

                if (this.ProviderType == ProviderType.Sql)
                    entity.Property(e => e.Status).HasDefaultValueSql("((1))");
                else if (this.ProviderType == ProviderType.MySql)
                    entity.Property(e => e.Status).HasDefaultValueSql("1");

                if (this.ProviderType == ProviderType.Sql)
                    entity.Property(e => e.SubTotal).HasColumnType("money");

                if (this.ProviderType == ProviderType.Sql)
                    entity.Property(e => e.SubTotal).HasDefaultValueSql("((0.00))");
                else if (this.ProviderType == ProviderType.MySql)
                    entity.Property(e => e.SubTotal).HasDefaultValueSql("0");

                if (this.ProviderType == ProviderType.Sql)
                    entity.Property(e => e.TaxAmt).HasColumnType("money");

                if (this.ProviderType == ProviderType.Sql)
                    entity.Property(e => e.TaxAmt).HasDefaultValueSql("((0.00))");
                else if (this.ProviderType == ProviderType.MySql)
                    entity.Property(e => e.TaxAmt).HasDefaultValueSql("0");

                if (this.ProviderType == ProviderType.Sql)
                    entity.Property(e => e.TotalDue).HasColumnType("money");

                if (this.ProviderType == ProviderType.Sql)
                    entity.Property(e => e.TotalDue).HasDefaultValueSql("((0.00))");
                else if (this.ProviderType == ProviderType.MySql)
                    entity.Property(e => e.TotalDue).HasDefaultValueSql("0");

                entity.HasOne(d => d.BillToAddress)
                    .WithMany(p => p.SalesOrderHeaderBillToAddress)
                    .HasForeignKey(d => d.BillToAddressId)
                    .HasConstraintName("FK_SalesOrderHeader_Address_BillTo_AddressID");

                entity.HasOne(d => d.Customer)
                    .WithMany(p => p.SalesOrderHeader)
                    .HasForeignKey(d => d.CustomerId)
                    .OnDelete(DeleteBehavior.ClientSetNull);

                entity.HasOne(d => d.ShipToAddress)
                    .WithMany(p => p.SalesOrderHeaderShipToAddress)
                    .HasForeignKey(d => d.ShipToAddressId)
                    .HasConstraintName("FK_SalesOrderHeader_Address_ShipTo_AddressID");
            });

            modelBuilder.Entity<Sql>(entity =>
            {
                entity.Property(e => e.SqlId).ValueGeneratedNever();

                entity.Property(e => e.File).IsRequired();

                // since mysql ef provider does not support Object as type in a property
                // just ignore it for this provider
                if (this.ProviderType == ProviderType.MySql)
                    entity.Ignore(e => e.Value);
                else
                    entity.Property(e => e.Value).HasColumnType("sql_variant");
            });

            modelBuilder.Entity<Posts>(entity =>
            {
                entity.HasKey(e => e.PostId);
            });

            modelBuilder.Entity<PostTag>(entity =>
            {
                entity.HasKey(e => new { e.PostId, e.TagId });

                entity.HasOne(d => d.Post)
                    .WithMany(p => p.PostTag)
                    .HasForeignKey(d => d.PostId)
                    .OnDelete(DeleteBehavior.ClientSetNull)
                    .HasConstraintName("FK_PostTag_Posts");

                entity.HasOne(d => d.Tag)
                    .WithMany(p => p.PostTag)
                    .HasForeignKey(d => d.TagId)
                    .OnDelete(DeleteBehavior.ClientSetNull)
                    .HasConstraintName("FK_PostTag_Tags");
            });

            modelBuilder.Entity<Tags>(entity =>
            {
                entity.HasKey(e => e.TagId);
            });

            modelBuilder.Entity<PriceListDetail>(entity =>
            {
                entity.HasKey(d => new
                {
                    d.PriceListId,
                    d.PriceCategoryId,
                    d.PriceListDettailId,
                });

                entity.HasOne(d => d.Category)
                    .WithMany(c => c.Details);

                entity.Property(d => d.ProductId)
                    .IsRequired();

                entity.Property(d => d.ProductDescription)
                    .HasMaxLength(50)
                    .IsUnicode()
                    .IsRequired();
            });

            modelBuilder.Entity<PriceListCategory>(entity =>
            {
                entity.HasKey(c => new { c.PriceListId, c.PriceCategoryId });

                entity.HasOne(c => c.PriceList)
                    .WithMany(p => p.Categories);
            });

            modelBuilder.Entity<PriceList>(entity =>
            {
                entity.HasKey(p => p.PriceListId);

                entity.Property(p => p.Description)
                    .IsRequired()
                    .IsUnicode()
                    .HasMaxLength(50);
            });

            if (this.useSeeding)
                this.OnSeeding(modelBuilder);
        }

        /// <summary>
        /// Need to specify all default values
        /// See https://github.com/aspnet/EntityFrameworkCore/issues/13206 for current issue
        /// </summary>
        protected void OnSeeding(ModelBuilder modelBuilder)
        {
            modelBuilder.Entity<Address>().HasData(
                new Address { AddressId = 1, AddressLine1 = "8713 Yosemite Ct.", City = "Bothell", StateProvince = "Washington", CountryRegion = "United States", PostalCode = "98011" },
                new Address { AddressId = 2, AddressLine1 = "1318 Lasalle Street", City = "Bothell", StateProvince = "Washington", CountryRegion = "United States", PostalCode = "98011" },
                new Address { AddressId = 3, AddressLine1 = "9178 Jumping St.", City = "Dallas", StateProvince = "Texas", CountryRegion = "United States", PostalCode = "75201" },
                new Address { AddressId = 4, AddressLine1 = "9228 Via Del Sol", City = "Phoenix", StateProvince = "Arizona", CountryRegion = "United States", PostalCode = "85004" },
                new Address { AddressId = 5, AddressLine1 = "26910 Indela Road", City = "Montreal", StateProvince = "Quebec", CountryRegion = "Canada", PostalCode = "H1Y 2H5" },
                new Address { AddressId = 6, AddressLine1 = "2681 Eagle Peak", City = "Bellevue", StateProvince = "Washington", CountryRegion = "United States", PostalCode = "98004" },
                new Address { AddressId = 7, AddressLine1 = "7943 Walnut Ave", City = "Renton", StateProvince = "Washington", CountryRegion = "United States", PostalCode = "98055" },
                new Address { AddressId = 8, AddressLine1 = "6388 Lake City Way", City = "Burnaby", StateProvince = "British Columbia", CountryRegion = "Canada", PostalCode = "V5A 3A6" },
                new Address { AddressId = 9, AddressLine1 = "52560 Free Street", City = "Toronto", StateProvince = "Ontario", CountryRegion = "Canada", PostalCode = "M4B 1V7" },
                new Address { AddressId = 10, AddressLine1 = "22580 Free Street", City = "Toronto", StateProvince = "Ontario", CountryRegion = "Canada", PostalCode = "M4B 1V7" },
                new Address { AddressId = 11, AddressLine1 = "2575 Bloor Street East", City = "Toronto", StateProvince = "Ontario", CountryRegion = "Canada", PostalCode = "M4B 1V6" },
                new Address { AddressId = 12, AddressLine1 = "Station E", City = "Chalk Riber", StateProvince = "Ontario", CountryRegion = "Canada", PostalCode = "K0J 1J0" },
                new Address { AddressId = 13, AddressLine1 = "575 Rue St Amable", City = "Quebec", StateProvince = "Quebec", CountryRegion = "Canada", PostalCode = "G1R" },
                new Address { AddressId = 14, AddressLine1 = "2512-4th Ave Sw", City = "Calgary", StateProvince = "Alberta", CountryRegion = "Canada", PostalCode = "T2P 2G8" },
                new Address { AddressId = 15, AddressLine1 = "55 Lakeshore Blvd East", City = "Toronto", StateProvince = "Ontario", CountryRegion = "Canada", PostalCode = "M4B 1V6" },
                new Address { AddressId = 16, AddressLine1 = "6333 Cote Vertu", City = "Montreal", StateProvince = "Quebec", CountryRegion = "Canada", PostalCode = "H1Y 2H5" },
                new Address { AddressId = 17, AddressLine1 = "3255 Front Street West", City = "Toronto", StateProvince = "Ontario", CountryRegion = "Canada", PostalCode = "H1Y 2H5" },
                new Address { AddressId = 18, AddressLine1 = "2550 Signet Drive", City = "Weston", StateProvince = "Ontario", CountryRegion = "Canada", PostalCode = "H1Y 2H7" },
                new Address { AddressId = 19, AddressLine1 = "6777 Kingsway", City = "Burnaby", StateProvince = "British Columbia", CountryRegion = "Canada", PostalCode = "H1Y 2H8" },
                new Address { AddressId = 20, AddressLine1 = "5250-505 Burning St", City = "Vancouver", StateProvince = "British Columbia", CountryRegion = "Canada", PostalCode = "H1Y 2H9" },
                new Address { AddressId = 21, AddressLine1 = "600 Slater Street", City = "Ottawa", StateProvince = "Ontario", CountryRegion = "Canada", PostalCode = "M9V 4W3" }
            );

            modelBuilder.Entity<Employee>().HasData(
                new Employee { EmployeeId = 1, FirstName = "Pamela", LastName = "Orson" },
                new Employee { EmployeeId = 2, FirstName = "David", LastName = "Kandle" },
                new Employee { EmployeeId = 3, FirstName = "Jillian", LastName = "Jon" }
            );

            Guid customerId1 = Guid.NewGuid();
            Guid customerId2 = Guid.NewGuid();
            Guid customerId3 = Guid.NewGuid();
            Guid customerId4 = Guid.NewGuid();

            modelBuilder.Entity<Customer>().HasData(
                new Customer { CustomerId = customerId1, EmployeeId = 1, NameStyle = false, Title = "Mr.", FirstName = "Orlando", MiddleName = "N.", LastName = "Gee", CompanyName = "A Bike Store", SalesPerson = @"adventure-works\pamela0", EmailAddress = "orlando0@adventure-works.com", Phone = "245-555-0173", PasswordHash = "L/Rlwxzp4w7RWmEgXX+/A7cXaePEPcp+KwQhl2fJL7w=", PasswordSalt = "1KjXYs4=" },
                new Customer { CustomerId = customerId2, EmployeeId = 1, NameStyle = false, Title = "Mr.", FirstName = "Keith", MiddleName = "N.", LastName = "Harris", CompanyName = "Progressive Sports", SalesPerson = @"adventure-works\david8", EmailAddress = "keith0@adventure-works.com", Phone = "170-555-0127", PasswordHash = "YPdtRdvqeAhj6wyxEsFdshBDNXxkCXn+CRgbvJItknw=", PasswordSalt = "fs1ZGhY=" },
                new Customer { CustomerId = customerId3, EmployeeId = 2, NameStyle = false, Title = "Ms.", FirstName = "Donna", MiddleName = "F.", LastName = "Carreras", CompanyName = "Advanced Bike Components", SalesPerson = @"adventure-works\jillian0", EmailAddress = "donna0@adventure-works.com", Phone = "279-555-0130", PasswordHash = "LNoK27abGQo48gGue3EBV/UrlYSToV0/s87dCRV7uJk=", PasswordSalt = "YTNH5Rw=" },
                new Customer { CustomerId = customerId4, EmployeeId = 3, NameStyle = false, Title = "Ms.", FirstName = "Janet", MiddleName = "M.", LastName = "Gates", CompanyName = "Modular Cycle Systems", SalesPerson = @"adventure-works\jillian0", EmailAddress = "janet1@adventure-works.com", Phone = "710-555-0173", PasswordHash = "ElzTpSNbUW1Ut+L5cWlfR7MF6nBZia8WpmGaQPjLOJA=", PasswordSalt = "nm7D5e4=" }
            );

            modelBuilder.Entity<EmployeeAddress>().HasData(
                new EmployeeAddress { EmployeeId = 1, AddressId = 6, AddressType = "Home" },
                new EmployeeAddress { EmployeeId = 2, AddressId = 7, AddressType = "Home" },
                new EmployeeAddress { EmployeeId = 3, AddressId = 8, AddressType = "Home" }
            );

            modelBuilder.Entity<CustomerAddress>().HasData(
                new CustomerAddress { CustomerId = customerId1, AddressId = 4, AddressType = "Main Office" },
                new CustomerAddress { CustomerId = customerId1, AddressId = 5, AddressType = "Office Depot" },
                new CustomerAddress { CustomerId = customerId2, AddressId = 3, AddressType = "Main Office" },
                new CustomerAddress { CustomerId = customerId3, AddressId = 2, AddressType = "Main Office" },
                new CustomerAddress { CustomerId = customerId4, AddressId = 1, AddressType = "Main Office" }
            );

            modelBuilder.Entity<ProductCategory>().HasData(
                new ProductCategory { ProductCategoryId = "BIKES", Name = "Bikes" },
                new ProductCategory { ProductCategoryId = "COMPT", Name = "Components" },
                new ProductCategory { ProductCategoryId = "CLOTHE", Name = "Clothing" },
                new ProductCategory { ProductCategoryId = "ACCESS", Name = "Accessories" },
                new ProductCategory { ProductCategoryId = "MOUNTB", Name = "Mountain Bikes", ParentProductCategoryId = "BIKES" },
                new ProductCategory { ProductCategoryId = "ROADB", Name = "Road Bikes", ParentProductCategoryId = "BIKES" },
                new ProductCategory { ProductCategoryId = "ROADFR", Name = "Road Frames", ParentProductCategoryId = "COMPT" },
                new ProductCategory { ProductCategoryId = "TOURB", Name = "Touring Bikes", ParentProductCategoryId = "BIKES" },
                new ProductCategory { ProductCategoryId = "HANDLB", Name = "Handlebars", ParentProductCategoryId = "COMPT" },
                new ProductCategory { ProductCategoryId = "BRACK", Name = "Bottom Brackets", ParentProductCategoryId = "COMPT" },
                new ProductCategory { ProductCategoryId = "BRAKES", Name = "Brakes", ParentProductCategoryId = "COMPT" }

            );

            modelBuilder.Entity<ProductModel>().HasData(
                new ProductModel { ProductModelId = 6, Name = "HL Road Frame" },
                new ProductModel { ProductModelId = 19, Name = "Mountain-100", CatalogDescription = @"
                        <?xml-stylesheet href=""ProductDescription.xsl"" type=""text/xsl""?><p1:ProductDescription xmlns:p1=""http://schemas.microsoft.com/sqlserver/2004/07/adventure-works/ProductModelDescription"" xmlns:wm=""http://schemas.microsoft.com/sqlserver/2004/07/adventure-works/ProductModelWarrAndMain"" xmlns:wf=""http://www.adventure-works.com/schemas/OtherFeatures"" xmlns:html=""http://www.w3.org/1999/xhtml"" ProductModelID=""19"" ProductModelName=""Mountain 100""><p1:Summary><html:p>Our top-of-the-line competition mountain bike. 
                        Performance-enhancing options include the innovative HL Frame,
                        super-smooth front suspension, and traction for all terrain.
                        </html:p></p1:Summary><p1:Manufacturer><p1:Name>AdventureWorks</p1:Name><p1:Copyright>2002</p1:Copyright><p1:ProductURL>HTTP://www.Adventure-works.com</p1:ProductURL></p1:Manufacturer><p1:Features>These are the product highlights. 
                        <wm:Warranty><wm:WarrantyPeriod>3 years</wm:WarrantyPeriod><wm:Description>parts and labor</wm:Description></wm:Warranty><wm:Maintenance><wm:NoOfYears>10 years</wm:NoOfYears><wm:Description>maintenance contract available through your dealer or any AdventureWorks retail store.</wm:Description></wm:Maintenance><wf:wheel>High performance wheels.</wf:wheel><wf:saddle><html:i>Anatomic design</html:i> and made from durable leather for a full-day of riding in comfort.</wf:saddle><wf:pedal><html:b>Top-of-the-line</html:b> clipless pedals with adjustable tension.</wf:pedal><wf:BikeFrame>Each frame is hand-crafted in our Bothell facility to the optimum diameter
                        and wall-thickness required of a premium mountain frame.
                        The heat-treated welded aluminum frame has a larger diameter tube that absorbs the bumps.</wf:BikeFrame><wf:crankset> Triple crankset; alumunim crank arm; flawless shifting. </wf:crankset></p1:Features><!-- add one or more of these elements...one for each specific product in this product model --><p1:Picture><p1:Angle>front</p1:Angle><p1:Size>small</p1:Size><p1:ProductPhotoID>118</p1:ProductPhotoID></p1:Picture><!-- add any tags in <specifications> --><p1:Specifications> These are the product specifications.
                        <Material>Almuminum Alloy</Material><Color>Available in most colors</Color><ProductLine>Mountain bike</ProductLine><Style>Unisex</Style><RiderExperience>Advanced to Professional riders</RiderExperience></p1:Specifications></p1:ProductDescription>
                " },
                new ProductModel { ProductModelId = 20, Name = "Mountain-200" },
                new ProductModel { ProductModelId = 21, Name = "Mountain-300" },
                new ProductModel { ProductModelId = 25, Name = "Road-150", CatalogDescription = @"
                        <?xml-stylesheet href=""ProductDescription.xsl"" type=""text/xsl""?><p1:ProductDescription xmlns:p1=""http://schemas.microsoft.com/sqlserver/2004/07/adventure-works/ProductModelDescription"" xmlns:wm=""http://schemas.microsoft.com/sqlserver/2004/07/adventure-works/ProductModelWarrAndMain"" xmlns:wf=""http://www.adventure-works.com/schemas/OtherFeatures"" xmlns:html=""http://www.w3.org/1999/xhtml"" ProductModelID=""25"" ProductModelName=""Road-150""><p1:Summary><html:p>This bike is ridden by race winners. Developed with the 
                        Adventure Works Cycles professional race team, it has a extremely light
                        heat-treated aluminum frame, and steering that allows precision control.
                        </html:p></p1:Summary><p1:Manufacturer><p1:Name>AdventureWorks</p1:Name><p1:Copyright>2002</p1:Copyright><p1:ProductURL>HTTP://www.Adventure-works.com</p1:ProductURL></p1:Manufacturer><p1:Features>These are the product highlights. 
                        <wm:Warranty><wm:WarrantyPeriod>4 years</wm:WarrantyPeriod><wm:Description>parts and labor</wm:Description></wm:Warranty><wm:Maintenance><wm:NoOfYears>7 years</wm:NoOfYears><wm:Description>maintenance contact available through dealer or any Adventure Works Cycles retail store.</wm:Description></wm:Maintenance><wf:handlebar>Designed for racers; high-end anatomically shaped bar from aluminum alloy.</wf:handlebar><wf:wheel>Strong wheels with double-walled rims.</wf:wheel><wf:saddle><html:i>Lightweight</html:i> kevlar racing saddle.</wf:saddle><wf:pedal><html:b>Top-of-the-line</html:b> clipless pedals with adjustable tension.</wf:pedal><wf:BikeFrame><html:i>Our lightest and best quality</html:i> aluminum frame made from the newest alloy;
                        it is welded and heat-treated for strength.
                        Our innovative design results in maximum comfort and performance.</wf:BikeFrame></p1:Features><!-- add one or more of these elements...one for each specific product in this product model --><p1:Picture><p1:Angle>front</p1:Angle><p1:Size>small</p1:Size><p1:ProductPhotoID>126</p1:ProductPhotoID></p1:Picture><!-- add any tags in <specifications> --><p1:Specifications> These are the product specifications.
                        <Material>Aluminum</Material><Color>Available in all colors.</Color><ProductLine>Road bike</ProductLine><Style>Unisex</Style><RiderExperience>Intermediate to Professional riders</RiderExperience></p1:Specifications></p1:ProductDescription>
                " },
                new ProductModel { ProductModelId = 30, Name = "Road-650" },
                new ProductModel { ProductModelId = 52, Name = "LL Mountain Handlebars" },
                new ProductModel { ProductModelId = 54, Name = "ML Mountain Handlebars" },
                new ProductModel { ProductModelId = 55, Name = "HL Mountain Handlebars" }
            );


            var p1 = Guid.NewGuid();
            var p2 = Guid.NewGuid();
            var p3 = Guid.NewGuid();
            var p4 = Guid.NewGuid();
            var p5 = Guid.NewGuid();

            var products = new[] {
                new Product { ProductId = Guid.NewGuid(), Name = "HL Road Frame - Black, 58", ProductNumber = "FR-R92B-58", Color = "Black", StandardCost = 1059.3100M, ListPrice = 1431.5000M, Size = "58", Weight = 1016.04M, ProductCategoryId = "ROADFR", ProductModelId = 6 },
                new Product { ProductId = p1, Name = "HL Road Frame - Red, 58", ProductNumber = "FR-R92R-58", Color = "Red", StandardCost = 1059.3100M, ListPrice = 1431.5000M, Size = "58", Weight = 1016.04M, ProductCategoryId = "ROADFR", ProductModelId = 6 },
                new Product { ProductId = p2, Name = "Road-150 Red, 62", ProductNumber = "BK-R93R-62", Color = "Red", StandardCost = 2171.2942M, ListPrice = 3578.2700M, Size = "62", Weight = 6803.85M, ProductCategoryId = "ROADB", ProductModelId = 25 },
                new Product { ProductId = Guid.NewGuid(), Name = "Road-650 Black, 58", ProductNumber = "BK-R50B-58", Color = "Black", StandardCost = 486.7066M, ListPrice = 782.9900M, Size = "58", Weight = 8976.55M, ProductCategoryId = "ROADB", ProductModelId = 30 },
                new Product { ProductId = p5, Name = "Mountain-100 Silver, 38", ProductNumber = "BK-M82S-38", Color = "Silver", StandardCost = 1912.1544M, ListPrice = 3400M, Size = "38", Weight = 9230.56M, ProductCategoryId = "MOUNTB", ProductModelId = 19 },
                new Product { ProductId = Guid.NewGuid(), Name = "Mountain-100 Black, 38", ProductNumber = "BK-M82B-38", Color = "Black", StandardCost = 1898.0944M, ListPrice = 3374.9900M, Size = "38", Weight = 9230.56M, ProductCategoryId = "MOUNTB", ProductModelId = 19 },
                new Product { ProductId = Guid.NewGuid(), Name = "Mountain-200 Silver, 38", ProductNumber = "BK-M68S-38", Color = "Silver", StandardCost = 1265.6195M, ListPrice = 2319.9900M, Size = "38", Weight = 10591.33M, ProductCategoryId = "MOUNTB", ProductModelId = 20 },
                new Product { ProductId = Guid.NewGuid(), Name = "Mountain-200 Black, 38", ProductNumber = "BK-M68B-38", Color = "Black", StandardCost = 1251.9813M, ListPrice = 2294.9900M, Size = "38", Weight = 10591.33M, ProductCategoryId = "MOUNTB", ProductModelId = 20 },
                new Product { ProductId = Guid.NewGuid(), Name = "Mountain-200 Black, 42", ProductNumber = "BK-M68B-42", Color = "Black", StandardCost = 1251.9813M, ListPrice = 2294.9900M, Size = "42", Weight = 10781.83M, ProductCategoryId = "MOUNTB", ProductModelId = 20 },
                new Product { ProductId = Guid.NewGuid(), Name = "Mountain-200 Black, 46", ProductNumber = "BK-M68B-46", Color = "Black", StandardCost = 1251.9813M, ListPrice = 2294.9900M, Size = "46", Weight = 10945.13M, ProductCategoryId = "MOUNTB", ProductModelId = 20 },
                new Product { ProductId = Guid.NewGuid(), Name = "Mountain-300 Black, 38", ProductNumber = "BK-M47B-38", Color = "Black", StandardCost = 598.4354M, ListPrice = 1079.9900M, Size = "38", Weight = 11498.51M, ProductCategoryId = "MOUNTB", ProductModelId = 21 },
                new Product { ProductId = p3, Name = "LL Mountain Handlebars", ProductNumber = "HB-M243", StandardCost = 19.7758M, ListPrice = 44.5400M, ProductCategoryId = "HANDLB", ProductModelId = 52 },
                new Product { ProductId = p4, Name = "ML Mountain Handlebars", ProductNumber = "HB-M763", StandardCost = 27.4925M, ListPrice = 61.9200M, ProductCategoryId = "HANDLB", ProductModelId = 54 },
                new Product { ProductId = Guid.NewGuid(), Name = "HL Mountain Handlebars", ProductNumber = "HB-M918", StandardCost = 53.3999M, ListPrice = 120.2700M, ProductCategoryId = "HANDLB", ProductModelId = 55 }
            }.ToArray();

            modelBuilder.Entity<Product>()
                .HasData(products);

            modelBuilder.Entity<SalesOrderHeader>().HasData(
                new SalesOrderHeader
                {
                    SalesOrderId = 1000,
                    SalesOrderNumber = "SO-1000",
                    RevisionNumber = 1,
                    Status = 5,
                    OnlineOrderFlag = true,
                    PurchaseOrderNumber = "PO348186287",
                    AccountNumber = "10-4020-000609",
                    CustomerId = customerId1,
                    ShipToAddressId = 4,
                    BillToAddressId = 5,
                    ShipMethod = "PLANE",
                    SubTotal = 6530.35M,
                    TaxAmt = 70.4279M,
                    Freight = 22.0087M,
                    TotalDue = (6530.35M + 70.4279M + 22.0087M)
                },
                new SalesOrderHeader
                {
                    SalesOrderId = 1001,
                    SalesOrderNumber = "SO-1001",
                    RevisionNumber = 1,
                    Status = 5,
                    OnlineOrderFlag = false,
                    PurchaseOrderNumber = "PO971282501",
                    AccountNumber = "15-9128-102304",
                    CustomerId = customerId3,
                    ShipToAddressId = 2,
                    BillToAddressId = 2,
                    ShipMethod = "RAIL",
                    SubTotal = 3400M,
                    TaxAmt = 350.500M,
                    Freight = 30M,
                    TotalDue = (3400M + 350.500M + 30M)
                }
            );

            modelBuilder.Entity<SalesOrderDetail>().HasData(
                new SalesOrderDetail { SalesOrderId = 1000, SalesOrderDetailId = 110562, OrderQty = 1, ProductId = p2, UnitPrice = 3578.2700M },
                new SalesOrderDetail { SalesOrderId = 1000, SalesOrderDetailId = 110563, OrderQty = 2, ProductId = p3, UnitPrice = 44.5400M },
                new SalesOrderDetail { SalesOrderId = 1000, SalesOrderDetailId = 110564, OrderQty = 2, ProductId = p1, UnitPrice = 1431.5000M },
                new SalesOrderDetail { SalesOrderId = 1001, SalesOrderDetailId = 110565, OrderQty = 1, ProductId = p5, UnitPrice = 3400M }
            );

            modelBuilder.Entity<Posts>().HasData(
                new Posts { PostId = 1, Title = "Best Boutiques on the Eastside" },
                new Posts { PostId = 2, Title = "Avoiding over-priced helmets" },
                new Posts { PostId = 3, Title = "Where to buy Mars Bars" }
            );

            modelBuilder.Entity<Tags>().HasData(
                new Tags { TagId = 1, Text = "Golden" },
                new Tags { TagId = 2, Text = "Pineapple" },
                new Tags { TagId = 3, Text = "Girlscout" },
                new Tags { TagId = 4, Text = "Cookies" }
            );

            modelBuilder.Entity<PostTag>().HasData(
                new PostTag { PostId = 1, TagId = 1 },
                new PostTag { PostId = 1, TagId = 2 },
                new PostTag { PostId = 1, TagId = 3 },
                new PostTag { PostId = 2, TagId = 1 },
                new PostTag { PostId = 2, TagId = 4 },
                new PostTag { PostId = 3, TagId = 3 },
                new PostTag { PostId = 3, TagId = 4 }
            );

            var hollydayPriceListId = new Guid("944563b4-1f40-4218-b896-7fcb71674f43");
            var dalyPriceListId = new Guid("de60f9fb-7d4f-489a-9aae-2a7f7e4a5f0a");
            decimal[] discountlist = { 5, 10, 30, 50 };

            modelBuilder.Entity<PriceList>(entity =>
            {
                entity.HasData(
                    new PriceList() { PriceListId = dalyPriceListId, Description = "Daly price list" },
                    new PriceList() { PriceListId = hollydayPriceListId, Description = "Hollyday price list" }
                    );

            });

            modelBuilder.Entity<PriceListCategory>()
                .HasData(new PriceListCategory() { PriceListId = hollydayPriceListId, PriceCategoryId = "BIKES"}
                    , new PriceListCategory() { PriceListId = hollydayPriceListId, PriceCategoryId = "CLOTHE", }
                    , new PriceListCategory() { PriceListId = dalyPriceListId, PriceCategoryId = "BIKES", }
                    , new PriceListCategory() { PriceListId = dalyPriceListId, PriceCategoryId = "CLOTHE", }
                    , new PriceListCategory() { PriceListId = dalyPriceListId, PriceCategoryId = "COMPT", }
                    );

            
            var dettails = new System.Collections.Generic.List<PriceListDetail>();
            var generator = new Random((int)DateTime.Now.Ticks);
            //Add hollyday price list
            dettails.AddRange(products
                .Where(p => p.ProductCategoryId == "MOUNTB")
                .Select(item => new PriceListDetail()
                {
                    PriceListId = hollydayPriceListId,
                    PriceCategoryId = "BIKES",
                    PriceListDettailId = Guid.NewGuid(),
                    ProductId = item.ProductId,
                    ProductDescription = $"{item.Name}(Easter {DateTime.Now.Year})",
                    MinQuantity = generator.Next(0, 5),
                    Amount = item.ListPrice,
                    Discount = discountlist[generator.Next(0, discountlist.Length - 1)],
                }));

            dettails.AddRange(products
                .Where(p => p.ProductCategoryId == "CLOTHE")
                .Select(item => new PriceListDetail()
                {
                    PriceListId = hollydayPriceListId,
                    PriceCategoryId = "CLOTHE",
                    PriceListDettailId = Guid.NewGuid(),
                    ProductId = item.ProductId,
                    ProductDescription = $"{item.Name}(Easter {DateTime.Now.Year})",
                    MinQuantity = generator.Next(0, 5),
                    Amount = item.ListPrice,
                    Discount = discountlist[generator.Next(0, discountlist.Length - 1)],
                }));

            //Add standard price list
            dettails.AddRange(products
                .Where(p => p.ProductCategoryId == "MOUNTB")
                .Select(item => new PriceListDetail()
                {
                    PriceListId = dalyPriceListId,
                    PriceCategoryId = "BIKES",
                    PriceListDettailId = Guid.NewGuid(),
                    ProductId = item.ProductId,
                    ProductDescription = item.Name,
                    MinQuantity = generator.Next(0, 5),
                    Amount = item.ListPrice,
                }));

            dettails.AddRange(products
                .Where(p => p.ProductCategoryId == "CLOTHE")
                .Select(item => new PriceListDetail()
                {
                    PriceListId = dalyPriceListId,
                    PriceCategoryId = "CLOTHE",
                    PriceListDettailId = Guid.NewGuid(),
                    ProductId = item.ProductId,
                    ProductDescription = item.Name,
                    MinQuantity = generator.Next(0, 5),
                    Amount = item.ListPrice,
                }));

            modelBuilder.Entity<PriceListDetail>().HasData(dettails.ToArray());

        }

    }


    internal class MyModelCacheKeyFactory : IModelCacheKeyFactory
    {
        public object Create(DbContext context)
            => new MyModelCacheKey(context);
    }

    internal class MyModelCacheKey : ModelCacheKey
    {
        ProviderType providerType;
        bool useSchema;
        bool useSeeding;

        public MyModelCacheKey(DbContext context)
            : base(context)
        {

            AdventureWorksContext adventureWorksContext = (AdventureWorksContext)context;

            providerType = adventureWorksContext.ProviderType;
            useSchema = adventureWorksContext.useSchema;
            useSeeding = adventureWorksContext.useSeeding;
        }

        protected override bool Equals(ModelCacheKey other)
            => base.Equals(other)
                && (other as MyModelCacheKey)?.providerType == providerType
                && (other as MyModelCacheKey)?.useSchema == useSchema
                && (other as MyModelCacheKey)?.useSeeding == useSeeding;

        public override int GetHashCode()
        {
            var hashCode = base.GetHashCode() * 397;
            hashCode ^= useSchema.GetHashCode();
            hashCode ^= providerType.GetHashCode();
            hashCode ^= useSeeding.GetHashCode();

            return hashCode;
        }
    }
}<|MERGE_RESOLUTION|>--- conflicted
+++ resolved
@@ -68,13 +68,8 @@
         public virtual DbSet<Address> Address { get; set; }
         public virtual DbSet<Customer> Customer { get; set; }
         public virtual DbSet<CustomerAddress> CustomerAddress { get; set; }
-<<<<<<< HEAD
-        public virtual DbSet<EmployeeAddress> EmployeeAddress { get; set; }
-        public virtual DbSet<Employee> Employee { get; set; }
-=======
         public virtual DbSet<Employee> Employee { get; set; }
         public virtual DbSet<EmployeeAddress> EmployeeAddress { get; set; }
->>>>>>> 46636a17
         public virtual DbSet<Log> Log { get; set; }
         public virtual DbSet<Product> Product { get; set; }
         public virtual DbSet<ProductCategory> ProductCategory { get; set; }
@@ -214,20 +209,13 @@
                     .IsRequired()
                     .HasMaxLength(50);
 
-<<<<<<< HEAD
+                entity.Property(e => e.ModifiedDate)
+                    .HasColumnType("datetime");
+
                 if (this.ProviderType == ProviderType.Sql)
                     entity.Property(e => e.ModifiedDate).HasDefaultValueSql("(getdate())");
                 //else if (this.ProviderType == ProviderType.MySql)
                 //    entity.Property(e => e.ModifiedDate).HasDefaultValueSql("CURRENT_TIMESTAMP()");
-=======
-                entity.Property(e => e.ModifiedDate)
-                    .HasColumnType("datetime");
-
-                if (this.ProviderType == ProviderType.Sql)
-                    entity.Property(e => e.ModifiedDate).HasDefaultValueSql("(getdate())");
-                else if (this.ProviderType == ProviderType.MySql)
-                    entity.Property(e => e.ModifiedDate).HasDefaultValueSql("CURRENT_TIMESTAMP()");
->>>>>>> 46636a17
 
                 entity.Property(e => e.Rowguid)
                     .HasColumnName("rowguid")
@@ -295,13 +283,8 @@
 
                 if (this.ProviderType == ProviderType.Sql)
                     entity.Property(e => e.ModifiedDate).HasDefaultValueSql("(getdate())");
-<<<<<<< HEAD
                 //else if (this.ProviderType == ProviderType.MySql)
                 //    entity.Property(e => e.ModifiedDate).HasDefaultValueSql("CURRENT_TIMESTAMP()");
-=======
-                else if (this.ProviderType == ProviderType.MySql)
-                    entity.Property(e => e.ModifiedDate).HasDefaultValueSql("CURRENT_TIMESTAMP()");
->>>>>>> 46636a17
 
                 entity.Property(e => e.Rowguid)
                     .HasColumnName("rowguid");
