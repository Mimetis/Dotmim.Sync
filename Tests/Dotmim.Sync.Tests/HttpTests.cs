--- conflicted
+++ resolved
@@ -41,52 +41,6 @@
     {
         protected HttpTests(HelperProvider fixture, ITestOutputHelper output) : base(fixture, output)
         {
-<<<<<<< HEAD
-
-            // Getting the test running
-            var type = output.GetType();
-            var testMember = type.GetField("test", BindingFlags.Instance | BindingFlags.NonPublic);
-            this.test = (ITest)testMember.GetValue(output);
-
-            this.stopwatch = Stopwatch.StartNew();
-
-            this.fixture = fixture;
-
-            // Since we are creating a lot of databases
-            // each database will have its own pool
-            // Droping database will not clear the pool associated
-            // So clear the pools on every start of a new test
-            SqlConnection.ClearAllPools();
-            MySqlConnection.ClearAllPools();
-
-            // get the server provider (and db created) without seed
-            var serverDatabaseName = HelperDatabase.GetRandomName("http_sv_");
-
-            var serverProvider = this.CreateProvider(this.ServerType, serverDatabaseName);
-
-            // create web remote orchestrator
-            this.WebServerOrchestrator = new WebServerOrchestrator(serverProvider, new SyncOptions(), new WebServerOptions(), new SyncSetup());
-
-            // public property
-            this.Server = (serverDatabaseName, this.ServerType, serverProvider);
-
-            // Create a kestrell server
-            this.kestrell = new KestrellTestServer(this.WebServerOrchestrator, this.UseFiddler);
-
-            // start server and get uri
-            this.ServiceUri = this.kestrell.Run();
-
-            // Get all clients providers
-            Clients = new List<(string, ProviderType, CoreProvider)>(this.ClientsType.Count);
-
-            // Generate Client database
-            foreach (var clientType in this.ClientsType)
-            {
-                var dbCliName = HelperDatabase.GetRandomName("http_cli_");
-                var localProvider = this.CreateProvider(clientType, dbCliName);
-                this.Clients.Add((dbCliName, clientType, localProvider));
-            }
-
         }
 
         /// <summary>
@@ -101,11 +55,7 @@
             //    HelperDatabase.DropDatabase(client.ProviderType, client.DatabaseName);
             //}
 
-            if (this.kestrell != null)
-            {
-                this.kestrell.Dispose();
-            }
-
+            this.kestrell.Dispose();
 
             this.stopwatch.Stop();
 
@@ -113,37 +63,6 @@
             Console.WriteLine(str);
             Debug.WriteLine(str);
 
-=======
->>>>>>> 83295ee8
-        }
-
-        [Fact, TestPriority(0)]
-        public virtual async Task KestrellAsync()
-        {
-            var hostBuilder = new WebHostBuilder()
-                                .UseKestrel()
-                                .UseUrls("http://127.0.0.1:0/");
-
-            var hellWorldString = "Hello world";
-
-            hostBuilder.Configure(app =>
-            {
-                app.Run(async context => await context.Response.WriteAsync(hellWorldString));
-
-            });
-
-            var host = hostBuilder.Build();
-            host.Start();
-            string serviceUrl = $"http://localhost:{host.GetPort()}/";
-
-            var client = new HttpClient();
-            var s = await client.GetAsync(serviceUrl);
-
-            var hellWorldStringResult = await s.Content.ReadAsStringAsync();
-
-            Assert.Equal(hellWorldString, hellWorldStringResult);
-
-            
         }
 
         [Fact, TestPriority(1)]
@@ -930,19 +849,16 @@
                 // Just before sending changes, get changes sent
                 webClientOrchestrator.OnSendingChanges(async sra =>
                 {
-<<<<<<< HEAD
                     var serializerFactory = this.WebServerOrchestrator.WebServerOptions.Serializers["json"];
                     var serializer = serializerFactory.GetSerializer<HttpMessageSendChangesRequest>();
 
-                    using var ms = new MemoryStream(sra.Content);
-                    var o = await serializer.DeserializeAsync(ms);
-
-                    // check we have rows
-                    Assert.True(o.Changes.HasRows);
-=======
-                    // check we have rows
-                    Assert.True(sra.Request.Changes.HasRows);
->>>>>>> 83295ee8
+                    using (var ms = new MemoryStream(sra.Content))
+                    {
+                        var o = await serializer.DeserializeAsync(ms);
+
+                        // check we have rows
+                        Assert.True(o.Changes.HasRows);
+                    }
                 });
 
 
@@ -1425,157 +1341,6 @@
 
                 Assert.Equal(2, changes.ServerChangesSelected.TotalChangesSelected);
 
-            }
-        }
-
-<<<<<<< HEAD
-
-        [Theory, TestPriority(28)]
-        [ClassData(typeof(SyncOptionsData))]
-        public virtual async Task SimpleAuthentication(SyncOptions options)
-        {
-            // stop running kestrell for creating my own one
-            await this.kestrell.StopAsync();
-
-            // create a server db and seed it
-=======
-        [Fact, TestPriority(28)]
-        public async Task WithBatchingEnabled_WhenSessionIsLostDuringApplyChanges_ChangesAreNotLost()
-        {
-            // Arrange
-            var options = new SyncOptions {BatchSize = 100};
-
-            // create a server schema with seeding
->>>>>>> 83295ee8
-            await this.EnsureDatabaseSchemaAndSeedAsync(this.Server, true, UseFallbackSchema);
-
-            // create empty client databases
-            foreach (var client in this.Clients)
-                await this.CreateDatabaseAsync(client.ProviderType, client.DatabaseName, true);
-
-<<<<<<< HEAD
-            // Get count of rows
-            var rowsCount = this.GetServerDatabaseRowsCount(this.Server);
-
-            var hostBuilder = new WebHostBuilder()
-                .UseKestrel()
-                .UseUrls("http://127.0.0.1:0/")
-                .ConfigureServices(services =>
-                {
-                    services.AddMemoryCache();
-                    services.AddDistributedMemoryCache();
-                    services.AddSession(options =>
-                    {
-                        // Set a long timeout for easy testing.
-                        options.IdleTimeout = TimeSpan.FromDays(10);
-                        options.Cookie.HttpOnly = true;
-                    });
-
-                    JwtSecurityTokenHandler.DefaultInboundClaimTypeMap.Clear(); // => remove default claims
-
-                    services.AddAuthentication(JwtBearerDefaults.AuthenticationScheme)
-                    .AddJwtBearer(options =>
-                    {
-                        options.RequireHttpsMetadata = false;
-                        options.SaveToken = true;
-                        options.TokenValidationParameters = new TokenValidationParameters
-                        {
-                            ValidateIssuer = true,
-                            ValidateAudience = true,
-                            ValidateLifetime = true,
-                            ValidateIssuerSigningKey = true,
-
-                            ValidIssuer = AuthToken.Issuer,
-                            ValidAudience = AuthToken.Audience,
-
-                            ClockSkew = TimeSpan.Zero,
-
-                            IssuerSigningKey = new SymmetricSecurityKey(Encoding.UTF8.GetBytes(AuthToken.SecurityKey))
-                        };
-
-                        options.Events = new JwtBearerEvents
-                        {
-                            OnAuthenticationFailed = context =>
-                            {
-                                Console.WriteLine("OnAuthenticationFailed: " + context.Exception.Message);
-                                return Task.CompletedTask;
-                            },
-                            OnTokenValidated = context =>
-                            {
-                                Console.WriteLine("OnTokenValidated: " + context.SecurityToken);
-                                return Task.CompletedTask;
-                            }
-                        };
-                    });
-
-
-                    // configure server orchestrator
-                    this.WebServerOrchestrator.Setup.Tables.AddRange(Tables);
-
-                    // add a SqlSyncProvider acting as the server hub
-                    services.AddSyncServer(this.WebServerOrchestrator);
-
-                });
-
-
-            hostBuilder.Configure(app =>
-            {
-                app.UseSession();
-                app.UseAuthentication();
-
-                app.Run(async context =>
-                {
-
-                    if (context.User.Identity.IsAuthenticated)
-                    {
-                        var dict = new Dictionary<string, string>();
-
-                        context.User.Claims.ToList()
-                           .ForEach(item => dict.Add(item.Type, item.Value));
-
-                        var webServerManager = context.RequestServices.GetService(typeof(WebServerManager)) as WebServerManager;
-                        await webServerManager.HandleRequestAsync(context);
-                    }
-
-
-                });
-            });
-
-            var host = hostBuilder.Build();
-            host.Start();
-
-            string serviceUrl = $"http://localhost:{host.GetPort()}/";
-
-            // Execute a sync on all clients and check results
-            foreach (var client in this.Clients)
-            {
-                Guid userId = Guid.NewGuid();
-
-                var token = AuthToken.GenerateJwtToken("spertus@microsoft.com", userId.ToString());
-                HttpClient httpClient = new HttpClient();
-                httpClient.DefaultRequestHeaders.Authorization = new AuthenticationHeaderValue("Bearer", token);
-
-                var webClientOrchestrator = new WebClientOrchestrator(serviceUrl, client:httpClient);
-
-                var agent = new SyncAgent(client.Provider, webClientOrchestrator, options);
-                
-=======
-            // configure server orchestrator
-            this.WebServerOrchestrator.Setup.Tables.AddRange(Tables);
-
-            // Get count of rows
-            var rowsCount = this.GetServerDatabaseRowsCount(this.Server);
-
-            // Execute a sync on all clients and check results
-            foreach (var client in Clients)
-            {
-                var agent = new SyncAgent(client.Provider, new WebClientOrchestrator(this.ServiceUri), options);
-
-                var s = await agent.SynchronizeAsync();
-
-                Assert.Equal(rowsCount, s.TotalChangesDownloaded);
-                Assert.Equal(0, s.TotalChangesUploaded);
-                Assert.Equal(0, s.TotalResolvedConflicts);
             }
 
             // insert 1000 new products so batching is used
@@ -1692,14 +1457,10 @@
             {
                 var agent = new SyncAgent(client.Provider, new WebClientOrchestrator(this.ServiceUri), options);
 
->>>>>>> 83295ee8
                 var s = await agent.SynchronizeAsync();
 
                 Assert.Equal(rowsCount, s.TotalChangesDownloaded);
                 Assert.Equal(0, s.TotalChangesUploaded);
-<<<<<<< HEAD
-            }
-=======
                 Assert.Equal(0, s.TotalResolvedConflicts);
             }
 
@@ -1784,7 +1545,6 @@
                 }
             }
 
->>>>>>> 83295ee8
         }
     }
 }