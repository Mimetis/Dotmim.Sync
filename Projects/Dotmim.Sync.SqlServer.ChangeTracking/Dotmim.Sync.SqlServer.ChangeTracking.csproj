<Project Sdk="Microsoft.NET.Sdk">
	<PropertyGroup>
		<TargetFrameworkNetStandard>netstandard2.0</TargetFrameworkNetStandard>
		<TargetFrameworkNet6>net6.0</TargetFrameworkNet6>
		<TargetFrameworkNet8>net8.0</TargetFrameworkNet8>

		<TargetFrameworks>$(TargetFrameworkNet8)</TargetFrameworks>

		<Authors>Sébastien Pertus, ABRI Development Team</Authors>
		<Company>Microsoft, ABRI</Company>
		<Title>HerdMASTER.Dotmim.Sync.SqlServer</Title>
		<Summary>Sql Server Sync Provider using Sql Server Change Tracking feature. Client or Server provider .Net Standard 2.0</Summary>
		<Description>Sql Server Sync Provider. Manage a sync process beetween two relational databases provider. This provider works with SQL Server and can be used as Client or Server provider. Based on SqlSyncProvider, but uses the SQL Server change tracking feature instead of tracking tables. .Net Standard 2.0</Description>
		<RepositoryType>git</RepositoryType>
<<<<<<< HEAD
		
		<Version>1.0.0.3</Version>
		
=======
>>>>>>> 2d5f8078
		<ApplicationIcon>favicon.ico</ApplicationIcon>
		<PackageIcon>packageIcon.png</PackageIcon>
	</PropertyGroup>
	<PropertyGroup>
<<<<<<< HEAD
		<AccelerateBuildsInVisualStudio>true</AccelerateBuildsInVisualStudio>
		<PackageId>HerdMASTER.$(AssemblyName)</PackageId>
	</PropertyGroup>
	<!--generate NUGET package including symbols ans source on each release build -->
	<PropertyGroup Condition="'$(Configuration)|$(Platform)'=='Release|AnyCPU'">
		<GeneratePackageOnBuild>true</GeneratePackageOnBuild>
		<IncludeSource>True</IncludeSource>
		<IncludeSymbols>True</IncludeSymbols>
		<SymbolPackageFormat>snupkg</SymbolPackageFormat>
=======
		<NoWarn>$(NoWarn)SA0001;SA1202;CA1308;CA1305;CA1822;CA1834;SA1600;IDE0017;CA2249;CA1866;CA2100;CA1307;CA1310;</NoWarn>
>>>>>>> 2d5f8078
	</PropertyGroup>
	<ItemGroup>
		<Compile Remove="Manager\**" />
		<EmbeddedResource Remove="Manager\**" />
		<None Remove="Manager\**" />
		<None Include="..\..\docs\assets\packageIcon.png">
			<Pack>True</Pack>
			<PackagePath></PackagePath>
		</None>
	</ItemGroup>

	<ItemGroup>
		<PackageReference Include="Microsoft.SourceLink.GitHub" Version="8.0.0" PrivateAssets="All" />
		<ProjectReference Include="..\Dotmim.Sync.SqlServer\Dotmim.Sync.SqlServer.csproj" />
	</ItemGroup>
</Project><|MERGE_RESOLUTION|>--- conflicted
+++ resolved
@@ -12,17 +12,13 @@
 		<Summary>Sql Server Sync Provider using Sql Server Change Tracking feature. Client or Server provider .Net Standard 2.0</Summary>
 		<Description>Sql Server Sync Provider. Manage a sync process beetween two relational databases provider. This provider works with SQL Server and can be used as Client or Server provider. Based on SqlSyncProvider, but uses the SQL Server change tracking feature instead of tracking tables. .Net Standard 2.0</Description>
 		<RepositoryType>git</RepositoryType>
-<<<<<<< HEAD
 		
 		<Version>1.0.0.3</Version>
 		
-=======
->>>>>>> 2d5f8078
 		<ApplicationIcon>favicon.ico</ApplicationIcon>
 		<PackageIcon>packageIcon.png</PackageIcon>
 	</PropertyGroup>
 	<PropertyGroup>
-<<<<<<< HEAD
 		<AccelerateBuildsInVisualStudio>true</AccelerateBuildsInVisualStudio>
 		<PackageId>HerdMASTER.$(AssemblyName)</PackageId>
 	</PropertyGroup>
@@ -32,9 +28,7 @@
 		<IncludeSource>True</IncludeSource>
 		<IncludeSymbols>True</IncludeSymbols>
 		<SymbolPackageFormat>snupkg</SymbolPackageFormat>
-=======
 		<NoWarn>$(NoWarn)SA0001;SA1202;CA1308;CA1305;CA1822;CA1834;SA1600;IDE0017;CA2249;CA1866;CA2100;CA1307;CA1310;</NoWarn>
->>>>>>> 2d5f8078
 	</PropertyGroup>
 	<ItemGroup>
 		<Compile Remove="Manager\**" />
