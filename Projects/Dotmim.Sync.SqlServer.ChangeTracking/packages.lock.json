--- conflicted
+++ resolved
@@ -1,8 +1,6 @@
 {
   "version": 1,
   "dependencies": {
-<<<<<<< HEAD
-=======
     ".NETStandard,Version=v2.0": {
       "DotNet.ReproducibleBuilds": {
         "type": "Direct",
@@ -955,7 +953,6 @@
         }
       }
     },
->>>>>>> 2d5f8078
     "net8.0": {
       "DotNet.ReproducibleBuilds": {
         "type": "Direct",
@@ -1318,13 +1315,8 @@
       "HerdMASTER.Dotmim.Sync.SqlServer": {
         "type": "Project",
         "dependencies": {
-<<<<<<< HEAD
-          "HerdMASTER.Dotmim.Sync.Core": "[1.0.0.2, )",
-          "Microsoft.Data.SqlClient": "[5.2.1, )"
-=======
           "Dotmim.Sync.Core": "[1.3.0, )",
           "Microsoft.Data.SqlClient": "[5.2.2, )"
->>>>>>> 2d5f8078
         }
       }
     }
