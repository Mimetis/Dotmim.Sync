--- conflicted
+++ resolved
@@ -39,17 +39,6 @@
         private static string GetRandomString() =>
             Path.GetRandomFileName().Replace(".", "").ToLowerInvariant();
 
-<<<<<<< HEAD
-            // Don't want foreign key on same table since it could be a problem on first 
-            // sync. We are not sure that parent row will be inserted in first position
-            if (String.Equals(parentTable, foreignKey.ChildTable.TableName, StringComparison.CurrentCultureIgnoreCase))
-                return false;
-
-            try
-            {
-                if (!alreadyOpened)
-                    connection.Open();
-=======
         /// <summary>
         /// Ensure the relation name is correct to be created in MySql
         /// </summary>
@@ -57,7 +46,6 @@
         {
             if (createdRelationNames.ContainsKey(relation))
                 return createdRelationNames[relation];
->>>>>>> 4ab0ed3f
 
             var name = relation;
 
@@ -105,34 +93,12 @@
 
             var stringBuilder = new StringBuilder();
             stringBuilder.Append("ALTER TABLE ");
-<<<<<<< HEAD
-            stringBuilder.AppendLine(childTableName.FullQuotedString);
-=======
             stringBuilder.Append(tableName);
             stringBuilder.AppendLine(" WITH NOCHECK");
->>>>>>> 4ab0ed3f
             stringBuilder.Append("ADD CONSTRAINT ");
             stringBuilder.AppendLine($"[{relationName}]");
             stringBuilder.Append("FOREIGN KEY (");
             string empty = string.Empty;
-<<<<<<< HEAD
-			foreach (var childColumn in foreignKey.ChildColumns)
-			{
-				var childColumnName = new ObjectNameParser(childColumn.ColumnName);
-				stringBuilder.Append($"{empty} {childColumnName.FullQuotedString}");
-				empty = ", ";
-			}
-            stringBuilder.AppendLine(" )");
-            stringBuilder.Append("REFERENCES ");
-            stringBuilder.Append(parentTableName.FullQuotedString).Append(" (");
-            empty = string.Empty;
-			foreach (var parentdColumn in foreignKey.ParentColumns)
-			{
-				var parentColumnName = new ObjectNameParser(parentdColumn.ColumnName);
-				stringBuilder.Append($"{empty} {parentColumnName.FullQuotedString}");
-				empty = ", ";
-			}
-=======
             foreach (var column in constraint.Keys)
             {
                 var childColumnName = ParserName.Parse(column.ColumnName).Quoted().ToString();
@@ -149,7 +115,6 @@
                 stringBuilder.Append($"{empty} {parentColumnName}");
                 empty = ", ";
             }
->>>>>>> 4ab0ed3f
             stringBuilder.Append(" ) ");
             sqlCommand.CommandText = stringBuilder.ToString();
             return sqlCommand;
@@ -168,20 +133,11 @@
             var tableNameString = tableName.Schema().Quoted().ToString();
             var primaryKeyNameString = tableName.Schema().Unquoted().Normalized().ToString();
 
-<<<<<<< HEAD
-            stringBuilder.AppendLine($"ALTER TABLE {tableName.FullQuotedString} ADD CONSTRAINT [PK_{tableName.ObjectName}] PRIMARY KEY(");
-            for (int i = 0; i < this.tableDescription.PrimaryKey.Columns.Length; i++)
-            {
-                DmColumn pkColumn = this.tableDescription.PrimaryKey.Columns[i];
-                var quotedColumnName = new ObjectNameParser(pkColumn.ColumnName, "[", "]").FullQuotedString;
-
-=======
             stringBuilder.AppendLine($"ALTER TABLE {tableNameString} ADD CONSTRAINT [PK_{primaryKeyNameString}] PRIMARY KEY(");
             for (int i = 0; i < this.tableDescription.PrimaryKeys.Count; i++)
             {
                 var pkColumn = this.tableDescription.PrimaryKeys[i];
                 var quotedColumnName = ParserName.Parse(pkColumn).Quoted().ToString();
->>>>>>> 4ab0ed3f
                 stringBuilder.Append(quotedColumnName);
 
                 if (i < this.tableDescription.PrimaryKeys.Count - 1)
@@ -197,46 +153,19 @@
             {
                 await command.ExecuteNonQueryAsync().ConfigureAwait(false);
             }
-<<<<<<< HEAD
-            finally
-            {
-                if (!alreadyOpened && connection.State != ConnectionState.Closed)
-                    connection.Close();
-            }
-
-        }
-        public string CreatePrimaryKeyScriptText()
-        {
-            StringBuilder stringBuilder = new StringBuilder();
-            var pkName = $"Create primary keys for table {tableName.FullQuotedString}";
-            var pkScript = BuildPkCommand().CommandText;
-            stringBuilder.Append(SqlBuilder.WrapScriptTextWithComments(pkScript, pkName));
-            stringBuilder.AppendLine();
-            return stringBuilder.ToString();
-=======
->>>>>>> 4ab0ed3f
         }
 
         private SqlCommand BuildTableCommand(DbConnection connection, DbTransaction transaction)
         {
-<<<<<<< HEAD
-            StringBuilder stringBuilder = new StringBuilder($"CREATE TABLE {tableName.FullQuotedString} (");
-=======
             var stringBuilder = new StringBuilder($"CREATE TABLE {tableName.Schema().Quoted().ToString()} (");
->>>>>>> 4ab0ed3f
             string empty = string.Empty;
             stringBuilder.AppendLine();
             foreach (var column in this.tableDescription.Columns)
             {
                 var columnName = ParserName.Parse(column).Quoted().ToString();
 
-<<<<<<< HEAD
-                var columnTypeString = this.sqlDbMetadata.TryGetOwnerDbTypeString(column.OriginalDbType, column.DbType, false, false, column.MaxLength, this.tableDescription.OriginalProvider, SqlSyncProvider.ProviderType);
-                var columnPrecisionString = this.sqlDbMetadata.TryGetOwnerDbTypePrecision(column.OriginalDbType, column.DbType, false, false, column.MaxLength, column.Precision, column.Scale, this.tableDescription.OriginalProvider, SqlSyncProvider.ProviderType);
-=======
                 var columnTypeString = this.sqlDbMetadata.TryGetOwnerDbTypeString(column.OriginalDbType, column.GetDbType(), false, false, column.MaxLength, this.tableDescription.OriginalProvider, SqlSyncProvider.ProviderType);
                 var columnPrecisionString = this.sqlDbMetadata.TryGetOwnerDbTypePrecision(column.OriginalDbType, column.GetDbType(), false, false, column.MaxLength, column.Precision, column.Scale, this.tableDescription.OriginalProvider, SqlSyncProvider.ProviderType);
->>>>>>> 4ab0ed3f
                 var columnType = $"{columnTypeString} {columnPrecisionString}";
                 var identity = string.Empty;
 
@@ -251,9 +180,6 @@
                 if (column.IsReadOnly)
                     nullString = "NULL";
 
-<<<<<<< HEAD
-                stringBuilder.AppendLine($"\t{empty}{columnName.FullQuotedString} {columnType} {identity} {nullString}");
-=======
                 string defaultValue = string.Empty;
                 if (this.tableDescription.OriginalProvider == SqlSyncProvider.ProviderType)
                 {
@@ -264,21 +190,11 @@
                 }
 
                 stringBuilder.AppendLine($"\t{empty}{columnName} {columnType} {identity} {nullString} {defaultValue}");
->>>>>>> 4ab0ed3f
                 empty = ",";
             }
             stringBuilder.Append(")");
             string createTableCommandString = stringBuilder.ToString();
-<<<<<<< HEAD
-            return new SqlCommand(createTableCommandString);
-        }
-
-        private SqlCommand BuildDeleteTableCommand()
-        {
-            return new SqlCommand($"DROP TABLE {tableName.FullQuotedString};");
-=======
             return new SqlCommand(createTableCommandString, (SqlConnection)connection, (SqlTransaction)transaction);
->>>>>>> 4ab0ed3f
         }
 
         private SqlCommand BuildDeleteTableCommand(DbConnection connection, DbTransaction transaction)
@@ -306,112 +222,9 @@
             }
         }
 
-<<<<<<< HEAD
-        public void DropTable()
-        {
-            bool alreadyOpened = connection.State == ConnectionState.Open;
-
-            try
-            {
-                using (var command = BuildDeleteTableCommand())
-                {
-                    if (!alreadyOpened)
-                        connection.Open();
-
-                    if (transaction != null)
-                        command.Transaction = transaction;
-
-                    command.Connection = connection;
-                    command.ExecuteNonQuery();
-
-                }
-            }
-            catch (Exception ex)
-            {
-                Debug.WriteLine($"Error during DeleteTable : {ex}");
-                throw;
-
-            }
-            finally
-            {
-                if (!alreadyOpened && connection.State != ConnectionState.Closed)
-                    connection.Close();
-
-            }
-
-        }
-
-        public string CreateTableScriptText()
-        {
-            StringBuilder stringBuilder = new StringBuilder();
-            var tableNameScript = $"Create Table {tableName.FullQuotedString}";
-            var tableScript = BuildTableCommand().CommandText;
-            stringBuilder.Append(SqlBuilder.WrapScriptTextWithComments(tableScript, tableNameScript));
-            stringBuilder.AppendLine();
-            return stringBuilder.ToString();
-        }
-
-        public string DropTableScriptText()
-        {
-            StringBuilder stringBuilder = new StringBuilder();
-            var tableNameScript = $"Drop Table {tableName.FullQuotedString}";
-            var tableScript = BuildTableCommand().CommandText;
-            stringBuilder.Append(SqlBuilder.WrapScriptTextWithComments(tableScript, tableNameScript));
-            stringBuilder.AppendLine();
-            return stringBuilder.ToString();
-        }
-
-        public string CreateSchemaScriptText()
-        {
-            if (String.IsNullOrEmpty(this.tableDescription.Schema) || this.tableDescription.Schema.ToLowerInvariant() == "dbo")
-                return null;
-
-            StringBuilder stringBuilder = new StringBuilder();
-            var schemaNameScript = $"Create Schema {tableName.SchemaName}";
-            var schemaScript = $"Create Schema {tableName.SchemaName}";
-            stringBuilder.Append(SqlBuilder.WrapScriptTextWithComments(schemaScript, schemaNameScript));
-            stringBuilder.AppendLine();
-            return stringBuilder.ToString();
-
-
-        }
-
-        /// <summary>
-        /// For a foreign key, check if the Parent table exists
-        /// </summary>
-        private bool EnsureForeignKeysTableExist(DmRelation foreignKey)
-        {
-            var childTable = foreignKey.ChildTable;
-            var parentTable = foreignKey.ParentTable;
-
-            // The foreignkey comes from the child table
-            var ds = foreignKey.ChildTable.DmSet;
-
-            if (ds == null)
-                return false;
-
-            // Check if the parent table is part of the sync configuration
-            var exist = ds.Tables.Any(t => ds.IsEqual(t.TableName, parentTable.TableName));
-
-            if (!exist)
-                return false;
-
-            bool alreadyOpened = connection.State == ConnectionState.Open;
-
-            try
-            {
-                if (!alreadyOpened)
-                    connection.Open();
-
-                return SqlManagementUtils.TableExists(connection, transaction, parentTable.TableName);
-
-            }
-            catch (Exception ex)
-=======
         public async Task DropTableAsync(DbConnection connection, DbTransaction transaction)
         {
             using (var command = BuildDeleteTableCommand(connection, transaction))
->>>>>>> 4ab0ed3f
             {
                 await command.ExecuteNonQueryAsync().ConfigureAwait(false);
             }
@@ -422,12 +235,7 @@
         /// </summary>
         public async Task<bool> NeedToCreateTableAsync(DbConnection connection, DbTransaction transaction)
         {
-<<<<<<< HEAD
-            return !SqlManagementUtils.TableExists(connection, transaction, tableName.FullQuotedString);
-
-=======
             return !await SqlManagementUtils.TableExistsAsync((SqlConnection)connection, (SqlTransaction)transaction, tableName.Schema().Quoted().ToString()).ConfigureAwait(false);
->>>>>>> 4ab0ed3f
         }
 
         /// <summary>
