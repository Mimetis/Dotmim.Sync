﻿using Dotmim.Sync.Builders;
using System;
using System.Text;
using Dotmim.Sync.Data;
using System.Data.Common;
using System.Data.SqlClient;
using System.Data;
using Dotmim.Sync.Log;
using System.Linq;
using Dotmim.Sync.Filter;
using Dotmim.Sync.SqlServer.Manager;
using System.Diagnostics;
using System.Collections.Generic;

namespace Dotmim.Sync.SqlServer.Builders
{
    public class SqlBuilderProcedure : IDbBuilderProcedureHelper
    {
        private ObjectNameParser tableName;
        private ObjectNameParser trackingName;
        private SqlConnection connection;
        private SqlTransaction transaction;
        private DmTable tableDescription;
        private SqlObjectNames sqlObjectNames;
        private SqlDbMetadata sqlDbMetadata;

        public ICollection<FilterClause> Filters { get; set; }

        public SqlBuilderProcedure(DmTable tableDescription, DbConnection connection, DbTransaction transaction = null)
        {
            this.connection = connection as SqlConnection;
            this.transaction = transaction as SqlTransaction;

            this.tableDescription = tableDescription;
            (this.tableName, this.trackingName) = SqlBuilder.GetParsers(tableDescription);
            this.sqlObjectNames = new SqlObjectNames(this.tableDescription);
            this.sqlDbMetadata = new SqlDbMetadata();
        }

        private void AddPkColumnParametersToCommand(SqlCommand sqlCommand)
        {
            foreach (DmColumn pkColumn in this.tableDescription.PrimaryKey.Columns)
                sqlCommand.Parameters.Add(GetSqlParameter(pkColumn));
        }
        private void AddColumnParametersToCommand(SqlCommand sqlCommand)
        {
            foreach (DmColumn column in this.tableDescription.Columns.Where(c => !c.IsReadOnly))
                sqlCommand.Parameters.Add(GetSqlParameter(column));
        }

        private SqlParameter GetSqlParameter(DmColumn column)
        {
            SqlParameter sqlParameter = new SqlParameter();
            sqlParameter.ParameterName = $"@{column.ColumnName}";

            // Get the good SqlDbType (even if we are not from Sql Server def)
            SqlDbType sqlDbType = (SqlDbType)this.sqlDbMetadata.TryGetOwnerDbType(column.OriginalDbType, column.DbType, false, false, column.MaxLength, this.tableDescription.OriginalProvider, SqlSyncProvider.ProviderType);

            sqlParameter.SqlDbType = sqlDbType;
            sqlParameter.IsNullable = column.AllowDBNull;

            var (p, s) = this.sqlDbMetadata.TryGetOwnerPrecisionAndScale(column.OriginalDbType, column.DbType, false, false, column.MaxLength, column.Precision, column.Scale, this.tableDescription.OriginalProvider, SqlSyncProvider.ProviderType);

            if (p > 0)
            {
                sqlParameter.Precision = p;
                if (s > 0)
                    sqlParameter.Scale = s;
            }

            var m = this.sqlDbMetadata.TryGetOwnerMaxLength(column.OriginalDbType, column.DbType, false, false, column.MaxLength, this.tableDescription.OriginalProvider, SqlSyncProvider.ProviderType);

            if (m > 0)
                sqlParameter.Size = m;

            return sqlParameter;
        }

        /// <summary>
        /// From a SqlParameter, create the declaration
        /// </summary>
        internal string CreateParameterDeclaration(SqlParameter param)
        {
            StringBuilder stringBuilder3 = new StringBuilder();
            SqlDbType sqlDbType = param.SqlDbType;

            string empty = this.sqlDbMetadata.GetPrecisionStringFromOwnerDbType(sqlDbType, param.Size, param.Precision, param.Scale);

            if (sqlDbType == SqlDbType.Structured)
            {
                stringBuilder3.Append(string.Concat(param.ParameterName, " ", param.TypeName, " READONLY"));
            }
            else
            {
                var sqlDbTypeString = this.sqlDbMetadata.GetStringFromOwnerDbType(sqlDbType);

                stringBuilder3.Append(string.Concat(param.ParameterName, " ", sqlDbTypeString, empty));

                if (param.Direction == ParameterDirection.Output || param.Direction == ParameterDirection.InputOutput)
                    stringBuilder3.Append(" OUTPUT");
            }

            return stringBuilder3.ToString();
        }

        /// <summary>
        /// From a SqlCommand, create a stored procedure string
        /// </summary>
        private string CreateProcedureCommandText(SqlCommand cmd, string procName)
        {
            StringBuilder stringBuilder = new StringBuilder(string.Concat("CREATE PROCEDURE ", procName));
            string str = "\n\t";
            foreach (SqlParameter parameter in cmd.Parameters)
            {
                stringBuilder.Append(string.Concat(str, CreateParameterDeclaration(parameter)));
                str = ",\n\t";
            }
            stringBuilder.Append("\nAS\nBEGIN\n");
            stringBuilder.Append(cmd.CommandText);
            stringBuilder.Append("\nEND");
            return stringBuilder.ToString();
        }

        /// <summary>
        /// Create a stored procedure
        /// </summary>
        private void CreateProcedureCommand(Func<SqlCommand> BuildCommand, string procName)
        {

            bool alreadyOpened = connection.State == ConnectionState.Open;

            try
            {
                if (!alreadyOpened)
                    connection.Open();

                var str = CreateProcedureCommandText(BuildCommand(), procName);
                using (var command = new SqlCommand(str, connection))
                {
                    if (transaction != null)
                        command.Transaction = transaction;

                    command.ExecuteNonQuery();
                }
            }
            catch (Exception ex)
            {
                Debug.WriteLine($"Error during CreateProcedureCommand : {ex}");
                throw;
            }
            finally
            {
                if (!alreadyOpened && connection.State != ConnectionState.Closed)
                    connection.Close();

            }

        }

        private string CreateProcedureCommandScriptText(Func<SqlCommand> BuildCommand, string procName)
        {

            bool alreadyOpened = connection.State == ConnectionState.Open;

            try
            {
                if (!alreadyOpened)
                    connection.Open();

                var str1 = $"Command {procName} for table {tableName.FullQuotedString}";
                var str = CreateProcedureCommandText(BuildCommand(), procName);
                return SqlBuilder.WrapScriptTextWithComments(str, str1);
            }
            catch (Exception ex)
            {
                Debug.WriteLine($"Error during CreateProcedureCommand : {ex}");
                throw;
            }
            finally
            {
                if (!alreadyOpened && connection.State != ConnectionState.Closed)
                    connection.Close();
            }
        }

        /// <summary>
        /// Check if we need to create the stored procedure
        /// </summary>
        public bool NeedToCreateProcedure(DbCommandType commandType)
        {
            if (connection.State != ConnectionState.Open)
                throw new ArgumentException("Here, we need an opened connection please");

            var commandName = this.sqlObjectNames.GetCommandName(commandType);

            return !SqlManagementUtils.ProcedureExists(connection, transaction, commandName);
        }

        /// <summary>
        /// Check if we need to create the TVP Type
        /// </summary>
        public bool NeedToCreateType(DbCommandType commandType)
        {
            if (connection.State != ConnectionState.Open)
                throw new ArgumentException("Here, we need an opened connection please");

            var commandName = this.sqlObjectNames.GetCommandName(commandType);

            return !SqlManagementUtils.TypeExists(connection, transaction, commandName);

        }

        private string BulkSelectUnsuccessfulRows()
        {
            var stringBuilder = new StringBuilder();
            stringBuilder.AppendLine("--Select all ids not deleted for conflict");
            stringBuilder.Append("SELECT ");
            for (int i = 0; i < this.tableDescription.PrimaryKey.Columns.Length; i++)
            {
                var cc = new ObjectNameParser(this.tableDescription.PrimaryKey.Columns[i].ColumnName);
                stringBuilder.Append($"{cc.FullQuotedString}");
                if (i < this.tableDescription.PrimaryKey.Columns.Length - 1)
                    stringBuilder.Append(", ");
                else
                    stringBuilder.AppendLine();
            }

            stringBuilder.AppendLine($"FROM @changeTable t");
            stringBuilder.AppendLine("WHERE NOT EXISTS (");
            stringBuilder.Append("\t SELECT ");
            for (int i = 0; i < this.tableDescription.PrimaryKey.Columns.Length; i++)
            {
                var cc = new ObjectNameParser(this.tableDescription.PrimaryKey.Columns[i].ColumnName);
                stringBuilder.Append($"{cc.FullQuotedString}");
                if (i < this.tableDescription.PrimaryKey.Columns.Length - 1)
                    stringBuilder.Append(", ");
                else
                    stringBuilder.AppendLine();
            }
            stringBuilder.AppendLine("\t FROM @changed i");
            stringBuilder.Append("\t WHERE ");
            for (int i = 0; i < this.tableDescription.PrimaryKey.Columns.Length; i++)
            {
                var cc = new ObjectNameParser(this.tableDescription.PrimaryKey.Columns[i].ColumnName);
                stringBuilder.Append($"t.{cc.FullQuotedString} = i.{cc.FullQuotedString}");
                if (i < this.tableDescription.PrimaryKey.Columns.Length - 1)
                    stringBuilder.Append("AND ");
                else
                    stringBuilder.AppendLine();
            }
            stringBuilder.AppendLine("\t)");
            return stringBuilder.ToString();
        }


        //------------------------------------------------------------------
        // Bulk Delete command
        //------------------------------------------------------------------
        private SqlCommand BuildBulkDeleteCommand()
        {
            SqlCommand sqlCommand = new SqlCommand();

            SqlParameter sqlParameter = new SqlParameter("@sync_min_timestamp", SqlDbType.BigInt);
            sqlCommand.Parameters.Add(sqlParameter);
            SqlParameter sqlParameter1 = new SqlParameter("@sync_scope_id", SqlDbType.UniqueIdentifier);
            sqlCommand.Parameters.Add(sqlParameter1);
            SqlParameter sqlParameter2 = new SqlParameter("@changeTable", SqlDbType.Structured);
            sqlParameter2.TypeName = this.sqlObjectNames.GetCommandName(DbCommandType.BulkTableType);
            sqlCommand.Parameters.Add(sqlParameter2);


            string str4 = SqlManagementUtils.JoinTwoTablesOnClause(this.tableDescription.PrimaryKey.Columns, "p", "t");
            string str5 = SqlManagementUtils.JoinTwoTablesOnClause(this.tableDescription.PrimaryKey.Columns, "changes", "base");
            string str6 = SqlManagementUtils.JoinTwoTablesOnClause(this.tableDescription.PrimaryKey.Columns, "changes", "side");
            StringBuilder stringBuilder = new StringBuilder();
            stringBuilder.AppendLine("-- use a temp table to store the list of PKs that successfully got updated/inserted");
            stringBuilder.Append("declare @changed TABLE (");
            foreach (var c in this.tableDescription.PrimaryKey.Columns)
            {
                var cc = new ObjectNameParser(c.ColumnName);

                // Get the good SqlDbType (even if we are not from Sql Server def)
                var sqlDbTypeString = this.sqlDbMetadata.TryGetOwnerDbTypeString(c.OriginalDbType, c.DbType, false, false, c.MaxLength, this.tableDescription.OriginalProvider, SqlSyncProvider.ProviderType);
                var quotedColumnType = new ObjectNameParser(sqlDbTypeString, "[", "]").FullQuotedString;
                quotedColumnType += this.sqlDbMetadata.TryGetOwnerDbTypePrecision(c.OriginalDbType, c.DbType, false, false, c.MaxLength, c.Precision, c.Scale, this.tableDescription.OriginalProvider, SqlSyncProvider.ProviderType);

                stringBuilder.Append($"{cc.FullQuotedString} {quotedColumnType}, ");
            }
            stringBuilder.Append(" PRIMARY KEY (");
            for (int i = 0; i < this.tableDescription.PrimaryKey.Columns.Length; i++)
            {
                var cc = new ObjectNameParser(this.tableDescription.PrimaryKey.Columns[i].ColumnName);
                stringBuilder.Append($"{cc.FullQuotedString}");
                if (i < this.tableDescription.PrimaryKey.Columns.Length - 1)
                    stringBuilder.Append(", ");
            }
            stringBuilder.AppendLine("));");
            stringBuilder.AppendLine();
            stringBuilder.AppendLine($"-- delete all items where timestamp <= @sync_min_timestamp or update_scope_id = @sync_scope_id");

            stringBuilder.AppendLine($"DELETE {tableName.FullQuotedString}");
            stringBuilder.Append($"OUTPUT ");
            for (int i = 0; i < this.tableDescription.PrimaryKey.Columns.Length; i++)
            {
                var cc = new ObjectNameParser(this.tableDescription.PrimaryKey.Columns[i].ColumnName);
                stringBuilder.Append($"DELETED.{cc.FullQuotedString}");
                if (i < this.tableDescription.PrimaryKey.Columns.Length - 1)
                    stringBuilder.Append(", ");
                else
                    stringBuilder.AppendLine();
            }
            stringBuilder.AppendLine($"INTO @changed ");
            stringBuilder.AppendLine($"FROM {tableName.FullQuotedString} [base]");
            stringBuilder.AppendLine("JOIN (");


            stringBuilder.AppendLine($"\tSELECT ");
            string str = "";
            stringBuilder.Append("\t");
            foreach (var c in this.tableDescription.Columns.Where(col => !col.IsReadOnly))
            {
                var columnName = new ObjectNameParser(c.ColumnName);
                stringBuilder.Append($"{str}[p].{columnName.FullQuotedString}");
                str = ", ";
            }
            stringBuilder.AppendLine("\t, [p].[create_timestamp], [p].[update_timestamp]");
            stringBuilder.AppendLine("\t, [t].[update_scope_id], [t].[timestamp]");

            stringBuilder.AppendLine($"\tFROM @changeTable p ");


            //stringBuilder.AppendLine($"\tSELECT p.*, t.update_scope_id, t.timestamp");
            //stringBuilder.AppendLine($"\tFROM @changeTable p ");
            stringBuilder.AppendLine($"\tJOIN {trackingName.FullQuotedString} t ON ");
            stringBuilder.AppendLine($"\t{str4}");
            stringBuilder.AppendLine("\t)");
            stringBuilder.AppendLine("\tAS changes ON ");
            stringBuilder.AppendLine(str5);
            stringBuilder.AppendLine("WHERE");
            stringBuilder.AppendLine("-- Last changes was from the current scope, so we can delete it since we are sure no one else edit it ");
            stringBuilder.AppendLine("changes.update_scope_id = @sync_scope_id");
            stringBuilder.AppendLine("-- no change since the last time the current scope has sync (so no one has update the row)");
            stringBuilder.AppendLine("OR [changes].[timestamp] <= @sync_min_timestamp;");
            stringBuilder.AppendLine();
            stringBuilder.AppendLine("-- Since the delete trigger is passed, we update the tracking table to reflect the real scope deleter");
            stringBuilder.AppendLine("UPDATE [side] SET");
            stringBuilder.AppendLine("\tsync_row_is_tombstone = 1, ");
            stringBuilder.AppendLine("\tupdate_scope_id = @sync_scope_id,");
            stringBuilder.AppendLine("\tupdate_timestamp = [changes].update_timestamp");
            stringBuilder.AppendLine($"FROM {trackingName.FullQuotedString} side");
            stringBuilder.AppendLine("JOIN (");
            stringBuilder.Append("\tSELECT ");
            for (int i = 0; i < this.tableDescription.PrimaryKey.Columns.Length; i++)
            {
                var cc = new ObjectNameParser(this.tableDescription.PrimaryKey.Columns[i].ColumnName);
                stringBuilder.Append($"p.{cc.FullQuotedString}, ");
            }
            stringBuilder.AppendLine(" p.update_timestamp, p.create_timestamp ");
            stringBuilder.AppendLine("\tFROM @changed t JOIN @changeTable p ON ");
            stringBuilder.AppendLine($"\t{str4}");
            stringBuilder.Append("\t) AS changes ON ");
            stringBuilder.Append(str6);
            stringBuilder.AppendLine();
            stringBuilder.AppendLine();
            stringBuilder.Append(BulkSelectUnsuccessfulRows());
            sqlCommand.CommandText = stringBuilder.ToString();
            return sqlCommand;
        }



        public void CreateBulkDelete()
        {
            var commandName = this.sqlObjectNames.GetCommandName(DbCommandType.BulkDeleteRows);
            CreateProcedureCommand(this.BuildBulkDeleteCommand, commandName);
        }


        public string CreateBulkDeleteScriptText()
        {
            var commandName = this.sqlObjectNames.GetCommandName(DbCommandType.BulkDeleteRows);
            return CreateProcedureCommandScriptText(this.BuildBulkDeleteCommand, commandName);
        }

        public void DropBulkDelete()
        {
            bool alreadyOpened = this.connection.State == ConnectionState.Open;

            try
            {
                using (var command = new SqlCommand())
                {
                    if (!alreadyOpened)
                        this.connection.Open();

                    if (this.transaction != null)
                        command.Transaction = this.transaction;

                    var commandName = this.sqlObjectNames.GetCommandName(DbCommandType.BulkDeleteRows);

                    command.CommandText = $"DROP PROCEDURE {commandName};";
                    command.Connection = this.connection;
                    command.ExecuteNonQuery();

                }
            }
            catch (Exception ex)
            {
                Debug.WriteLine($"Error during DropBulkDelete : {ex}");
                throw;

            }
            finally
            {
                if (!alreadyOpened && this.connection.State != ConnectionState.Closed)
                    this.connection.Close();

            }

        }

        public string DropBulkDeleteScriptText()
        {
            var commandName = this.sqlObjectNames.GetCommandName(DbCommandType.BulkDeleteRows);

            return $"DROP PROCEDURE {commandName};";
        }


        //------------------------------------------------------------------
        // Bulk Insert command
        //------------------------------------------------------------------
        private SqlCommand BuildBulkInsertCommand()
        {
            SqlCommand sqlCommand = new SqlCommand();

            SqlParameter sqlParameter = new SqlParameter("@sync_min_timestamp", SqlDbType.BigInt);
            sqlCommand.Parameters.Add(sqlParameter);
            SqlParameter sqlParameter1 = new SqlParameter("@sync_scope_id", SqlDbType.UniqueIdentifier);
            sqlCommand.Parameters.Add(sqlParameter1);
            SqlParameter sqlParameter2 = new SqlParameter("@changeTable", SqlDbType.Structured);
            sqlParameter2.TypeName = this.sqlObjectNames.GetCommandName(DbCommandType.BulkTableType);
            sqlCommand.Parameters.Add(sqlParameter2);


            string str4 = SqlManagementUtils.JoinTwoTablesOnClause(this.tableDescription.PrimaryKey.Columns, "[p]", "[t]");
            string str5 = SqlManagementUtils.JoinTwoTablesOnClause(this.tableDescription.PrimaryKey.Columns, "[changes]", "[base]");
            string str6 = SqlManagementUtils.JoinTwoTablesOnClause(this.tableDescription.PrimaryKey.Columns, "[changes]", "[side]");

            StringBuilder stringBuilder = new StringBuilder();
            stringBuilder.AppendLine("-- use a temp table to store the list of PKs that successfully got updated/inserted");
            stringBuilder.Append("declare @changed TABLE (");
            foreach (var c in this.tableDescription.PrimaryKey.Columns)
            {
                var cc = new ObjectNameParser(c.ColumnName);

                // Get the good SqlDbType (even if we are not from Sql Server def)
                var sqlDbTypeString = this.sqlDbMetadata.TryGetOwnerDbTypeString(c.OriginalDbType, c.DbType, false, false, c.MaxLength, this.tableDescription.OriginalProvider, SqlSyncProvider.ProviderType);
                var quotedColumnType = new ObjectNameParser(sqlDbTypeString, "[", "]").FullQuotedString;
                quotedColumnType += this.sqlDbMetadata.TryGetOwnerDbTypePrecision(c.OriginalDbType, c.DbType, false, false, c.MaxLength, c.Precision, c.Scale, this.tableDescription.OriginalProvider, SqlSyncProvider.ProviderType);

                stringBuilder.Append($"{cc.FullQuotedString} {quotedColumnType}, ");
            }
            stringBuilder.Append(" PRIMARY KEY (");
            for (int i = 0; i < this.tableDescription.PrimaryKey.Columns.Length; i++)
            {
                var cc = new ObjectNameParser(this.tableDescription.PrimaryKey.Columns[i].ColumnName);
                stringBuilder.Append($"{cc.FullQuotedString}");
                if (i < this.tableDescription.PrimaryKey.Columns.Length - 1)
                    stringBuilder.Append(", ");
            }
            stringBuilder.AppendLine("));");
            stringBuilder.AppendLine();

            // Check if we have auto inc column
            if (this.tableDescription.HasAutoIncrementColumns)
            {
                stringBuilder.AppendLine();
                stringBuilder.AppendLine($"SET IDENTITY_INSERT {tableName.FullQuotedString} ON;");
                stringBuilder.AppendLine();
            }

            stringBuilder.AppendLine("-- update/insert into the base table");
            stringBuilder.AppendLine($"MERGE {tableName.FullQuotedString} AS base USING");
            stringBuilder.AppendLine("\t-- join done here against the side table to get the local timestamp for concurrency check\n");


            //   stringBuilder.AppendLine("\t(SELECT p.*, t.timestamp FROM @changeTable p ");

            stringBuilder.AppendLine($"\t(SELECT ");
            string str = "";
            stringBuilder.Append("\t");
            foreach (var c in this.tableDescription.Columns.Where(col => !col.IsReadOnly))
            {
                var columnName = new ObjectNameParser(c.ColumnName);
                stringBuilder.Append($"{str}[p].{columnName.FullQuotedString}");
                str = ", ";
            }
            stringBuilder.AppendLine("\t, [p].[create_timestamp], [p].[update_timestamp]");
            stringBuilder.AppendLine("\t, [t].[update_scope_id], [t].[timestamp]");

            stringBuilder.AppendLine($"\tFROM @changeTable p ");


            stringBuilder.Append($"\tLEFT JOIN {trackingName.FullQuotedString} t ON ");
            stringBuilder.AppendLine($"\t{str4}");
            stringBuilder.AppendLine($"\t) AS changes ON {str5}");
            stringBuilder.AppendLine();
            stringBuilder.AppendLine("-- Si la ligne n'existe pas en local et qu'elle a été créé avant le timestamp de référence");
            stringBuilder.Append("WHEN NOT MATCHED BY TARGET AND (changes.[timestamp] <= @sync_min_timestamp OR changes.[timestamp] IS NULL) THEN");

            StringBuilder stringBuilderArguments = new StringBuilder();
            StringBuilder stringBuilderParameters = new StringBuilder();

            string empty = string.Empty;
            foreach (var mutableColumn in this.tableDescription.Columns.Where(c => !c.IsReadOnly))
            {
                ObjectNameParser columnName = new ObjectNameParser(mutableColumn.ColumnName);
                stringBuilderArguments.Append(string.Concat(empty, columnName.FullQuotedString));
                stringBuilderParameters.Append(string.Concat(empty, $"changes.{columnName.FullQuotedString}"));
                empty = ", ";
            }
            stringBuilder.AppendLine();
            stringBuilder.AppendLine($"\tINSERT");
            stringBuilder.AppendLine($"\t({stringBuilderArguments.ToString()})");
            stringBuilder.AppendLine($"\tVALUES ({stringBuilderParameters.ToString()})");
            stringBuilder.Append($"\tOUTPUT ");
            for (int i = 0; i < this.tableDescription.PrimaryKey.Columns.Length; i++)
            {
                var cc = new ObjectNameParser(this.tableDescription.PrimaryKey.Columns[i].ColumnName);
                stringBuilder.Append($"INSERTED.{cc.FullQuotedString}");
                if (i < this.tableDescription.PrimaryKey.Columns.Length - 1)
                    stringBuilder.Append(", ");
                else
                    stringBuilder.AppendLine();
            }
            stringBuilder.AppendLine($"\tINTO @changed; -- populates the temp table with successful PKs");
            stringBuilder.AppendLine();

            if (this.tableDescription.HasAutoIncrementColumns)
            {
                stringBuilder.AppendLine();
                stringBuilder.AppendLine($"SET IDENTITY_INSERT {tableName.FullQuotedString} OFF;");
                stringBuilder.AppendLine();
            }

            stringBuilder.AppendLine("-- Since the insert trigger is passed, we update the tracking table to reflect the real scope inserter");
            stringBuilder.AppendLine("UPDATE side SET");
            stringBuilder.AppendLine("\tupdate_scope_id = @sync_scope_id,");
            stringBuilder.AppendLine("\tcreate_scope_id = @sync_scope_id,");
            stringBuilder.AppendLine("\tupdate_timestamp = changes.update_timestamp,");
            stringBuilder.AppendLine("\tcreate_timestamp = changes.create_timestamp");
            stringBuilder.AppendLine($"FROM {trackingName.FullQuotedString} side");
            stringBuilder.AppendLine("JOIN (");
            stringBuilder.Append("\tSELECT ");
            for (int i = 0; i < this.tableDescription.PrimaryKey.Columns.Length; i++)
            {
                var cc = new ObjectNameParser(this.tableDescription.PrimaryKey.Columns[i].ColumnName);
                stringBuilder.Append($"p.{cc.FullQuotedString}, ");
            }

            stringBuilder.AppendLine(" p.update_timestamp, p.create_timestamp ");
            stringBuilder.AppendLine("\tFROM @changed t");
            stringBuilder.AppendLine("\tJOIN @changeTable p ON ");
            stringBuilder.Append(str4);
            stringBuilder.AppendLine(") AS [changes] ON ");
            stringBuilder.AppendLine(str6);
            stringBuilder.Append(BulkSelectUnsuccessfulRows());


            sqlCommand.CommandText = stringBuilder.ToString();
            return sqlCommand;
        }
        public void CreateBulkInsert()
        {
            var commandName = this.sqlObjectNames.GetCommandName(DbCommandType.BulkInsertRows);
            CreateProcedureCommand(BuildBulkInsertCommand, commandName);
        }
        public string CreateBulkInsertScriptText()
        {
            var commandName = this.sqlObjectNames.GetCommandName(DbCommandType.BulkInsertRows);
            return CreateProcedureCommandScriptText(BuildBulkInsertCommand, commandName);
        }
        public void DropBulkInsert()
        {
            bool alreadyOpened = this.connection.State == ConnectionState.Open;

            try
            {
                using (var command = new SqlCommand())
                {
                    if (!alreadyOpened)
                        this.connection.Open();

                    if (this.transaction != null)
                        command.Transaction = this.transaction;

                    var commandName = this.sqlObjectNames.GetCommandName(DbCommandType.BulkInsertRows);

                    command.CommandText = $"DROP PROCEDURE {commandName};";
                    command.Connection = this.connection;
                    command.ExecuteNonQuery();

                }
            }
            catch (Exception ex)
            {
                Debug.WriteLine($"Error during DropBulkDelete : {ex}");
                throw;

            }
            finally
            {
                if (!alreadyOpened && this.connection.State != ConnectionState.Closed)
                    this.connection.Close();

            }

        }
        public string DropBulkInsertScriptText()
        {
            var commandName = this.sqlObjectNames.GetCommandName(DbCommandType.BulkInsertRows);

            return $"DROP PROCEDURE {commandName};";
        }

        //------------------------------------------------------------------
        // Bulk Update command
        //------------------------------------------------------------------
        private SqlCommand BuildBulkUpdateCommand()
        {
            SqlCommand sqlCommand = new SqlCommand();

            SqlParameter sqlParameter = new SqlParameter("@sync_min_timestamp", SqlDbType.BigInt);
            sqlCommand.Parameters.Add(sqlParameter);
            SqlParameter sqlParameter1 = new SqlParameter("@sync_scope_id", SqlDbType.UniqueIdentifier);
            sqlCommand.Parameters.Add(sqlParameter1);
            SqlParameter sqlParameter2 = new SqlParameter("@changeTable", SqlDbType.Structured);
            sqlParameter2.TypeName = this.sqlObjectNames.GetCommandName(DbCommandType.BulkTableType);
            sqlCommand.Parameters.Add(sqlParameter2);


            string str4 = SqlManagementUtils.JoinTwoTablesOnClause(this.tableDescription.PrimaryKey.Columns, "[p]", "[t]");
            string str5 = SqlManagementUtils.JoinTwoTablesOnClause(this.tableDescription.PrimaryKey.Columns, "[changes]", "[base]");
            string str6 = SqlManagementUtils.JoinTwoTablesOnClause(this.tableDescription.PrimaryKey.Columns, "[changes]", "[side]");

            StringBuilder stringBuilder = new StringBuilder();
            stringBuilder.AppendLine("-- use a temp table to store the list of PKs that successfully got updated/inserted");
            stringBuilder.Append("declare @changed TABLE (");
            foreach (var c in this.tableDescription.PrimaryKey.Columns)
            {
                var cc = new ObjectNameParser(c.ColumnName);

                // Get the good SqlDbType (even if we are not from Sql Server def)
                var sqlDbTypeString = this.sqlDbMetadata.TryGetOwnerDbTypeString(c.OriginalDbType, c.DbType, false, false, c.MaxLength, this.tableDescription.OriginalProvider, SqlSyncProvider.ProviderType);
                var quotedColumnType = new ObjectNameParser(sqlDbTypeString, "[", "]").FullQuotedString;
                quotedColumnType += this.sqlDbMetadata.TryGetOwnerDbTypePrecision(c.OriginalDbType, c.DbType, false, false, c.MaxLength, c.Precision, c.Scale, this.tableDescription.OriginalProvider, SqlSyncProvider.ProviderType);

                stringBuilder.Append($"{cc.FullQuotedString} {quotedColumnType}, ");
            }
            stringBuilder.Append(" PRIMARY KEY (");
            for (int i = 0; i < this.tableDescription.PrimaryKey.Columns.Length; i++)
            {
                var cc = new ObjectNameParser(this.tableDescription.PrimaryKey.Columns[i].ColumnName);
                stringBuilder.Append($"{cc.FullQuotedString}");
                if (i < this.tableDescription.PrimaryKey.Columns.Length - 1)
                    stringBuilder.Append(", ");
            }
            stringBuilder.AppendLine("));");
            stringBuilder.AppendLine();


            stringBuilder.AppendLine("-- update the base table");
            stringBuilder.AppendLine($"MERGE {tableName.FullQuotedString} AS base USING");
            stringBuilder.AppendLine("\t-- join done here against the side table to get the local timestamp for concurrency check\n");

            //stringBuilder.AppendLine("\t(SELECT p.*, t.update_scope_id, t.timestamp FROM @changeTable p ");

            stringBuilder.AppendLine($"\t(SELECT ");
            string str = "";
            stringBuilder.Append("\t");
            foreach (var c in this.tableDescription.Columns.Where(col => !col.IsReadOnly))
            {
                var columnName = new ObjectNameParser(c.ColumnName);
                stringBuilder.Append($"{str}[p].{columnName.FullQuotedString}");
                str = ", ";
            }
            stringBuilder.AppendLine("\t, [p].[create_timestamp], [p].[update_timestamp]");
            stringBuilder.AppendLine("\t, [t].[update_scope_id], [t].[timestamp]");

            stringBuilder.AppendLine($"\tFROM @changeTable p ");
            stringBuilder.Append($"\tLEFT JOIN {trackingName.FullQuotedString} t ON ");
            stringBuilder.AppendLine($" {str4}");
            stringBuilder.AppendLine($"\t) AS changes ON {str5}");
            stringBuilder.AppendLine();

            stringBuilder.AppendLine("WHEN MATCHED AND ([changes].[update_scope_id] = @sync_scope_id OR [changes].[timestamp] <= @sync_min_timestamp) THEN");

            StringBuilder stringBuilderArguments = new StringBuilder();
            StringBuilder stringBuilderParameters = new StringBuilder();

            string empty = string.Empty;
            foreach (var mutableColumn in this.tableDescription.Columns.Where(c => !c.IsReadOnly))
            {
                ObjectNameParser columnName = new ObjectNameParser(mutableColumn.ColumnName);
                stringBuilderArguments.Append(string.Concat(empty, columnName.FullQuotedString));
                stringBuilderParameters.Append(string.Concat(empty, $"changes.{columnName.FullQuotedString}"));
                empty = ", ";
            }
            stringBuilder.AppendLine();
            stringBuilder.AppendLine($"\tUPDATE SET");

            string strSeparator = "";
            foreach (DmColumn mutableColumn in this.tableDescription.MutableColumnsAndNotAutoInc)
            {
                ObjectNameParser quotedColumn = new ObjectNameParser(mutableColumn.ColumnName);
                stringBuilder.AppendLine($"\t{strSeparator}{quotedColumn.FullQuotedString} = [changes].{quotedColumn.FullQuotedString}");
                strSeparator = ", ";
            }
            stringBuilder.Append($"\tOUTPUT ");
            for (int i = 0; i < this.tableDescription.PrimaryKey.Columns.Length; i++)
            {
                var cc = new ObjectNameParser(this.tableDescription.PrimaryKey.Columns[i].ColumnName);
                stringBuilder.Append($"INSERTED.{cc.FullQuotedString}");
                if (i < this.tableDescription.PrimaryKey.Columns.Length - 1)
                    stringBuilder.Append(", ");
                else
                    stringBuilder.AppendLine();
            }
            stringBuilder.AppendLine($"\tINTO @changed; -- populates the temp table with successful PKs");
            stringBuilder.AppendLine();


            stringBuilder.AppendLine("-- Since the update trigger is passed, we update the tracking table to reflect the real scope updater");
            stringBuilder.AppendLine("UPDATE side SET");
            stringBuilder.AppendLine("\tupdate_scope_id = @sync_scope_id,");
            stringBuilder.AppendLine("\tupdate_timestamp = changes.update_timestamp");
            stringBuilder.AppendLine($"FROM {trackingName.FullQuotedString} side");
            stringBuilder.AppendLine("JOIN (");
            stringBuilder.Append("\tSELECT ");
            for (int i = 0; i < this.tableDescription.PrimaryKey.Columns.Length; i++)
            {
                var cc = new ObjectNameParser(this.tableDescription.PrimaryKey.Columns[i].ColumnName);
                stringBuilder.Append($"p.{cc.FullQuotedString}, ");
            }

            stringBuilder.AppendLine(" p.update_timestamp, p.create_timestamp ");
            stringBuilder.AppendLine("\tFROM @changed t");
            stringBuilder.AppendLine("\tJOIN @changeTable p ON ");
            stringBuilder.AppendLine($"\t{str4}");
            stringBuilder.AppendLine(") AS [changes] ON ");
            stringBuilder.AppendLine($"\t{str6}");
            stringBuilder.AppendLine();
            stringBuilder.Append(BulkSelectUnsuccessfulRows());

            sqlCommand.CommandText = stringBuilder.ToString();
            return sqlCommand;
        }
        public void CreateBulkUpdate()
        {
            var commandName = this.sqlObjectNames.GetCommandName(DbCommandType.BulkUpdateRows);
            CreateProcedureCommand(BuildBulkUpdateCommand, commandName);
        }
        public string CreateBulkUpdateScriptText()
        {
            var commandName = this.sqlObjectNames.GetCommandName(DbCommandType.BulkUpdateRows);
            return CreateProcedureCommandScriptText(BuildBulkUpdateCommand, commandName);
        }
        public void DropBulkUpdate()
        {
            bool alreadyOpened = this.connection.State == ConnectionState.Open;

            try
            {
                using (var command = new SqlCommand())
                {
                    if (!alreadyOpened)
                        this.connection.Open();

                    if (this.transaction != null)
                        command.Transaction = this.transaction;

                    var commandName = this.sqlObjectNames.GetCommandName(DbCommandType.BulkUpdateRows);

                    command.CommandText = $"DROP PROCEDURE {commandName};";
                    command.Connection = this.connection;
                    command.ExecuteNonQuery();

                }
            }
            catch (Exception ex)
            {
                Debug.WriteLine($"Error during Drop BulkUpdate : {ex}");
                throw;

            }
            finally
            {
                if (!alreadyOpened && this.connection.State != ConnectionState.Closed)
                    this.connection.Close();

            }

        }
        public string DropBulkUpdateScriptText()
        {
            var commandName = this.sqlObjectNames.GetCommandName(DbCommandType.BulkUpdateRows);

            return $"DROP PROCEDURE {commandName};";
        }


        //------------------------------------------------------------------
        // Reset command
        //------------------------------------------------------------------
        private SqlCommand BuildResetCommand()
        {
            var updTriggerName = this.sqlObjectNames.GetCommandName(DbCommandType.UpdateTrigger);
            var delTriggerName = this.sqlObjectNames.GetCommandName(DbCommandType.DeleteTrigger);
            var insTriggerName = this.sqlObjectNames.GetCommandName(DbCommandType.InsertTrigger);

            SqlCommand sqlCommand = new SqlCommand();
            SqlParameter sqlParameter2 = new SqlParameter("@sync_row_count", SqlDbType.Int);
            sqlParameter2.Direction = ParameterDirection.Output;
            sqlCommand.Parameters.Add(sqlParameter2);

            StringBuilder stringBuilder = new StringBuilder();
            stringBuilder.AppendLine($"SET {sqlParameter2.ParameterName} = 0;");
            stringBuilder.AppendLine();

            stringBuilder.AppendLine($"DISABLE TRIGGER {updTriggerName} ON {tableName.FullQuotedString};");
            stringBuilder.AppendLine($"DISABLE TRIGGER {insTriggerName} ON {tableName.FullQuotedString};");
            stringBuilder.AppendLine($"DISABLE TRIGGER {delTriggerName} ON {tableName.FullQuotedString};");

            stringBuilder.AppendLine($"DELETE FROM {tableName.FullQuotedString};");
            stringBuilder.AppendLine($"DELETE FROM {trackingName.FullQuotedString};");

            stringBuilder.AppendLine($"ENABLE TRIGGER {updTriggerName} ON {tableName.FullQuotedString};");
            stringBuilder.AppendLine($"ENABLE TRIGGER {insTriggerName} ON {tableName.FullQuotedString};");
            stringBuilder.AppendLine($"ENABLE TRIGGER {delTriggerName} ON {tableName.FullQuotedString};");


            stringBuilder.AppendLine();
            stringBuilder.AppendLine(string.Concat("SET ", sqlParameter2.ParameterName, " = @@ROWCOUNT;"));
            sqlCommand.CommandText = stringBuilder.ToString();
            return sqlCommand;
        }
        public void CreateReset()
        {
            var commandName = this.sqlObjectNames.GetCommandName(DbCommandType.Reset);
            CreateProcedureCommand(BuildResetCommand, commandName);
        }
        public string CreateResetScriptText()
        {
            var commandName = this.sqlObjectNames.GetCommandName(DbCommandType.Reset);
            return CreateProcedureCommandScriptText(BuildResetCommand, commandName);
        }
        public void DropReset()
        {
            bool alreadyOpened = this.connection.State == ConnectionState.Open;

            try
            {
                using (var command = new SqlCommand())
                {
                    if (!alreadyOpened)
                        this.connection.Open();

                    if (this.transaction != null)
                        command.Transaction = this.transaction;

                    var commandName = this.sqlObjectNames.GetCommandName(DbCommandType.Reset);

                    command.CommandText = $"DROP PROCEDURE {commandName};";
                    command.Connection = this.connection;
                    command.ExecuteNonQuery();

                }
            }
            catch (Exception ex)
            {
                Debug.WriteLine($"Error during Drop Reset : {ex}");
                throw;

            }
            finally
            {
                if (!alreadyOpened && this.connection.State != ConnectionState.Closed)
                    this.connection.Close();

            }

        }
        public string DropResetScriptText()
        {
            var commandName = this.sqlObjectNames.GetCommandName(DbCommandType.Reset);

            return $"DROP PROCEDURE {commandName};";
        }


        //------------------------------------------------------------------
        // Delete command
        //------------------------------------------------------------------
        private SqlCommand BuildDeleteCommand()
        {
            SqlCommand sqlCommand = new SqlCommand();
            this.AddPkColumnParametersToCommand(sqlCommand);
            SqlParameter sqlParameter = new SqlParameter("@sync_force_write", SqlDbType.Int);
            sqlCommand.Parameters.Add(sqlParameter);
            SqlParameter sqlParameter1 = new SqlParameter("@sync_min_timestamp", SqlDbType.BigInt);
            sqlCommand.Parameters.Add(sqlParameter1);
            SqlParameter sqlParameter2 = new SqlParameter("@sync_row_count", SqlDbType.Int);
            sqlParameter2.Direction = ParameterDirection.Output;
            sqlCommand.Parameters.Add(sqlParameter2);

            StringBuilder stringBuilder = new StringBuilder();
            stringBuilder.AppendLine($"SET {sqlParameter2.ParameterName} = 0;");
            stringBuilder.AppendLine();
            stringBuilder.AppendLine($"DELETE {tableName.FullQuotedString}");
            stringBuilder.AppendLine($"FROM {tableName.FullQuotedString} [base]");
            stringBuilder.AppendLine($"JOIN {trackingName.FullQuotedString} [side] ON ");

            stringBuilder.AppendLine(SqlManagementUtils.JoinTwoTablesOnClause(this.tableDescription.PrimaryKey.Columns, "[base]", "[side]"));

            stringBuilder.AppendLine("WHERE ([side].[timestamp] <= @sync_min_timestamp  OR @sync_force_write = 1)");
            stringBuilder.Append("AND ");
            stringBuilder.AppendLine(string.Concat("(", SqlManagementUtils.ColumnsAndParameters(this.tableDescription.PrimaryKey.Columns, "[base]"), ");"));
            stringBuilder.AppendLine();
            stringBuilder.AppendLine(string.Concat("SET ", sqlParameter2.ParameterName, " = @@ROWCOUNT;"));
            sqlCommand.CommandText = stringBuilder.ToString();
            return sqlCommand;
        }
        public void CreateDelete()
        {
            var commandName = this.sqlObjectNames.GetCommandName(DbCommandType.DeleteRow);
            CreateProcedureCommand(BuildDeleteCommand, commandName);
        }
        public string CreateDeleteScriptText()
        {
            var commandName = this.sqlObjectNames.GetCommandName(DbCommandType.DeleteRow);
            return CreateProcedureCommandScriptText(BuildDeleteCommand, commandName);
        }
        public void DropDelete()
        {
            bool alreadyOpened = this.connection.State == ConnectionState.Open;

            try
            {
                using (var command = new SqlCommand())
                {
                    if (!alreadyOpened)
                        this.connection.Open();

                    if (this.transaction != null)
                        command.Transaction = this.transaction;

                    var commandName = this.sqlObjectNames.GetCommandName(DbCommandType.DeleteRow);

                    command.CommandText = $"DROP PROCEDURE {commandName};";
                    command.Connection = this.connection;
                    command.ExecuteNonQuery();

                }
            }
            catch (Exception ex)
            {
                Debug.WriteLine($"Error during Drop DeleteRow : {ex}");
                throw;

            }
            finally
            {
                if (!alreadyOpened && this.connection.State != ConnectionState.Closed)
                    this.connection.Close();

            }

        }
        public string DropDeleteScriptText()
        {
            var commandName = this.sqlObjectNames.GetCommandName(DbCommandType.DeleteRow);

            return $"DROP PROCEDURE {commandName};";
        }


        //------------------------------------------------------------------
        // Delete Metadata command
        //------------------------------------------------------------------
        private SqlCommand BuildDeleteMetadataCommand()
        {
            SqlCommand sqlCommand = new SqlCommand();
            this.AddPkColumnParametersToCommand(sqlCommand);
            SqlParameter sqlParameter = new SqlParameter("@sync_check_concurrency", SqlDbType.Int);
            sqlCommand.Parameters.Add(sqlParameter);
            SqlParameter sqlParameter1 = new SqlParameter("@sync_row_timestamp", SqlDbType.BigInt);
            sqlCommand.Parameters.Add(sqlParameter1);
            SqlParameter sqlParameter2 = new SqlParameter("@sync_row_count", SqlDbType.Int);
            sqlParameter2.Direction = ParameterDirection.Output;
            sqlCommand.Parameters.Add(sqlParameter2);
            StringBuilder stringBuilder = new StringBuilder();
            stringBuilder.AppendLine($"SET {sqlParameter2.ParameterName} = 0;");
            stringBuilder.AppendLine();
            stringBuilder.AppendLine($"DELETE [side] FROM {trackingName.FullQuotedString} [side]");
            stringBuilder.Append($"WHERE ");
            stringBuilder.AppendLine(SqlManagementUtils.ColumnsAndParameters(this.tableDescription.PrimaryKey.Columns, ""));
            stringBuilder.AppendLine();
            stringBuilder.AppendLine(string.Concat("SET ", sqlParameter2.ParameterName, " = @@ROWCOUNT;"));
            sqlCommand.CommandText = stringBuilder.ToString();
            return sqlCommand;
        }
        public void CreateDeleteMetadata()
        {
            var commandName = this.sqlObjectNames.GetCommandName(DbCommandType.DeleteMetadata);
            CreateProcedureCommand(BuildDeleteMetadataCommand, commandName);
        }
        public string CreateDeleteMetadataScriptText()
        {
            var commandName = this.sqlObjectNames.GetCommandName(DbCommandType.DeleteMetadata);
            return CreateProcedureCommandScriptText(BuildDeleteMetadataCommand, commandName);
        }
        public void DropDeleteMetadata()
        {
            bool alreadyOpened = this.connection.State == ConnectionState.Open;

            try
            {
                using (var command = new SqlCommand())
                {
                    if (!alreadyOpened)
                        this.connection.Open();

                    if (this.transaction != null)
                        command.Transaction = this.transaction;

                    var commandName = this.sqlObjectNames.GetCommandName(DbCommandType.DeleteMetadata);

                    command.CommandText = $"DROP PROCEDURE {commandName};";
                    command.Connection = this.connection;
                    command.ExecuteNonQuery();

                }
            }
            catch (Exception ex)
            {
                Debug.WriteLine($"Error during Drop DeleteMetadata : {ex}");
                throw;

            }
            finally
            {
                if (!alreadyOpened && this.connection.State != ConnectionState.Closed)
                    this.connection.Close();

            }

        }
        public string DropDeleteMetadataScriptText()
        {
            var commandName = this.sqlObjectNames.GetCommandName(DbCommandType.DeleteMetadata);

            return $"DROP PROCEDURE {commandName};";
        }


        //------------------------------------------------------------------
        // Insert command
        //------------------------------------------------------------------
        private SqlCommand BuildInsertCommand()
        {
            SqlCommand sqlCommand = new SqlCommand();
            StringBuilder stringBuilder = new StringBuilder();
            StringBuilder stringBuilderArguments = new StringBuilder();
            StringBuilder stringBuilderParameters = new StringBuilder();

            this.AddColumnParametersToCommand(sqlCommand);
            SqlParameter sqlParameter = new SqlParameter("@sync_row_count", SqlDbType.Int);
            sqlParameter.Direction = ParameterDirection.Output;
            sqlCommand.Parameters.Add(sqlParameter);

            stringBuilder.AppendLine($"SET {sqlParameter.ParameterName} = 0;");

            stringBuilder.Append(string.Concat("IF NOT EXISTS (SELECT * FROM ", trackingName.FullQuotedString, " WHERE "));
            stringBuilder.Append(SqlManagementUtils.ColumnsAndParameters(this.tableDescription.PrimaryKey.Columns, string.Empty));
            stringBuilder.AppendLine(") ");
            stringBuilder.AppendLine("BEGIN ");

            if (this.tableDescription.HasAutoIncrementColumns)
            {
                stringBuilder.AppendLine($"\tSET IDENTITY_INSERT {tableName.FullQuotedString} ON;");
                stringBuilder.AppendLine();
            }

            string empty = string.Empty;
            foreach (var mutableColumn in this.tableDescription.Columns.Where(c => !c.IsReadOnly))
            {
                ObjectNameParser columnName = new ObjectNameParser(mutableColumn.ColumnName);
                stringBuilderArguments.Append(string.Concat(empty, columnName.FullQuotedString));
                stringBuilderParameters.Append(string.Concat(empty, $"@{columnName.FullUnquotedString}"));
                empty = ", ";
            }
            stringBuilder.AppendLine($"\tINSERT INTO {tableName.FullQuotedString}");
            stringBuilder.AppendLine($"\t({stringBuilderArguments.ToString()})");
            stringBuilder.AppendLine($"\tVALUES ({stringBuilderParameters.ToString()});");
            stringBuilder.AppendLine();
            stringBuilder.AppendLine(string.Concat("\tSET ", sqlParameter.ParameterName, " = @@rowcount; "));

            if (this.tableDescription.HasAutoIncrementColumns)
            {
                stringBuilder.AppendLine();
                stringBuilder.AppendLine($"\tSET IDENTITY_INSERT {tableName.FullQuotedString} OFF;");
            }

            stringBuilder.AppendLine("END ");
            sqlCommand.CommandText = stringBuilder.ToString();
            return sqlCommand;
        }
        public void CreateInsert()
        {
            var commandName = this.sqlObjectNames.GetCommandName(DbCommandType.InsertRow);
            CreateProcedureCommand(BuildInsertCommand, commandName);
        }
        public string CreateInsertScriptText()
        {
            var commandName = this.sqlObjectNames.GetCommandName(DbCommandType.InsertRow);
            return CreateProcedureCommandScriptText(BuildInsertCommand, commandName);
        }
        public void DropInsert()
        {
            bool alreadyOpened = this.connection.State == ConnectionState.Open;

            try
            {
                using (var command = new SqlCommand())
                {
                    if (!alreadyOpened)
                        this.connection.Open();

                    if (this.transaction != null)
                        command.Transaction = this.transaction;

                    var commandName = this.sqlObjectNames.GetCommandName(DbCommandType.InsertRow);

                    command.CommandText = $"DROP PROCEDURE {commandName};";
                    command.Connection = this.connection;
                    command.ExecuteNonQuery();

                }
            }
            catch (Exception ex)
            {
                Debug.WriteLine($"Error during Drop InsertRow : {ex}");
                throw;

            }
            finally
            {
                if (!alreadyOpened && this.connection.State != ConnectionState.Closed)
                    this.connection.Close();

            }

        }
        public string DropInsertScriptText()
        {
            var commandName = this.sqlObjectNames.GetCommandName(DbCommandType.InsertRow);

            return $"DROP PROCEDURE {commandName};";
        }

        //------------------------------------------------------------------
        // Insert Metadata command
        //------------------------------------------------------------------
        private SqlCommand BuildInsertMetadataCommand()
        {
            StringBuilder stringBuilderArguments = new StringBuilder();
            StringBuilder stringBuilderParameters = new StringBuilder();
            SqlCommand sqlCommand = new SqlCommand();

            StringBuilder stringBuilder = new StringBuilder();
            this.AddPkColumnParametersToCommand(sqlCommand);
            SqlParameter sqlParameter = new SqlParameter("@sync_scope_id", SqlDbType.UniqueIdentifier);
            sqlCommand.Parameters.Add(sqlParameter);
            SqlParameter sqlParameter1 = new SqlParameter("@sync_row_is_tombstone", SqlDbType.Int);
            sqlCommand.Parameters.Add(sqlParameter1);
            SqlParameter sqlParameter3 = new SqlParameter("@create_timestamp", SqlDbType.BigInt);
            sqlCommand.Parameters.Add(sqlParameter3);
            SqlParameter sqlParameter4 = new SqlParameter("@update_timestamp", SqlDbType.BigInt);
            sqlCommand.Parameters.Add(sqlParameter4);
            SqlParameter sqlParameter8 = new SqlParameter("@sync_row_count", SqlDbType.Int);
            sqlParameter8.Direction = ParameterDirection.Output;
            sqlCommand.Parameters.Add(sqlParameter8);

            stringBuilder.AppendLine($"SET {sqlParameter8.ParameterName} = 0;");
            stringBuilder.AppendLine();

            stringBuilder.AppendLine($"UPDATE {trackingName.FullQuotedString} SET ");
            stringBuilder.AppendLine("\t[create_scope_id] = @sync_scope_id, ");
            stringBuilder.AppendLine("\t[create_timestamp] = @create_timestamp, ");
            stringBuilder.AppendLine("\t[update_scope_id] = @sync_scope_id, ");
            stringBuilder.AppendLine("\t[update_timestamp] = @update_timestamp, ");
            stringBuilder.AppendLine("\t[sync_row_is_tombstone] = @sync_row_is_tombstone ");
            stringBuilder.AppendLine($"WHERE ({SqlManagementUtils.ColumnsAndParameters(this.tableDescription.PrimaryKey.Columns, "")})");
            stringBuilder.AppendLine();

            stringBuilder.AppendLine($"SET {sqlParameter8.ParameterName} = @@rowcount; ");
            stringBuilder.AppendLine();

            stringBuilder.AppendLine($"IF ({sqlParameter8.ParameterName} = 0)");
            stringBuilder.AppendLine("BEGIN ");
            stringBuilder.AppendLine($"\tINSERT INTO {trackingName.FullQuotedString}");

            string empty = string.Empty;
            foreach (var pkColumn in this.tableDescription.PrimaryKey.Columns)
            {
                ObjectNameParser columnName = new ObjectNameParser(pkColumn.ColumnName);
                stringBuilderArguments.Append(string.Concat(empty, columnName.FullQuotedString));
                stringBuilderParameters.Append(string.Concat(empty, $"@{columnName.FullUnquotedString}"));
                empty = ", ";
            }
            stringBuilder.AppendLine($"\t({stringBuilderArguments.ToString()}, ");
            stringBuilder.AppendLine($"\t[create_scope_id], [create_timestamp], [update_scope_id], [update_timestamp],");
            stringBuilder.AppendLine($"\t[sync_row_is_tombstone], [last_change_datetime])");
            stringBuilder.AppendLine($"\tVALUES ({stringBuilderParameters.ToString()}, ");
            stringBuilder.AppendLine($"\t@sync_scope_id, @create_timestamp, @sync_scope_id, @update_timestamp, ");
            stringBuilder.AppendLine($"\t@sync_row_is_tombstone, GetDate());");
            stringBuilder.AppendLine();
            stringBuilder.AppendLine($"\tSET {sqlParameter8.ParameterName} = @@rowcount; ");
            stringBuilder.AppendLine();
            stringBuilder.AppendLine("END");

            sqlCommand.CommandText = stringBuilder.ToString();
            return sqlCommand;
        }
        public void CreateInsertMetadata()
        {
            var commandName = this.sqlObjectNames.GetCommandName(DbCommandType.InsertMetadata);
            CreateProcedureCommand(BuildInsertMetadataCommand, commandName);
        }
        public string CreateInsertMetadataScriptText()
        {
            var commandName = this.sqlObjectNames.GetCommandName(DbCommandType.InsertMetadata);
            return CreateProcedureCommandScriptText(BuildInsertMetadataCommand, commandName);
        }
        public void DropInsertMetadata()
        {
            bool alreadyOpened = this.connection.State == ConnectionState.Open;

            try
            {
                using (var command = new SqlCommand())
                {
                    if (!alreadyOpened)
                        this.connection.Open();

                    if (this.transaction != null)
                        command.Transaction = this.transaction;

                    var commandName = this.sqlObjectNames.GetCommandName(DbCommandType.InsertMetadata);

                    command.CommandText = $"DROP PROCEDURE {commandName};";
                    command.Connection = this.connection;
                    command.ExecuteNonQuery();

                }
            }
            catch (Exception ex)
            {
                Debug.WriteLine($"Error during Drop InsertMetadata : {ex}");
                throw;

            }
            finally
            {
                if (!alreadyOpened && this.connection.State != ConnectionState.Closed)
                    this.connection.Close();

            }

        }
        public string DropInsertMetadataScriptText()
        {
            var commandName = this.sqlObjectNames.GetCommandName(DbCommandType.InsertMetadata);

            return $"DROP PROCEDURE {commandName};";
        }


        //------------------------------------------------------------------
        // Select Row command
        //------------------------------------------------------------------
        private SqlCommand BuildSelectRowCommand()
        {
            SqlCommand sqlCommand = new SqlCommand();
            this.AddPkColumnParametersToCommand(sqlCommand);
            SqlParameter sqlParameter = new SqlParameter("@sync_scope_id", SqlDbType.UniqueIdentifier);
            sqlCommand.Parameters.Add(sqlParameter);

            StringBuilder stringBuilder = new StringBuilder("SELECT ");
            stringBuilder.AppendLine();
            StringBuilder stringBuilder1 = new StringBuilder();
            string empty = string.Empty;
            foreach (var pkColumn in this.tableDescription.PrimaryKey.Columns)
            {
                ObjectNameParser pkColumnName = new ObjectNameParser(pkColumn.ColumnName);
                stringBuilder.AppendLine($"\t[side].{pkColumnName.FullQuotedString}, ");
                stringBuilder1.Append($"{empty}[side].{pkColumnName.FullQuotedString} = @{pkColumnName.FullUnquotedString}");
                empty = " AND ";
            }
            foreach (DmColumn mutableColumn in this.tableDescription.MutableColumns)
            {
                ObjectNameParser nonPkColumnName = new ObjectNameParser(mutableColumn.ColumnName);
                stringBuilder.AppendLine($"\t[base].{nonPkColumnName.FullQuotedString}, ");
            }
            stringBuilder.AppendLine("\t[side].[sync_row_is_tombstone],");
            stringBuilder.AppendLine("\t[side].[create_scope_id],");
            stringBuilder.AppendLine("\t[side].[create_timestamp],");
            stringBuilder.AppendLine("\t[side].[update_scope_id],");
            stringBuilder.AppendLine("\t[side].[update_timestamp]");

            stringBuilder.AppendLine($"FROM {tableName.FullQuotedString} [base]");
            stringBuilder.AppendLine($"RIGHT JOIN {trackingName.FullQuotedString} [side] ON");

            string str = string.Empty;
            foreach (var pkColumn in this.tableDescription.PrimaryKey.Columns)
            {
                ObjectNameParser pkColumnName = new ObjectNameParser(pkColumn.ColumnName);
                stringBuilder.Append($"{str}[base].{pkColumnName.FullQuotedString} = [side].{pkColumnName.FullQuotedString}");
                str = " AND ";
            }
            stringBuilder.AppendLine();
            stringBuilder.Append(string.Concat("WHERE ", stringBuilder1.ToString()));
            sqlCommand.CommandText = stringBuilder.ToString();
            return sqlCommand;
        }
        public void CreateSelectRow()
        {
            var commandName = this.sqlObjectNames.GetCommandName(DbCommandType.SelectRow);
            CreateProcedureCommand(BuildSelectRowCommand, commandName);
        }
        public string CreateSelectRowScriptText()
        {
            var commandName = this.sqlObjectNames.GetCommandName(DbCommandType.SelectRow);
            return CreateProcedureCommandScriptText(BuildSelectRowCommand, commandName);
        }
        public void DropSelectRow()
        {
            bool alreadyOpened = this.connection.State == ConnectionState.Open;

            try
            {
                using (var command = new SqlCommand())
                {
                    if (!alreadyOpened)
                        this.connection.Open();

                    if (this.transaction != null)
                        command.Transaction = this.transaction;

                    var commandName = this.sqlObjectNames.GetCommandName(DbCommandType.SelectRow);

                    command.CommandText = $"DROP PROCEDURE {commandName};";
                    command.Connection = this.connection;
                    command.ExecuteNonQuery();

                }
            }
            catch (Exception ex)
            {
                Debug.WriteLine($"Error during Drop SelectRow : {ex}");
                throw;

            }
            finally
            {
                if (!alreadyOpened && this.connection.State != ConnectionState.Closed)
                    this.connection.Close();

            }

        }
        public string DropSelectRowScriptText()
        {
            var commandName = this.sqlObjectNames.GetCommandName(DbCommandType.SelectRow);

            return $"DROP PROCEDURE {commandName};";
        }

        //------------------------------------------------------------------
        // Create TVP command
        //------------------------------------------------------------------
        private string CreateTVPTypeCommandText()
        {
            StringBuilder stringBuilder = new StringBuilder();
            var commandName = this.sqlObjectNames.GetCommandName(DbCommandType.BulkTableType);
            stringBuilder.AppendLine($"CREATE TYPE {commandName} AS TABLE (");
            string str = "";
            foreach (var c in this.tableDescription.Columns.Where(col => !col.IsReadOnly))
            {
                var isPrimaryKey = this.tableDescription.PrimaryKey.Columns.Any(cc => this.tableDescription.IsEqual(cc.ColumnName, c.ColumnName));
                var columnName = new ObjectNameParser(c.ColumnName);
                var nullString = isPrimaryKey ? "NOT NULL" : "NULL";

                // Get the good SqlDbType (even if we are not from Sql Server def)
                var sqlDbTypeString = this.sqlDbMetadata.TryGetOwnerDbTypeString(c.OriginalDbType, c.DbType, false, false, c.MaxLength, this.tableDescription.OriginalProvider, SqlSyncProvider.ProviderType);
                var quotedColumnType = new ObjectNameParser(sqlDbTypeString, "[", "]").FullQuotedString;
                quotedColumnType += this.sqlDbMetadata.TryGetOwnerDbTypePrecision(c.OriginalDbType, c.DbType, false, false, c.MaxLength, c.Precision, c.Scale, this.tableDescription.OriginalProvider, SqlSyncProvider.ProviderType);

                stringBuilder.AppendLine($"{str}{columnName.FullQuotedString} {quotedColumnType} {nullString}");
                str = ", ";
            }
            stringBuilder.AppendLine(", [create_scope_id] [uniqueidentifier] NULL");
            stringBuilder.AppendLine(", [create_timestamp] [bigint] NULL");
            stringBuilder.AppendLine(", [update_scope_id] [uniqueidentifier] NULL");
            stringBuilder.AppendLine(", [update_timestamp] [bigint] NULL");
            stringBuilder.Append(string.Concat(str, "PRIMARY KEY ("));
            str = "";
            foreach (var c in this.tableDescription.PrimaryKey.Columns)
            {
                var columnName = new ObjectNameParser(c.ColumnName);
                stringBuilder.Append($"{str}{columnName.FullQuotedString} ASC");
                str = ", ";
            }

            stringBuilder.Append("))");
            return stringBuilder.ToString();
        }
        public void CreateTVPType()
        {
            bool alreadyOpened = connection.State == ConnectionState.Open;

            try
            {
                if (!alreadyOpened)
                    connection.Open();

                using (SqlCommand sqlCommand = new SqlCommand(this.CreateTVPTypeCommandText(),
                    connection))
                {
                    if (transaction != null)
                        sqlCommand.Transaction = transaction;

                    sqlCommand.ExecuteNonQuery();
                }
            }
            catch (Exception ex)
            {
                Debug.WriteLine($"Error during CreateTVPType : {ex}");
                throw;
            }
            finally
            {
                if (!alreadyOpened && connection.State != ConnectionState.Closed)
                    connection.Close();

            }

        }
        public string CreateTVPTypeScriptText()
        {
            string str = string.Concat("Create TVP Type on table ", tableName.FullQuotedString);
            return SqlBuilder.WrapScriptTextWithComments(this.CreateTVPTypeCommandText(), str);
        }
        public void DropTVPType()
        {
            bool alreadyOpened = this.connection.State == ConnectionState.Open;

            try
            {
                using (var command = new SqlCommand())
                {
                    if (!alreadyOpened)
                        this.connection.Open();

                    if (this.transaction != null)
                        command.Transaction = this.transaction;

                    var commandName = this.sqlObjectNames.GetCommandName(DbCommandType.BulkTableType);

                    command.CommandText = $"DROP TYPE {commandName};";
                    command.Connection = this.connection;
                    command.ExecuteNonQuery();

                }
            }
            catch (Exception ex)
            {
                Debug.WriteLine($"Error during Drop TVPType : {ex}");
                throw;

            }
            finally
            {
                if (!alreadyOpened && this.connection.State != ConnectionState.Closed)
                    this.connection.Close();

            }

        }
        public string DropTVPTypeScriptText()
        {
            var commandName = this.sqlObjectNames.GetCommandName(DbCommandType.BulkTableType);

            return $"DROP TYPE {commandName};";
        }

        //------------------------------------------------------------------
        // Update command
        //------------------------------------------------------------------
        private SqlCommand BuildUpdateCommand()
        {
            SqlCommand sqlCommand = new SqlCommand();

            StringBuilder stringBuilder = new StringBuilder();
            this.AddColumnParametersToCommand(sqlCommand);

            SqlParameter sqlParameter = new SqlParameter("@sync_force_write", SqlDbType.Int);
            sqlCommand.Parameters.Add(sqlParameter);
            SqlParameter sqlParameter1 = new SqlParameter("@sync_min_timestamp", SqlDbType.BigInt);
            sqlCommand.Parameters.Add(sqlParameter1);
            SqlParameter sqlParameter2 = new SqlParameter("@sync_row_count", SqlDbType.Int);
            sqlParameter2.Direction = ParameterDirection.Output;
            sqlCommand.Parameters.Add(sqlParameter2);

            stringBuilder.AppendLine($"SET {sqlParameter2.ParameterName} = 0;");
            stringBuilder.AppendLine();


            stringBuilder.AppendLine($"UPDATE {tableName.FullQuotedString}");
            stringBuilder.Append($"SET {SqlManagementUtils.CommaSeparatedUpdateFromParameters(this.tableDescription)}");
            stringBuilder.AppendLine($"FROM {tableName.FullQuotedString} [base]");
            stringBuilder.AppendLine($"JOIN {trackingName.FullQuotedString} [side]");
            stringBuilder.Append($"ON ");
            stringBuilder.AppendLine(SqlManagementUtils.JoinTwoTablesOnClause(this.tableDescription.PrimaryKey.Columns, "[base]", "[side]"));
            stringBuilder.AppendLine("WHERE ([side].[timestamp] <= @sync_min_timestamp OR @sync_force_write = 1)");
            stringBuilder.Append("AND (");
            stringBuilder.Append(SqlManagementUtils.ColumnsAndParameters(this.tableDescription.PrimaryKey.Columns, "[base]"));
            stringBuilder.AppendLine(");");
            stringBuilder.AppendLine();


            stringBuilder.Append(string.Concat("SET ", sqlParameter2.ParameterName, " = @@ROWCOUNT;"));
            sqlCommand.CommandText = stringBuilder.ToString();
            return sqlCommand;
        }
        public void CreateUpdate()
        {
            var commandName = this.sqlObjectNames.GetCommandName(DbCommandType.UpdateRow);
            this.CreateProcedureCommand(BuildUpdateCommand, commandName);
        }
        public string CreateUpdateScriptText()
        {
            var commandName = this.sqlObjectNames.GetCommandName(DbCommandType.UpdateRow);
            return CreateProcedureCommandScriptText(BuildUpdateCommand, commandName);
        }
        public void DropUpdate()
        {
            bool alreadyOpened = this.connection.State == ConnectionState.Open;

            try
            {
                using (var command = new SqlCommand())
                {
                    if (!alreadyOpened)
                        this.connection.Open();

                    if (this.transaction != null)
                        command.Transaction = this.transaction;

                    var commandName = this.sqlObjectNames.GetCommandName(DbCommandType.UpdateRow);

                    command.CommandText = $"DROP PROCEDURE {commandName};";
                    command.Connection = this.connection;
                    command.ExecuteNonQuery();

                }
            }
            catch (Exception ex)
            {
                Debug.WriteLine($"Error during Drop Update : {ex}");
                throw;

            }
            finally
            {
                if (!alreadyOpened && this.connection.State != ConnectionState.Closed)
                    this.connection.Close();

            }

        }
        public string DropUpdateScriptText()
        {
            var commandName = this.sqlObjectNames.GetCommandName(DbCommandType.UpdateRow);

            return $"DROP PROCEDURE {commandName};";
        }

        //------------------------------------------------------------------
        // Update Metadata command
        //------------------------------------------------------------------
        private SqlCommand BuildUpdateMetadataCommand()
        {
            SqlCommand sqlCommand = new SqlCommand();
            StringBuilder stringBuilder = new StringBuilder();
            this.AddPkColumnParametersToCommand(sqlCommand);
            SqlParameter sqlParameter = new SqlParameter("@sync_scope_id", SqlDbType.UniqueIdentifier);
            sqlCommand.Parameters.Add(sqlParameter);
            SqlParameter sqlParameter1 = new SqlParameter("@sync_row_is_tombstone", SqlDbType.Int);
            sqlCommand.Parameters.Add(sqlParameter1);
            SqlParameter sqlParameter3 = new SqlParameter("@create_timestamp", SqlDbType.BigInt);
            sqlCommand.Parameters.Add(sqlParameter3);
            SqlParameter sqlParameter5 = new SqlParameter("@update_timestamp", SqlDbType.BigInt);
            sqlCommand.Parameters.Add(sqlParameter5);
            SqlParameter sqlParameter8 = new SqlParameter("@sync_row_count", SqlDbType.Int);
            sqlParameter8.Direction = ParameterDirection.Output;
            sqlCommand.Parameters.Add(sqlParameter8);

            string str1 = SqlManagementUtils.ColumnsAndParameters(this.tableDescription.PrimaryKey.Columns, "");

            stringBuilder.AppendLine($"SET {sqlParameter8.ParameterName} = 0;");
            stringBuilder.AppendLine();

            stringBuilder.AppendLine("DECLARE @was_tombstone int; ");

            stringBuilder.AppendLine($"SELECT @was_tombstone = [sync_row_is_tombstone]");
            stringBuilder.AppendLine($"FROM {trackingName.FullQuotedString}");
            stringBuilder.AppendLine($"WHERE ({str1})");
            stringBuilder.AppendLine();
            stringBuilder.AppendLine("IF (@was_tombstone IS NOT NULL AND @was_tombstone = 1 AND @sync_row_is_tombstone = 0)");
            stringBuilder.AppendLine("BEGIN ");
            stringBuilder.AppendLine($"UPDATE {trackingName.FullQuotedString} SET ");
            stringBuilder.AppendLine("\t [create_scope_id] = @sync_scope_id, ");
            stringBuilder.AppendLine("\t [update_scope_id] = @sync_scope_id, ");
            stringBuilder.AppendLine("\t [create_timestamp] = @create_timestamp, ");
            stringBuilder.AppendLine("\t [update_timestamp] = @update_timestamp, ");
            stringBuilder.AppendLine("\t [sync_row_is_tombstone] = @sync_row_is_tombstone ");
            stringBuilder.AppendLine($"WHERE ({str1})");
            stringBuilder.AppendLine("END");
            stringBuilder.AppendLine("ELSE");
            stringBuilder.AppendLine("BEGIN ");
            stringBuilder.AppendLine($"UPDATE {trackingName.FullQuotedString} SET ");
            stringBuilder.AppendLine("\t [update_scope_id] = @sync_scope_id, ");
            stringBuilder.AppendLine("\t [update_timestamp] = @update_timestamp, ");
            stringBuilder.AppendLine("\t [sync_row_is_tombstone] = @sync_row_is_tombstone ");
            stringBuilder.AppendLine($"WHERE ({str1})");
            stringBuilder.AppendLine("END;");
            stringBuilder.AppendLine();
            stringBuilder.Append($"SET {sqlParameter8.ParameterName} = @@ROWCOUNT;");
            sqlCommand.CommandText = stringBuilder.ToString();
            return sqlCommand;
        }
        public void CreateUpdateMetadata()
        {
            var commandName = this.sqlObjectNames.GetCommandName(DbCommandType.UpdateMetadata);
            CreateProcedureCommand(BuildUpdateMetadataCommand, commandName);
        }
        public string CreateUpdateMetadataScriptText()
        {
            var commandName = this.sqlObjectNames.GetCommandName(DbCommandType.UpdateMetadata);
            return CreateProcedureCommandScriptText(BuildUpdateMetadataCommand, commandName);
        }
        public void DropUpdateMetadata()
        {
            bool alreadyOpened = this.connection.State == ConnectionState.Open;

            try
            {
                using (var command = new SqlCommand())
                {
                    if (!alreadyOpened)
                        this.connection.Open();

                    if (this.transaction != null)
                        command.Transaction = this.transaction;

                    var commandName = this.sqlObjectNames.GetCommandName(DbCommandType.UpdateMetadata);

                    command.CommandText = $"DROP PROCEDURE {commandName};";
                    command.Connection = this.connection;
                    command.ExecuteNonQuery();

                }
            }
            catch (Exception ex)
            {
                Debug.WriteLine($"Error during Drop UpdateMetadata : {ex}");
                throw;

            }
            finally
            {
                if (!alreadyOpened && this.connection.State != ConnectionState.Closed)
                    this.connection.Close();

            }

        }
        public string DropUpdateMetadataScriptText()
        {
            var commandName = this.sqlObjectNames.GetCommandName(DbCommandType.UpdateMetadata);

            return $"DROP PROCEDURE {commandName};";
        }


        //------------------------------------------------------------------
        // Select changes command
        //------------------------------------------------------------------
        private SqlCommand BuildSelectIncrementalChangesCommand(bool withFilter = false)
        { 
            SqlCommand sqlCommand = new SqlCommand();
            SqlParameter pTimestamp = new SqlParameter("@sync_min_timestamp", SqlDbType.BigInt);
            SqlParameter pScopeId = new SqlParameter("@sync_scope_id", SqlDbType.UniqueIdentifier);
            SqlParameter pScopeNew = new SqlParameter("@sync_scope_is_new", SqlDbType.Bit);
            SqlParameter pReinit = new SqlParameter("@sync_scope_is_reinit", SqlDbType.Bit);
            sqlCommand.Parameters.Add(pTimestamp);
            sqlCommand.Parameters.Add(pScopeId);
            sqlCommand.Parameters.Add(pScopeNew);
            sqlCommand.Parameters.Add(pReinit);

            if (withFilter && this.Filters != null && this.Filters.Count > 0)
            {
                foreach (var c in this.Filters)
                {
                    if (!c.IsVirtual)
                    {
                        var columnFilter = this.tableDescription.Columns[c.ColumnName];

                        if (columnFilter == null)
                            throw new InvalidExpressionException($"Column {c.ColumnName} does not exist in Table {this.tableDescription.TableName}");

                        var columnFilterName = new ObjectNameParser(columnFilter.ColumnName, "[", "]");

                        // Get the good SqlDbType (even if we are not from Sql Server def)

<<<<<<< HEAD
                    SqlDbType sqlDbType = (SqlDbType)this.sqlDbMetadata.TryGetOwnerDbType(columnFilter.OriginalDbType, columnFilter.DbType, false, false, columnFilter.MaxLength, this.tableDescription.OriginalProvider, SqlSyncProvider.ProviderType);
                    SqlParameter sqlParamFilter = new SqlParameter($"@{columnFilterName.FullUnquotedString}", sqlDbType);
                    sqlCommand.Parameters.Add(sqlParamFilter);
=======
                        SqlDbType sqlDbType = (SqlDbType)this.sqlDbMetadata.TryGetOwnerDbType(columnFilter.OriginalDbType, columnFilter.DbType, false, false, this.tableDescription.OriginalProvider, SqlSyncProvider.ProviderType);
                        SqlParameter sqlParamFilter = new SqlParameter($"@{columnFilterName.FullUnquotedString}", sqlDbType);
                        sqlCommand.Parameters.Add(sqlParamFilter);
                    }
                    else
                    {
                        SqlDbType sqlDbType = (SqlDbType)this.sqlDbMetadata.TryGetOwnerDbType(null, c.ColumnType.Value, false, false, this.tableDescription.OriginalProvider, SqlSyncProvider.ProviderType);
                        var columnFilterName = new ObjectNameParser(c.ColumnName, "[", "]");
                        SqlParameter sqlParamFilter = new SqlParameter($"@{columnFilterName.FullUnquotedString}", sqlDbType);
                        sqlCommand.Parameters.Add(sqlParamFilter);
                    }
>>>>>>> 7d2f0a4c
                }
            }

            StringBuilder stringBuilder = new StringBuilder("SELECT ");
            foreach (var pkColumn in this.tableDescription.PrimaryKey.Columns)
            {
                var pkColumnName = new ObjectNameParser(pkColumn.ColumnName);
                stringBuilder.AppendLine($"\t[side].{pkColumnName.FullQuotedString}, ");
            }
            foreach (var mutableColumn in this.tableDescription.MutableColumns)
            {
                var columnName = new ObjectNameParser(mutableColumn.ColumnName);
                stringBuilder.AppendLine($"\t[base].{columnName.FullQuotedString}, ");
            }
            stringBuilder.AppendLine($"\t[side].[sync_row_is_tombstone], ");
            stringBuilder.AppendLine($"\t[side].[create_scope_id], ");
            stringBuilder.AppendLine($"\t[side].[create_timestamp], ");
            stringBuilder.AppendLine($"\t[side].[update_scope_id], ");
            stringBuilder.AppendLine($"\t[side].[update_timestamp] ");
            stringBuilder.AppendLine($"FROM {tableName.FullQuotedString} [base]");
            stringBuilder.AppendLine($"RIGHT JOIN {trackingName.FullQuotedString} [side]");
            stringBuilder.Append($"ON ");

            string empty = "";
            foreach (var pkColumn in this.tableDescription.PrimaryKey.Columns)
            {
                var pkColumnName = new ObjectNameParser(pkColumn.ColumnName);
                stringBuilder.Append($"{empty}[base].{pkColumnName.FullQuotedString} = [side].{pkColumnName.FullQuotedString}");
                empty = " AND ";
            }
            stringBuilder.AppendLine();
            stringBuilder.AppendLine("WHERE (");
            string str = string.Empty;

            var columnFilters = this.Filters.GetColumnFilters();
            if (withFilter && columnFilters.Count != 0)
            {
                StringBuilder builderFilter = new StringBuilder();
                builderFilter.Append("\t(");
                bool isFirst = true;
                foreach (var c in columnFilters)
                {
                    if (!isFirst)
                        builderFilter.Append(" AND ");
                    isFirst = false;

                    var columnFilter = this.tableDescription.Columns[c.ColumnName];

                    if (columnFilter == null)
                        throw new InvalidExpressionException($"Column {c.ColumnName} does not exist in Table {this.tableDescription.TableName}");

                    var columnFilterName = new ObjectNameParser(columnFilter.ColumnName, "[", "]");

                    builderFilter.Append($"[side].{columnFilterName.QuotedObjectName} = @{columnFilterName.FullUnquotedString}");
                }
                builderFilter.AppendLine(")");
                builderFilter.Append("\tOR (");
                builderFilter.AppendLine("([side].[update_scope_id] = @sync_scope_id or [side].[update_scope_id] IS NULL)");
                builderFilter.Append("\t\tAND (");
                
                isFirst = true;

                foreach (var c in columnFilters)
                {
                    if (!isFirst)
                        builderFilter.Append(" OR ");
                    isFirst = false;

                    var columnFilter = this.tableDescription.Columns[c.ColumnName];
                    var columnFilterName = new ObjectNameParser(columnFilter.ColumnName, "[", "]");

                    builderFilter.Append($"[side].{columnFilterName.QuotedObjectName} IS NULL");
                }

                builderFilter.AppendLine("))");
                builderFilter.AppendLine("\t)");
                builderFilter.AppendLine("AND (");
                stringBuilder.Append(builderFilter.ToString());
            }

            stringBuilder.AppendLine("\t-- Update made by the local instance");
            stringBuilder.AppendLine("\t[side].[update_scope_id] IS NULL");
            stringBuilder.AppendLine("\t-- Or Update different from remote");
            stringBuilder.AppendLine("\tOR [side].[update_scope_id] <> @sync_scope_id");
            stringBuilder.AppendLine("\t-- Or we are in reinit mode so we take rows even thoses updated by the scope");
            stringBuilder.AppendLine("\tOR @sync_scope_is_reinit = 1");
            stringBuilder.AppendLine("    )");
            stringBuilder.AppendLine("AND (");
            stringBuilder.AppendLine("\t-- And Timestamp is > from remote timestamp");
            stringBuilder.AppendLine("\t[side].[timestamp] > @sync_min_timestamp");
            stringBuilder.AppendLine("\tOR");
            stringBuilder.AppendLine("\t-- remote instance is new, so we don't take the last timestamp");
            stringBuilder.AppendLine("\t@sync_scope_is_new = 1");
            stringBuilder.AppendLine("\t)");
            stringBuilder.AppendLine("AND (");
            stringBuilder.AppendLine("\t[side].[sync_row_is_tombstone] = 1 ");
            stringBuilder.AppendLine("\tOR");
            stringBuilder.Append("\t([side].[sync_row_is_tombstone] = 0");

            empty = " AND ";
            foreach (var pkColumn in this.tableDescription.PrimaryKey.Columns)
            {
                var pkColumnName = new ObjectNameParser(pkColumn.ColumnName, "[", "]");
                stringBuilder.Append($"{empty}[base].{pkColumnName.FullQuotedString} is not null");
            }
            stringBuilder.AppendLine("\t)");
            stringBuilder.AppendLine(")");

            sqlCommand.CommandText = stringBuilder.ToString();

            //if (this._filterParameters != null)
            //{
            //    foreach (SqlParameter _filterParameter in this._filterParameters)
            //    {
            //        sqlCommand.Parameters.Add(((ICloneable)_filterParameter).Clone());
            //    }
            //}
            return sqlCommand;
        }
        public void CreateSelectIncrementalChanges()
        {
            var commandName = this.sqlObjectNames.GetCommandName(DbCommandType.SelectChanges);
            Func<SqlCommand> cmdWithoutFilter = () => BuildSelectIncrementalChangesCommand(false);
            CreateProcedureCommand(cmdWithoutFilter, commandName);

            if (this.Filters != null && this.Filters.Count > 0)
            {
                this.Filters.ValidateColumnFilters(this.tableDescription);

                var filtersName = this.Filters.Select(f => f.ColumnName);
                commandName = this.sqlObjectNames.GetCommandName(DbCommandType.SelectChangesWitFilters, filtersName);
                Func<SqlCommand> cmdWithFilter = () => BuildSelectIncrementalChangesCommand(true);
                CreateProcedureCommand(cmdWithFilter, commandName);

            }

        }
        public string CreateSelectIncrementalChangesScriptText()
        {
            StringBuilder sbSelecteChanges = new StringBuilder();

            var commandName = this.sqlObjectNames.GetCommandName(DbCommandType.SelectChanges);
            Func<SqlCommand> cmdWithoutFilter = () => BuildSelectIncrementalChangesCommand(false);
            sbSelecteChanges.AppendLine(CreateProcedureCommandScriptText(cmdWithoutFilter, commandName));


            if (this.Filters != null && this.Filters.Count > 0)
            {
                commandName = this.sqlObjectNames.GetCommandName(DbCommandType.SelectChangesWitFilters);
                string name = "";
                string sep = "";
                
                foreach (var c in this.Filters)
                {
                    string unquotedColumnName;
                    if (!c.IsVirtual)
                    {
                        var columnFilter = this.tableDescription.Columns[c.ColumnName];

                        if (columnFilter == null)
                            throw new InvalidExpressionException(
                                $"Column {c.ColumnName} does not exist in Table {this.tableDescription.TableName}");

                        unquotedColumnName = new ObjectNameParser(columnFilter.ColumnName).FullUnquotedString;
                    }
                    else
                    {
                        unquotedColumnName = new ObjectNameParser(c.ColumnName).FullUnquotedString;
                    }

                    name += $"{unquotedColumnName}{sep}";
                    sep = "_";
                }

                commandName = String.Format(commandName, name);
                Func<SqlCommand> cmdWithFilter = () => BuildSelectIncrementalChangesCommand(true);
                sbSelecteChanges.AppendLine(CreateProcedureCommandScriptText(cmdWithFilter, commandName));

            }
            return sbSelecteChanges.ToString();
        }
        public void DropSelectIncrementalChanges()
        {
            bool alreadyOpened = this.connection.State == ConnectionState.Open;

            try
            {
                using (var command = new SqlCommand())
                {
                    if (!alreadyOpened)
                        this.connection.Open();

                    if (this.transaction != null)
                        command.Transaction = this.transaction;

                    var commandName = this.sqlObjectNames.GetCommandName(DbCommandType.SelectChanges);

                    command.CommandText = $"DROP PROCEDURE {commandName};";
                    command.Connection = this.connection;
                    command.ExecuteNonQuery();

                }

                if (this.Filters != null && this.Filters.Count > 0)
                {

                    using (var command = new SqlCommand())
                    {
                        if (!alreadyOpened)
                            this.connection.Open();

                        if (this.transaction != null)
                            command.Transaction = this.transaction;

                        this.Filters.ValidateColumnFilters(this.tableDescription);

                        var filtersName = this.Filters.Select(f => f.ColumnName);
                        var commandNameWithFilter = this.sqlObjectNames.GetCommandName(DbCommandType.SelectChangesWitFilters, filtersName);

                        command.CommandText = $"DROP PROCEDURE {commandNameWithFilter};";
                        command.Connection = this.connection;
                        command.ExecuteNonQuery();

                    }


                }

            }
            catch (Exception ex)
            {
                Debug.WriteLine($"Error during DropBulkDelete : {ex}");
                throw;

            }
            finally
            {
                if (!alreadyOpened && this.connection.State != ConnectionState.Closed)
                    this.connection.Close();

            }

        }
        public string DropSelectIncrementalChangesScriptText()
        {
            var commandName = this.sqlObjectNames.GetCommandName(DbCommandType.SelectChanges);

            string dropProcedure = $"DROP PROCEDURE {commandName};";

            if (this.Filters != null && this.Filters.Count > 0)
            {

                using (var command = new SqlCommand())
                {
                    this.Filters.ValidateColumnFilters(this.tableDescription);

                    var filtersName = this.Filters.Select(f => f.ColumnName);
                    var commandNameWithFilter = this.sqlObjectNames.GetCommandName(DbCommandType.SelectChangesWitFilters, filtersName);

                    dropProcedure += Environment.NewLine + $"DROP PROCEDURE {commandNameWithFilter};";

                }
            }
            return dropProcedure;
        }
    }
}<|MERGE_RESOLUTION|>--- conflicted
+++ resolved
@@ -1735,11 +1735,6 @@
 
                         // Get the good SqlDbType (even if we are not from Sql Server def)
 
-<<<<<<< HEAD
-                    SqlDbType sqlDbType = (SqlDbType)this.sqlDbMetadata.TryGetOwnerDbType(columnFilter.OriginalDbType, columnFilter.DbType, false, false, columnFilter.MaxLength, this.tableDescription.OriginalProvider, SqlSyncProvider.ProviderType);
-                    SqlParameter sqlParamFilter = new SqlParameter($"@{columnFilterName.FullUnquotedString}", sqlDbType);
-                    sqlCommand.Parameters.Add(sqlParamFilter);
-=======
                         SqlDbType sqlDbType = (SqlDbType)this.sqlDbMetadata.TryGetOwnerDbType(columnFilter.OriginalDbType, columnFilter.DbType, false, false, this.tableDescription.OriginalProvider, SqlSyncProvider.ProviderType);
                         SqlParameter sqlParamFilter = new SqlParameter($"@{columnFilterName.FullUnquotedString}", sqlDbType);
                         sqlCommand.Parameters.Add(sqlParamFilter);
@@ -1751,7 +1746,6 @@
                         SqlParameter sqlParamFilter = new SqlParameter($"@{columnFilterName.FullUnquotedString}", sqlDbType);
                         sqlCommand.Parameters.Add(sqlParamFilter);
                     }
->>>>>>> 7d2f0a4c
                 }
             }
 
