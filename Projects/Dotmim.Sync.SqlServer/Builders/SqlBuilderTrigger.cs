﻿using Dotmim.Sync.Builders;



using System;
using System.Collections.Generic;
using System.Data;
using System.Data.Common;
using Microsoft.Data.SqlClient;
using System.Diagnostics;
using System.Linq;
using System.Text;
using System.Threading.Tasks;

namespace Dotmim.Sync.SqlServer.Builders
{
    public class SqlBuilderTrigger : IDbBuilderTriggerHelper
    {
<<<<<<< HEAD
        private ObjectNameParser tableName;
        private ObjectNameParser trackingName;
        private readonly DmTable tableDescription;
        private readonly SqlConnection connection;
        private readonly SqlTransaction transaction;
        private readonly SqlObjectNames sqlObjectNames;
        public ICollection<FilterClause> Filters { get; set; }


        public SqlBuilderTrigger(DmTable tableDescription, DbConnection connection, DbTransaction transaction = null)
=======
        private ParserName tableName;
        private ParserName trackingName;
        private readonly SyncTable tableDescription;
        private readonly SyncSetup setup;
        private readonly SqlObjectNames sqlObjectNames;
        public SqlBuilderTrigger(SyncTable tableDescription, ParserName tableName, ParserName trackingName, SyncSetup setup)
>>>>>>> 4ab0ed3f
        {
            this.tableDescription = tableDescription;
            this.setup = setup;
            this.tableName = tableName;
            this.trackingName = trackingName;
            this.sqlObjectNames = new SqlObjectNames(this.tableDescription, tableName, trackingName, this.setup);

        }

        private string DeleteTriggerBodyText()
        {
            var stringBuilder = new StringBuilder();
            stringBuilder.AppendLine();
            stringBuilder.AppendLine("SET NOCOUNT ON;");
            stringBuilder.AppendLine();
            stringBuilder.AppendLine("UPDATE [side] ");
<<<<<<< HEAD
            stringBuilder.AppendLine("SET \t[sync_row_is_tombstone] = 1");
            stringBuilder.AppendLine("\t,[update_scope_id] = NULL -- since the update if from local, it's a NULL");
            stringBuilder.AppendLine("\t,[update_timestamp] = @@DBTS+1");
            stringBuilder.AppendLine("\t,[last_change_datetime] = GetUtcDate()");
            // Filter columns
            if (this.Filters != null && Filters.Count > 0)
            {
                foreach (var filter in this.Filters)
                {
                    var columnFilter = this.tableDescription.Columns[filter.ColumnName];
                    if (columnFilter == null)
                        throw new InvalidExpressionException($"Column {filter.ColumnName} does not exist in Table {this.tableDescription.TableName}");

                    if (this.tableDescription.PrimaryKey.Columns.Any(c => c.ColumnName == columnFilter.ColumnName))
                        continue;

                    ObjectNameParser columnName = new ObjectNameParser(columnFilter.ColumnName);
                    stringBuilder.AppendLine($"\t,{columnName.FullQuotedString} = [d].{columnName.FullQuotedString}");

                }
                stringBuilder.AppendLine();
            }

            stringBuilder.AppendLine($"FROM {trackingName.FullQuotedString} [side]");
            stringBuilder.Append($"JOIN DELETED AS [d] ON ");
            stringBuilder.AppendLine(SqlManagementUtils.JoinTwoTablesOnClause(this.tableDescription.PrimaryKey.Columns, "[side]", "[d]"));
            return stringBuilder.ToString();
        }

        public void CreateDeleteTrigger()
        {
            bool alreadyOpened = this.connection.State == ConnectionState.Open;

            try
            {
                using (var command = new SqlCommand())
                {
                    if (!alreadyOpened)
                        this.connection.Open();

                    if (this.transaction != null)
                        command.Transaction = this.transaction;

                    var delTriggerName = this.sqlObjectNames.GetCommandName(DbCommandType.DeleteTrigger);
=======
            stringBuilder.AppendLine("SET  [sync_row_is_tombstone] = 1");
            stringBuilder.AppendLine("\t,[update_scope_id] = NULL -- scope id is always NULL when update is made locally");
            stringBuilder.AppendLine("\t,[last_change_datetime] = GetUtcDate()");
            stringBuilder.AppendLine($"FROM {trackingName.Schema().Quoted().ToString()} [side]");
            stringBuilder.Append($"JOIN DELETED AS [d] ON ");
            stringBuilder.AppendLine(SqlManagementUtils.JoinTwoTablesOnClause(this.tableDescription.PrimaryKeys, "[side]", "[d]"));
            stringBuilder.AppendLine();
>>>>>>> 4ab0ed3f

            stringBuilder.AppendLine($"INSERT INTO {trackingName.Schema().Quoted().ToString()} (");

<<<<<<< HEAD
                    StringBuilder createTrigger = new StringBuilder($"CREATE TRIGGER {delTriggerName} ON {tableName.FullQuotedString} FOR DELETE AS");
                    createTrigger.AppendLine();
                    createTrigger.AppendLine(this.DeleteTriggerBodyText());
=======
            var stringBuilderArguments = new StringBuilder();
            var stringBuilderArguments2 = new StringBuilder();
            var stringPkAreNull = new StringBuilder();
>>>>>>> 4ab0ed3f

            string argComma = " ";
            string argAnd = string.Empty;
            var primaryKeys = this.tableDescription.GetPrimaryKeysColumns();

            foreach (var mutableColumn in primaryKeys.Where(c => !c.IsReadOnly))
            {
                var columnName = ParserName.Parse(mutableColumn).Quoted().ToString();
                stringBuilderArguments.AppendLine($"\t{argComma}[d].{columnName}");
                stringBuilderArguments2.AppendLine($"\t{argComma}{columnName}");
                stringPkAreNull.Append($"{argAnd}[side].{columnName} IS NULL");
                argComma = ",";
                argAnd = " AND ";
            }

            stringBuilder.Append(stringBuilderArguments2.ToString());
            stringBuilder.AppendLine("\t,[update_scope_id]");
            stringBuilder.AppendLine("\t,[sync_row_is_tombstone]");
            stringBuilder.AppendLine("\t,[last_change_datetime]");
            stringBuilder.AppendLine(") ");
            stringBuilder.AppendLine("SELECT");
            stringBuilder.Append(stringBuilderArguments.ToString());
            stringBuilder.AppendLine("\t,NULL");
            stringBuilder.AppendLine("\t,1");
            stringBuilder.AppendLine("\t,GetUtcDate()");
            stringBuilder.AppendLine("FROM DELETED [d]");
            stringBuilder.Append($"LEFT JOIN {trackingName.Schema().Quoted().ToString()} [side] ON ");
            stringBuilder.AppendLine(SqlManagementUtils.JoinTwoTablesOnClause(this.tableDescription.PrimaryKeys, "[d]", "[side]"));
            stringBuilder.Append("WHERE ");
            stringBuilder.AppendLine(stringPkAreNull.ToString());
            return stringBuilder.ToString();
        }
<<<<<<< HEAD
        public void DropDeleteTrigger()
        {
            bool alreadyOpened = this.connection.State == ConnectionState.Open;

            try
            {
                using (var command = new SqlCommand())
                {
                    if (!alreadyOpened)
                        this.connection.Open();

                    if (this.transaction != null)
                        command.Transaction = this.transaction;

                    var delTriggerName = this.sqlObjectNames.GetCommandName(DbCommandType.DeleteTrigger);

                    command.CommandText = $"DROP TRIGGER {delTriggerName};";
                    command.Connection = this.connection;
                    command.ExecuteNonQuery();

                }
            }
            catch (Exception ex)
            {
                Debug.WriteLine($"Error during DropDeleteTrigger : {ex}");
                throw;

            }
            finally
            {
                if (!alreadyOpened && this.connection.State != ConnectionState.Closed)
                    this.connection.Close();

            }
        }

        public string CreateDeleteTriggerScriptText()
        {

            var delTriggerName = this.sqlObjectNames.GetCommandName(DbCommandType.DeleteTrigger);
            StringBuilder createTrigger = new StringBuilder($"CREATE TRIGGER {delTriggerName} ON {tableName.FullQuotedString} FOR DELETE AS");
            createTrigger.AppendLine();
            createTrigger.AppendLine(this.DeleteTriggerBodyText());

            string str = $"Delete Trigger for table {tableName.FullQuotedString}";
            return SqlBuilder.WrapScriptTextWithComments(createTrigger.ToString(), str);
        }

        public void AlterDeleteTrigger()
=======

        public virtual async Task CreateDeleteTriggerAsync(DbConnection connection, DbTransaction transaction)
        {
            var delTriggerName = this.sqlObjectNames.GetCommandName(DbCommandType.DeleteTrigger).name;
            var createTrigger = new StringBuilder($"CREATE TRIGGER {delTriggerName} ON {tableName.Schema().Quoted().ToString()} FOR DELETE AS");
            createTrigger.AppendLine();
            createTrigger.AppendLine(this.DeleteTriggerBodyText());

            using (var command = new SqlCommand(createTrigger.ToString(), (SqlConnection)connection, (SqlTransaction)transaction))
            {
                await command.ExecuteNonQueryAsync().ConfigureAwait(false);
            }
        }
        public virtual async Task DropDeleteTriggerAsync(DbConnection connection, DbTransaction transaction)
>>>>>>> 4ab0ed3f
        {
            var delTriggerName = this.sqlObjectNames.GetCommandName(DbCommandType.DeleteTrigger).name;
            var commandText = $"DROP TRIGGER {delTriggerName};";

<<<<<<< HEAD
                    var delTriggerName = this.sqlObjectNames.GetCommandName(DbCommandType.DeleteTrigger);
                    StringBuilder createTrigger = new StringBuilder($"ALTER TRIGGER {delTriggerName} ON {tableName.FullQuotedString} FOR DELETE AS ");
                    createTrigger.AppendLine();
                    createTrigger.AppendLine(this.DeleteTriggerBodyText());

                    command.CommandText = createTrigger.ToString();
                    command.Connection = this.connection;
                    command.ExecuteNonQuery();

                }
            }
            catch (Exception ex)
=======
            using (var command = new SqlCommand(commandText, (SqlConnection)connection, (SqlTransaction)transaction))
>>>>>>> 4ab0ed3f
            {
                await command.ExecuteNonQueryAsync().ConfigureAwait(false);
            }
        }

<<<<<<< HEAD
        public string AlterDeleteTriggerScriptText()
        {
            (var tableName, var trackingName) = SqlBuilder.GetParsers(this.tableDescription);
            var delTriggerName = this.sqlObjectNames.GetCommandName(DbCommandType.DeleteTrigger);
            StringBuilder createTrigger = new StringBuilder($"ALTER TRIGGER {delTriggerName} ON {tableName.FullQuotedString} FOR DELETE AS");
=======
        public virtual async Task AlterDeleteTriggerAsync(DbConnection connection, DbTransaction transaction)
        {
            var delTriggerName = this.sqlObjectNames.GetCommandName(DbCommandType.DeleteTrigger).name;
            var createTrigger = new StringBuilder($"ALTER TRIGGER {delTriggerName} ON {tableName.Schema().Quoted().ToString()} FOR DELETE AS ");
>>>>>>> 4ab0ed3f
            createTrigger.AppendLine();
            createTrigger.AppendLine(this.DeleteTriggerBodyText());

<<<<<<< HEAD
            string str = $"ALTER Trigger Delete for table {tableName.FullQuotedString}";
            return SqlBuilder.WrapScriptTextWithComments(createTrigger.ToString(), str);
=======
            using (var command = new SqlCommand(createTrigger.ToString(), (SqlConnection)connection, (SqlTransaction)transaction))
            {
                await command.ExecuteNonQueryAsync().ConfigureAwait(false);
            }
>>>>>>> 4ab0ed3f
        }

        public string DropDeleteTriggerScriptText()
        {
            var triggerName = this.sqlObjectNames.GetCommandName(DbCommandType.DeleteTrigger);
            var trigger = $"DELETE TRIGGER {triggerName};";
            var str = $"Drop Delete Trigger for table {tableName.FullQuotedString}";
            return SqlBuilder.WrapScriptTextWithComments(trigger, str);
        }

        private string InsertTriggerBodyText()
        {
            var stringBuilder = new StringBuilder();
            stringBuilder.AppendLine();
            stringBuilder.AppendLine("SET NOCOUNT ON;");
            stringBuilder.AppendLine();
            stringBuilder.AppendLine("-- If row was deleted before, it already exists, so just make an update");
            stringBuilder.AppendLine("UPDATE [side] ");
<<<<<<< HEAD
            stringBuilder.AppendLine("SET \t[sync_row_is_tombstone] = 0");
            stringBuilder.AppendLine("\t,[update_scope_id] = NULL -- since the update if from local, it's a NULL");
            stringBuilder.AppendLine("\t,[last_change_datetime] = GetUtcDate()");
            // Filter columns
            if (this.Filters != null && Filters.Count > 0)
            {
                foreach (var filter in Filters)
                {
                    var columnFilter = this.tableDescription.Columns[filter.ColumnName];
                    if (columnFilter == null)
                        throw new InvalidExpressionException($"Column {filter.ColumnName} does not exist in Table {this.tableDescription.TableName}");

                    if (this.tableDescription.PrimaryKey.Columns.Any(c => c.ColumnName == columnFilter.ColumnName))
                        continue;

                    ObjectNameParser columnName = new ObjectNameParser(columnFilter.ColumnName);

                    stringBuilder.AppendLine($"\t,{columnName.FullQuotedString} = [i].{columnName.FullQuotedString}");

                }
                stringBuilder.AppendLine();
            }

            stringBuilder.AppendLine($"FROM {trackingName.FullQuotedString} [side]");
=======
            stringBuilder.AppendLine("SET  [sync_row_is_tombstone] = 0");
            stringBuilder.AppendLine("\t,[update_scope_id] = NULL -- scope id is always NULL when update is made locally");
            stringBuilder.AppendLine("\t,[last_change_datetime] = GetUtcDate()");
            stringBuilder.AppendLine($"FROM {trackingName.Schema().Quoted().ToString()} [side]");
>>>>>>> 4ab0ed3f
            stringBuilder.Append($"JOIN INSERTED AS [i] ON ");
            stringBuilder.AppendLine(SqlManagementUtils.JoinTwoTablesOnClause(this.tableDescription.PrimaryKeys, "[side]", "[i]"));
            stringBuilder.AppendLine();

<<<<<<< HEAD
            stringBuilder.AppendLine($"INSERT INTO {trackingName.FullQuotedString} (");
=======
            stringBuilder.AppendLine($"INSERT INTO {trackingName.Schema().Quoted().ToString()} (");
>>>>>>> 4ab0ed3f

            var stringBuilderArguments = new StringBuilder();
            var stringBuilderArguments2 = new StringBuilder();
            var stringPkAreNull = new StringBuilder();

            string argComma = " ";
            string argAnd = string.Empty;
<<<<<<< HEAD
            foreach (var mutableColumn in this.tableDescription.PrimaryKey.Columns.Where(c => !c.IsReadOnly))
            {
                ObjectNameParser columnName = new ObjectNameParser(mutableColumn.ColumnName);
                stringBuilderArguments.AppendLine($"\t{argComma}[i].{columnName.FullQuotedString}");
                stringPkAreNull.Append($"{argAnd}[side].{columnName.FullQuotedString} IS NULL");
=======
            var primaryKeys = this.tableDescription.GetPrimaryKeysColumns();

            foreach (var mutableColumn in primaryKeys.Where(c => !c.IsReadOnly))
            {
                var columnName = ParserName.Parse(mutableColumn).Quoted().ToString();
                stringBuilderArguments.AppendLine($"\t{argComma}[i].{columnName}");
                stringBuilderArguments2.AppendLine($"\t{argComma}{columnName}");
                stringPkAreNull.Append($"{argAnd}[side].{columnName} IS NULL");
>>>>>>> 4ab0ed3f
                argComma = ",";
                argAnd = " AND ";
            }

            stringBuilder.Append(stringBuilderArguments2.ToString());
            stringBuilder.AppendLine("\t,[update_scope_id]");
            stringBuilder.AppendLine("\t,[sync_row_is_tombstone]");
            stringBuilder.AppendLine("\t,[last_change_datetime]");
<<<<<<< HEAD

            StringBuilder filterColumnsString = new StringBuilder();

            // Filter columns
            if (this.Filters != null && Filters.Count > 0)
            {
                foreach (var filter in Filters)
                {
                    var columnFilter = this.tableDescription.Columns[filter.ColumnName];
                    if (columnFilter == null)
                        throw new InvalidExpressionException($"Column {filter.ColumnName} does not exist in Table {this.tableDescription.TableName}");

                    if (this.tableDescription.PrimaryKey.Columns.Any(c => c.ColumnName == columnFilter.ColumnName))
                        continue;

                    ObjectNameParser columnName = new ObjectNameParser(columnFilter.ColumnName);
                    filterColumnsString.AppendLine($"\t,[i].{columnName.FullQuotedString}");
                }

                stringBuilder.AppendLine(filterColumnsString.ToString());
            }
=======
>>>>>>> 4ab0ed3f
            stringBuilder.AppendLine(") ");
            stringBuilder.AppendLine("SELECT");
            stringBuilder.Append(stringBuilderArguments.ToString());
            stringBuilder.AppendLine("\t,NULL");
            stringBuilder.AppendLine("\t,0");
<<<<<<< HEAD
            stringBuilder.AppendLine("\t,0");
            stringBuilder.AppendLine("\t,GetUtcDate()");

            if (Filters != null)
                stringBuilder.AppendLine(filterColumnsString.ToString());

            stringBuilder.AppendLine("FROM INSERTED [i]");
            stringBuilder.Append($"LEFT JOIN {trackingName.FullQuotedString} [side] ON ");
            stringBuilder.AppendLine(SqlManagementUtils.JoinTwoTablesOnClause(this.tableDescription.PrimaryKey.Columns, "[i]", "[side]"));
=======
            stringBuilder.AppendLine("\t,GetUtcDate()");
            stringBuilder.AppendLine("FROM INSERTED [i]");
            stringBuilder.Append($"LEFT JOIN {trackingName.Schema().Quoted().ToString()} [side] ON ");
            stringBuilder.AppendLine(SqlManagementUtils.JoinTwoTablesOnClause(this.tableDescription.PrimaryKeys, "[i]", "[side]"));
>>>>>>> 4ab0ed3f
            stringBuilder.Append("WHERE ");
            stringBuilder.AppendLine(stringPkAreNull.ToString());
            return stringBuilder.ToString();
        }
        public virtual async Task CreateInsertTriggerAsync(DbConnection connection, DbTransaction transaction)
        {
<<<<<<< HEAD
            bool alreadyOpened = this.connection.State == ConnectionState.Open;

            try
            {
                using (var command = new SqlCommand())
                {
                    if (!alreadyOpened)
                        this.connection.Open();

                    if (this.transaction != null)
                        command.Transaction = (SqlTransaction)this.transaction;

                    var insTriggerName = this.sqlObjectNames.GetCommandName(DbCommandType.InsertTrigger);
                    StringBuilder createTrigger = new StringBuilder($"CREATE TRIGGER {insTriggerName} ON {tableName.FullQuotedString} FOR INSERT AS");
                    createTrigger.AppendLine();
                    createTrigger.AppendLine(this.InsertTriggerBodyText());

                    command.CommandText = createTrigger.ToString();
                    command.Connection = this.connection;
                    command.ExecuteNonQuery();

                }
            }
            catch (Exception ex)
            {
                Debug.WriteLine($"Error during CreateDeleteTrigger : {ex}");
                throw;
=======
            var insTriggerName = this.sqlObjectNames.GetCommandName(DbCommandType.InsertTrigger).name;
            var createTrigger = new StringBuilder($"CREATE TRIGGER {insTriggerName} ON {tableName.Schema().Quoted().ToString()} FOR INSERT AS");
            createTrigger.AppendLine();
            createTrigger.AppendLine(this.InsertTriggerBodyText());
>>>>>>> 4ab0ed3f

            using (var command = new SqlCommand(createTrigger.ToString(), (SqlConnection)connection, (SqlTransaction)transaction))
            {
                await command.ExecuteNonQueryAsync().ConfigureAwait(false);

            }
        }
<<<<<<< HEAD

        public void DropInsertTrigger()
        {
            bool alreadyOpened = this.connection.State == ConnectionState.Open;

            try
            {
                using (var command = new SqlCommand())
                {
                    if (!alreadyOpened)
                        this.connection.Open();

                    if (this.transaction != null)
                        command.Transaction = this.transaction;

                    var triggerName = this.sqlObjectNames.GetCommandName(DbCommandType.InsertTrigger);

                    command.CommandText = $"DROP TRIGGER {triggerName};";
                    command.Connection = this.connection;
                    command.ExecuteNonQuery();

                }
            }
            catch (Exception ex)
            {
                Debug.WriteLine($"Error during DropDeleteTrigger : {ex}");
                throw;

            }
            finally
            {
                if (!alreadyOpened && this.connection.State != ConnectionState.Closed)
                    this.connection.Close();

            }
        }


        public string CreateInsertTriggerScriptText()
        {
            var insTriggerName = this.sqlObjectNames.GetCommandName(DbCommandType.InsertTrigger);
            StringBuilder createTrigger = new StringBuilder($"CREATE TRIGGER {insTriggerName} ON {tableName.FullQuotedString} FOR INSERT AS");
            createTrigger.AppendLine();
            createTrigger.AppendLine(this.InsertTriggerBodyText());

            string str = $"Insert Trigger for table {tableName.FullQuotedString}";
            return SqlBuilder.WrapScriptTextWithComments(createTrigger.ToString(), str);
=======
>>>>>>> 4ab0ed3f

        public virtual async Task DropInsertTriggerAsync(DbConnection connection, DbTransaction transaction)
        {
            var triggerName = this.sqlObjectNames.GetCommandName(DbCommandType.InsertTrigger).name;
            var commandText = $"DROP TRIGGER {triggerName};";

<<<<<<< HEAD
                    var insTriggerName = this.sqlObjectNames.GetCommandName(DbCommandType.InsertTrigger);
                    StringBuilder createTrigger = new StringBuilder($"ALTER TRIGGER {insTriggerName} ON {tableName.FullQuotedString} FOR INSERT AS ");
                    createTrigger.AppendLine();
                    createTrigger.AppendLine(this.InsertTriggerBodyText());

                    command.CommandText = createTrigger.ToString();
                    command.Connection = this.connection;
                    command.ExecuteNonQuery();

                }
            }
            catch (Exception ex)
            {
                Debug.WriteLine($"Error during CreateDeleteTrigger : {ex}");
                throw;

            }
            finally
=======
            using (var command = new SqlCommand(commandText, (SqlConnection)connection, (SqlTransaction)transaction))
>>>>>>> 4ab0ed3f
            {
                await command.ExecuteNonQueryAsync().ConfigureAwait(false);
            }
        }

        public virtual async Task AlterInsertTriggerAsync(DbConnection connection, DbTransaction transaction)
        {
<<<<<<< HEAD
            var insTriggerName = this.sqlObjectNames.GetCommandName(DbCommandType.InsertTrigger);
            StringBuilder createTrigger = new StringBuilder($"ALTER TRIGGER {insTriggerName} ON {tableName.FullQuotedString} FOR INSERT AS");
            createTrigger.AppendLine();
            createTrigger.AppendLine(this.InsertTriggerBodyText());

            string str = $"ALTER Trigger Insert for table {tableName.FullQuotedString}";
            return SqlBuilder.WrapScriptTextWithComments(createTrigger.ToString(), str);
        }

        public string DropInsertTriggerScriptText()
        {
            var triggerName = this.sqlObjectNames.GetCommandName(DbCommandType.InsertTrigger);
            var trigger = $"DELETE TRIGGER {triggerName};";
            var str = $"Drop Insert Trigger for table {tableName.FullQuotedString}";
            return SqlBuilder.WrapScriptTextWithComments(trigger, str);
        }
=======
            var insTriggerName = this.sqlObjectNames.GetCommandName(DbCommandType.InsertTrigger).name;
            var createTrigger = new StringBuilder($"ALTER TRIGGER {insTriggerName} ON {tableName.Schema().Quoted().ToString()} FOR INSERT AS ");
            createTrigger.AppendLine();
            createTrigger.AppendLine(this.InsertTriggerBodyText());

            using (var command = new SqlCommand(createTrigger.ToString(), (SqlConnection)connection, (SqlTransaction)transaction))
            {
                await command.ExecuteNonQueryAsync().ConfigureAwait(false);
            }
        }

>>>>>>> 4ab0ed3f
        private string UpdateTriggerBodyText()
        {
            var stringBuilder = new StringBuilder();
            stringBuilder.AppendLine();
            stringBuilder.AppendLine("SET NOCOUNT ON;");
            stringBuilder.AppendLine();
            stringBuilder.AppendLine("UPDATE [side] ");
            stringBuilder.AppendLine("SET \t[update_scope_id] = NULL -- since the update if from local, it's a NULL");
<<<<<<< HEAD
            stringBuilder.AppendLine("\t,[update_timestamp] = @@DBTS+1");
            stringBuilder.AppendLine("\t,[last_change_datetime] = GetUtcDate()");
            // Filter columns
            if (this.Filters != null && Filters.Count > 0)
            {
                foreach (var filter in Filters)
                {
                    var columnFilter = this.tableDescription.Columns[filter.ColumnName];
                    if (columnFilter == null)
                        throw new InvalidExpressionException($"Column {filter.ColumnName} does not exist in Table {this.tableDescription.TableName}");

                    if (this.tableDescription.PrimaryKey.Columns.Any(c => c.ColumnName == columnFilter.ColumnName))
                        continue;

                    ObjectNameParser columnName = new ObjectNameParser(columnFilter.ColumnName);
                    stringBuilder.AppendLine($"\t,{columnName.FullQuotedString} = [i].{columnName.FullQuotedString}");
                }
                stringBuilder.AppendLine();
            }

            stringBuilder.AppendLine($"FROM {trackingName.FullQuotedString} [side]");
=======
            stringBuilder.AppendLine("\t,[last_change_datetime] = GetUtcDate()");
            stringBuilder.AppendLine();

            stringBuilder.AppendLine($"FROM {trackingName.Schema().Quoted().ToString()} [side]");
>>>>>>> 4ab0ed3f
            stringBuilder.Append($"JOIN INSERTED AS [i] ON ");
            stringBuilder.AppendLine(SqlManagementUtils.JoinTwoTablesOnClause(this.tableDescription.PrimaryKeys, "[side]", "[i]"));

            if (this.tableDescription.GetMutableColumns().Count() > 0)
            {
                stringBuilder.Append($"JOIN DELETED AS [d] ON ");
                stringBuilder.AppendLine(SqlManagementUtils.JoinTwoTablesOnClause(this.tableDescription.PrimaryKeys, "[d]", "[i]"));

                stringBuilder.AppendLine("WHERE (");
                string or = "";
                foreach (var column in this.tableDescription.GetMutableColumns())
                {
                    var quotedColumn = ParserName.Parse(column).Quoted().ToString();

                    stringBuilder.Append("\t");
                    stringBuilder.Append(or);
                    stringBuilder.Append("ISNULL(");
                    stringBuilder.Append("NULLIF(");
                    stringBuilder.Append("[d].");
                    stringBuilder.Append(quotedColumn);
                    stringBuilder.Append(", ");
                    stringBuilder.Append("[i].");
                    stringBuilder.Append(quotedColumn);
                    stringBuilder.Append(")");
                    stringBuilder.Append(", ");
                    stringBuilder.Append("NULLIF(");
                    stringBuilder.Append("[i].");
                    stringBuilder.Append(quotedColumn);
                    stringBuilder.Append(", ");
                    stringBuilder.Append("[d].");
                    stringBuilder.Append(quotedColumn);
                    stringBuilder.Append(")");
                    stringBuilder.AppendLine(") IS NOT NULL");

                    or = " OR ";
                }
                stringBuilder.AppendLine(") ");
            }

            stringBuilder.AppendLine($"INSERT INTO {trackingName.Schema().Quoted().ToString()} (");

<<<<<<< HEAD
                    var updTriggerName = this.sqlObjectNames.GetCommandName(DbCommandType.UpdateTrigger);
                    StringBuilder createTrigger = new StringBuilder($"CREATE TRIGGER {updTriggerName} ON {tableName.FullQuotedString} FOR UPDATE AS");
                    createTrigger.AppendLine();
                    createTrigger.AppendLine(this.UpdateTriggerBodyText());
=======
            var stringBuilderArguments = new StringBuilder();
            var stringBuilderArguments2 = new StringBuilder();
            var stringPkAreNull = new StringBuilder();
>>>>>>> 4ab0ed3f

            string argComma = " ";
            string argAnd = string.Empty;
            var primaryKeys = this.tableDescription.GetPrimaryKeysColumns();

            foreach (var mutableColumn in primaryKeys.Where(c => !c.IsReadOnly))
            {
                var columnName = ParserName.Parse(mutableColumn).Quoted().ToString();
                stringBuilderArguments.AppendLine($"\t{argComma}[i].{columnName}");
                stringBuilderArguments2.AppendLine($"\t{argComma}{columnName}");
                stringPkAreNull.Append($"{argAnd}[side].{columnName} IS NULL");
                argComma = ",";
                argAnd = " AND ";
            }

            stringBuilder.Append(stringBuilderArguments2.ToString());
            stringBuilder.AppendLine("\t,[update_scope_id]");
            stringBuilder.AppendLine("\t,[sync_row_is_tombstone]");
            stringBuilder.AppendLine("\t,[last_change_datetime]");
            stringBuilder.AppendLine(") ");
            stringBuilder.AppendLine("SELECT");
            stringBuilder.Append(stringBuilderArguments.ToString());
            stringBuilder.AppendLine("\t,NULL");
            stringBuilder.AppendLine("\t,0");
            stringBuilder.AppendLine("\t,GetUtcDate()");
            stringBuilder.AppendLine("FROM INSERTED [i]");
            stringBuilder.Append($"LEFT JOIN {trackingName.Schema().Quoted().ToString()} [side] ON ");
            stringBuilder.AppendLine(SqlManagementUtils.JoinTwoTablesOnClause(this.tableDescription.PrimaryKeys, "[i]", "[side]"));
            stringBuilder.Append("WHERE ");
            stringBuilder.AppendLine(stringPkAreNull.ToString());

            return stringBuilder.ToString();
        }
<<<<<<< HEAD

        public void DropUpdateTrigger()
        {
            bool alreadyOpened = this.connection.State == ConnectionState.Open;

            try
            {
                using (var command = new SqlCommand())
                {
                    if (!alreadyOpened)
                        this.connection.Open();

                    if (this.transaction != null)
                        command.Transaction = this.transaction;

                    var triggerName = this.sqlObjectNames.GetCommandName(DbCommandType.UpdateTrigger);

                    command.CommandText = $"DROP TRIGGER {triggerName};";
                    command.Connection = this.connection;
                    command.ExecuteNonQuery();

                }
            }
            catch (Exception ex)
            {
                Debug.WriteLine($"Error during DropDeleteTrigger : {ex}");
                throw;

            }
            finally
            {
                if (!alreadyOpened && this.connection.State != ConnectionState.Closed)
                    this.connection.Close();

            }
        }

        public string CreateUpdateTriggerScriptText()
        {
            var updTriggerName = this.sqlObjectNames.GetCommandName(DbCommandType.UpdateTrigger);
            StringBuilder createTrigger = new StringBuilder($"CREATE TRIGGER {updTriggerName} ON {tableName.FullQuotedString} FOR UPDATE AS");
            createTrigger.AppendLine();
            createTrigger.AppendLine(this.UpdateTriggerBodyText());

            string str = $"Update Trigger for table {tableName.FullQuotedString}";
            return SqlBuilder.WrapScriptTextWithComments(createTrigger.ToString(), str);
        }

        public string DropUpdateTriggerScriptText()
        {
            var triggerName = this.sqlObjectNames.GetCommandName(DbCommandType.UpdateTrigger);
            var trigger = $"DELETE TRIGGER {triggerName};";
            var str = $"Drop Update Trigger for table {tableName.FullQuotedString}";
            return SqlBuilder.WrapScriptTextWithComments(trigger, str);
        }

        public void AlterUpdateTrigger()
=======
        public virtual async Task CreateUpdateTriggerAsync(DbConnection connection, DbTransaction transaction)
        {
            var updTriggerName = this.sqlObjectNames.GetCommandName(DbCommandType.UpdateTrigger).name;
            var createTrigger = new StringBuilder($"CREATE TRIGGER {updTriggerName} ON {tableName.Schema().Quoted().ToString()} FOR UPDATE AS");
            createTrigger.AppendLine();
            createTrigger.AppendLine(this.UpdateTriggerBodyText());

            using (var command = new SqlCommand(createTrigger.ToString(), (SqlConnection)connection, (SqlTransaction)transaction))
            {
                await command.ExecuteNonQueryAsync().ConfigureAwait(false);
            }
        }

        public virtual async Task DropUpdateTriggerAsync(DbConnection connection, DbTransaction transaction)
>>>>>>> 4ab0ed3f
        {
            var triggerName = this.sqlObjectNames.GetCommandName(DbCommandType.UpdateTrigger).name;
            var commandText = $"DROP TRIGGER {triggerName};";

            using (var command = new SqlCommand(commandText, (SqlConnection)connection, (SqlTransaction)transaction))
            {
<<<<<<< HEAD
                using (var command = new SqlCommand())
                {
                    if (!alreadyOpened)
                        this.connection.Open();

                    if (this.transaction != null)
                        command.Transaction = (SqlTransaction)this.transaction;

                    var updTriggerName = this.sqlObjectNames.GetCommandName(DbCommandType.UpdateTrigger);
                    StringBuilder createTrigger = new StringBuilder($"ALTER TRIGGER {updTriggerName} ON {tableName.FullQuotedString} FOR UPDATE AS ");
                    createTrigger.AppendLine();
                    createTrigger.AppendLine(this.UpdateTriggerBodyText());

                    command.CommandText = createTrigger.ToString();
                    command.Connection = this.connection;
                    command.ExecuteNonQuery();

                }
=======
                await command.ExecuteNonQueryAsync().ConfigureAwait(false);
>>>>>>> 4ab0ed3f
            }
        }


        public virtual async Task AlterUpdateTriggerAsync(DbConnection connection, DbTransaction transaction)
        {

<<<<<<< HEAD
            StringBuilder createTrigger = new StringBuilder($"ALTER TRIGGER {updTriggerName} ON {tableName.FullQuotedString} FOR UPDATE AS");
=======
            var updTriggerName = this.sqlObjectNames.GetCommandName(DbCommandType.UpdateTrigger).name;
            var createTrigger = new StringBuilder($"ALTER TRIGGER {updTriggerName} ON {tableName.Schema().Quoted().ToString()} FOR UPDATE AS ");
>>>>>>> 4ab0ed3f
            createTrigger.AppendLine();
            createTrigger.AppendLine(this.UpdateTriggerBodyText());

<<<<<<< HEAD
            string str = $"ALTER Trigger Update for table {tableName.FullQuotedString}";
            return SqlBuilder.WrapScriptTextWithComments(createTrigger.ToString(), str);
=======
            using (var command = new SqlCommand(createTrigger.ToString(), (SqlConnection)connection, (SqlTransaction)transaction))
            {
                await command.ExecuteNonQueryAsync().ConfigureAwait(false);
            }
>>>>>>> 4ab0ed3f
        }

        public virtual async Task<bool> NeedToCreateTriggerAsync(DbTriggerType type, DbConnection connection, DbTransaction transaction)
        {

            var updTriggerName = this.sqlObjectNames.GetCommandName(DbCommandType.UpdateTrigger).name;
            var delTriggerName = this.sqlObjectNames.GetCommandName(DbCommandType.DeleteTrigger).name;
            var insTriggerName = this.sqlObjectNames.GetCommandName(DbCommandType.InsertTrigger).name;

            string triggerName = string.Empty;
            switch (type)
            {
                case DbTriggerType.Insert:
                    {
                        triggerName = insTriggerName;
                        break;
                    }
                case DbTriggerType.Update:
                    {
                        triggerName = updTriggerName;
                        break;
                    }
                case DbTriggerType.Delete:
                    {
                        triggerName = delTriggerName;
                        break;
                    }
            }

            return !await SqlManagementUtils.TriggerExistsAsync((SqlConnection)connection, (SqlTransaction)transaction, triggerName).ConfigureAwait(false);
        }


    }
}<|MERGE_RESOLUTION|>--- conflicted
+++ resolved
@@ -16,25 +16,12 @@
 {
     public class SqlBuilderTrigger : IDbBuilderTriggerHelper
     {
-<<<<<<< HEAD
-        private ObjectNameParser tableName;
-        private ObjectNameParser trackingName;
-        private readonly DmTable tableDescription;
-        private readonly SqlConnection connection;
-        private readonly SqlTransaction transaction;
-        private readonly SqlObjectNames sqlObjectNames;
-        public ICollection<FilterClause> Filters { get; set; }
-
-
-        public SqlBuilderTrigger(DmTable tableDescription, DbConnection connection, DbTransaction transaction = null)
-=======
         private ParserName tableName;
         private ParserName trackingName;
         private readonly SyncTable tableDescription;
         private readonly SyncSetup setup;
         private readonly SqlObjectNames sqlObjectNames;
         public SqlBuilderTrigger(SyncTable tableDescription, ParserName tableName, ParserName trackingName, SyncSetup setup)
->>>>>>> 4ab0ed3f
         {
             this.tableDescription = tableDescription;
             this.setup = setup;
@@ -51,52 +38,6 @@
             stringBuilder.AppendLine("SET NOCOUNT ON;");
             stringBuilder.AppendLine();
             stringBuilder.AppendLine("UPDATE [side] ");
-<<<<<<< HEAD
-            stringBuilder.AppendLine("SET \t[sync_row_is_tombstone] = 1");
-            stringBuilder.AppendLine("\t,[update_scope_id] = NULL -- since the update if from local, it's a NULL");
-            stringBuilder.AppendLine("\t,[update_timestamp] = @@DBTS+1");
-            stringBuilder.AppendLine("\t,[last_change_datetime] = GetUtcDate()");
-            // Filter columns
-            if (this.Filters != null && Filters.Count > 0)
-            {
-                foreach (var filter in this.Filters)
-                {
-                    var columnFilter = this.tableDescription.Columns[filter.ColumnName];
-                    if (columnFilter == null)
-                        throw new InvalidExpressionException($"Column {filter.ColumnName} does not exist in Table {this.tableDescription.TableName}");
-
-                    if (this.tableDescription.PrimaryKey.Columns.Any(c => c.ColumnName == columnFilter.ColumnName))
-                        continue;
-
-                    ObjectNameParser columnName = new ObjectNameParser(columnFilter.ColumnName);
-                    stringBuilder.AppendLine($"\t,{columnName.FullQuotedString} = [d].{columnName.FullQuotedString}");
-
-                }
-                stringBuilder.AppendLine();
-            }
-
-            stringBuilder.AppendLine($"FROM {trackingName.FullQuotedString} [side]");
-            stringBuilder.Append($"JOIN DELETED AS [d] ON ");
-            stringBuilder.AppendLine(SqlManagementUtils.JoinTwoTablesOnClause(this.tableDescription.PrimaryKey.Columns, "[side]", "[d]"));
-            return stringBuilder.ToString();
-        }
-
-        public void CreateDeleteTrigger()
-        {
-            bool alreadyOpened = this.connection.State == ConnectionState.Open;
-
-            try
-            {
-                using (var command = new SqlCommand())
-                {
-                    if (!alreadyOpened)
-                        this.connection.Open();
-
-                    if (this.transaction != null)
-                        command.Transaction = this.transaction;
-
-                    var delTriggerName = this.sqlObjectNames.GetCommandName(DbCommandType.DeleteTrigger);
-=======
             stringBuilder.AppendLine("SET  [sync_row_is_tombstone] = 1");
             stringBuilder.AppendLine("\t,[update_scope_id] = NULL -- scope id is always NULL when update is made locally");
             stringBuilder.AppendLine("\t,[last_change_datetime] = GetUtcDate()");
@@ -104,19 +45,12 @@
             stringBuilder.Append($"JOIN DELETED AS [d] ON ");
             stringBuilder.AppendLine(SqlManagementUtils.JoinTwoTablesOnClause(this.tableDescription.PrimaryKeys, "[side]", "[d]"));
             stringBuilder.AppendLine();
->>>>>>> 4ab0ed3f
 
             stringBuilder.AppendLine($"INSERT INTO {trackingName.Schema().Quoted().ToString()} (");
 
-<<<<<<< HEAD
-                    StringBuilder createTrigger = new StringBuilder($"CREATE TRIGGER {delTriggerName} ON {tableName.FullQuotedString} FOR DELETE AS");
-                    createTrigger.AppendLine();
-                    createTrigger.AppendLine(this.DeleteTriggerBodyText());
-=======
             var stringBuilderArguments = new StringBuilder();
             var stringBuilderArguments2 = new StringBuilder();
             var stringPkAreNull = new StringBuilder();
->>>>>>> 4ab0ed3f
 
             string argComma = " ";
             string argAnd = string.Empty;
@@ -149,57 +83,6 @@
             stringBuilder.AppendLine(stringPkAreNull.ToString());
             return stringBuilder.ToString();
         }
-<<<<<<< HEAD
-        public void DropDeleteTrigger()
-        {
-            bool alreadyOpened = this.connection.State == ConnectionState.Open;
-
-            try
-            {
-                using (var command = new SqlCommand())
-                {
-                    if (!alreadyOpened)
-                        this.connection.Open();
-
-                    if (this.transaction != null)
-                        command.Transaction = this.transaction;
-
-                    var delTriggerName = this.sqlObjectNames.GetCommandName(DbCommandType.DeleteTrigger);
-
-                    command.CommandText = $"DROP TRIGGER {delTriggerName};";
-                    command.Connection = this.connection;
-                    command.ExecuteNonQuery();
-
-                }
-            }
-            catch (Exception ex)
-            {
-                Debug.WriteLine($"Error during DropDeleteTrigger : {ex}");
-                throw;
-
-            }
-            finally
-            {
-                if (!alreadyOpened && this.connection.State != ConnectionState.Closed)
-                    this.connection.Close();
-
-            }
-        }
-
-        public string CreateDeleteTriggerScriptText()
-        {
-
-            var delTriggerName = this.sqlObjectNames.GetCommandName(DbCommandType.DeleteTrigger);
-            StringBuilder createTrigger = new StringBuilder($"CREATE TRIGGER {delTriggerName} ON {tableName.FullQuotedString} FOR DELETE AS");
-            createTrigger.AppendLine();
-            createTrigger.AppendLine(this.DeleteTriggerBodyText());
-
-            string str = $"Delete Trigger for table {tableName.FullQuotedString}";
-            return SqlBuilder.WrapScriptTextWithComments(createTrigger.ToString(), str);
-        }
-
-        public void AlterDeleteTrigger()
-=======
 
         public virtual async Task CreateDeleteTriggerAsync(DbConnection connection, DbTransaction transaction)
         {
@@ -214,64 +97,27 @@
             }
         }
         public virtual async Task DropDeleteTriggerAsync(DbConnection connection, DbTransaction transaction)
->>>>>>> 4ab0ed3f
         {
             var delTriggerName = this.sqlObjectNames.GetCommandName(DbCommandType.DeleteTrigger).name;
             var commandText = $"DROP TRIGGER {delTriggerName};";
 
-<<<<<<< HEAD
-                    var delTriggerName = this.sqlObjectNames.GetCommandName(DbCommandType.DeleteTrigger);
-                    StringBuilder createTrigger = new StringBuilder($"ALTER TRIGGER {delTriggerName} ON {tableName.FullQuotedString} FOR DELETE AS ");
-                    createTrigger.AppendLine();
-                    createTrigger.AppendLine(this.DeleteTriggerBodyText());
-
-                    command.CommandText = createTrigger.ToString();
-                    command.Connection = this.connection;
-                    command.ExecuteNonQuery();
-
-                }
-            }
-            catch (Exception ex)
-=======
             using (var command = new SqlCommand(commandText, (SqlConnection)connection, (SqlTransaction)transaction))
->>>>>>> 4ab0ed3f
-            {
-                await command.ExecuteNonQueryAsync().ConfigureAwait(false);
-            }
-        }
-
-<<<<<<< HEAD
-        public string AlterDeleteTriggerScriptText()
-        {
-            (var tableName, var trackingName) = SqlBuilder.GetParsers(this.tableDescription);
-            var delTriggerName = this.sqlObjectNames.GetCommandName(DbCommandType.DeleteTrigger);
-            StringBuilder createTrigger = new StringBuilder($"ALTER TRIGGER {delTriggerName} ON {tableName.FullQuotedString} FOR DELETE AS");
-=======
+            {
+                await command.ExecuteNonQueryAsync().ConfigureAwait(false);
+            }
+        }
+
         public virtual async Task AlterDeleteTriggerAsync(DbConnection connection, DbTransaction transaction)
         {
             var delTriggerName = this.sqlObjectNames.GetCommandName(DbCommandType.DeleteTrigger).name;
             var createTrigger = new StringBuilder($"ALTER TRIGGER {delTriggerName} ON {tableName.Schema().Quoted().ToString()} FOR DELETE AS ");
->>>>>>> 4ab0ed3f
             createTrigger.AppendLine();
             createTrigger.AppendLine(this.DeleteTriggerBodyText());
 
-<<<<<<< HEAD
-            string str = $"ALTER Trigger Delete for table {tableName.FullQuotedString}";
-            return SqlBuilder.WrapScriptTextWithComments(createTrigger.ToString(), str);
-=======
-            using (var command = new SqlCommand(createTrigger.ToString(), (SqlConnection)connection, (SqlTransaction)transaction))
-            {
-                await command.ExecuteNonQueryAsync().ConfigureAwait(false);
-            }
->>>>>>> 4ab0ed3f
-        }
-
-        public string DropDeleteTriggerScriptText()
-        {
-            var triggerName = this.sqlObjectNames.GetCommandName(DbCommandType.DeleteTrigger);
-            var trigger = $"DELETE TRIGGER {triggerName};";
-            var str = $"Drop Delete Trigger for table {tableName.FullQuotedString}";
-            return SqlBuilder.WrapScriptTextWithComments(trigger, str);
+            using (var command = new SqlCommand(createTrigger.ToString(), (SqlConnection)connection, (SqlTransaction)transaction))
+            {
+                await command.ExecuteNonQueryAsync().ConfigureAwait(false);
+            }
         }
 
         private string InsertTriggerBodyText()
@@ -282,46 +128,15 @@
             stringBuilder.AppendLine();
             stringBuilder.AppendLine("-- If row was deleted before, it already exists, so just make an update");
             stringBuilder.AppendLine("UPDATE [side] ");
-<<<<<<< HEAD
-            stringBuilder.AppendLine("SET \t[sync_row_is_tombstone] = 0");
-            stringBuilder.AppendLine("\t,[update_scope_id] = NULL -- since the update if from local, it's a NULL");
-            stringBuilder.AppendLine("\t,[last_change_datetime] = GetUtcDate()");
-            // Filter columns
-            if (this.Filters != null && Filters.Count > 0)
-            {
-                foreach (var filter in Filters)
-                {
-                    var columnFilter = this.tableDescription.Columns[filter.ColumnName];
-                    if (columnFilter == null)
-                        throw new InvalidExpressionException($"Column {filter.ColumnName} does not exist in Table {this.tableDescription.TableName}");
-
-                    if (this.tableDescription.PrimaryKey.Columns.Any(c => c.ColumnName == columnFilter.ColumnName))
-                        continue;
-
-                    ObjectNameParser columnName = new ObjectNameParser(columnFilter.ColumnName);
-
-                    stringBuilder.AppendLine($"\t,{columnName.FullQuotedString} = [i].{columnName.FullQuotedString}");
-
-                }
-                stringBuilder.AppendLine();
-            }
-
-            stringBuilder.AppendLine($"FROM {trackingName.FullQuotedString} [side]");
-=======
             stringBuilder.AppendLine("SET  [sync_row_is_tombstone] = 0");
             stringBuilder.AppendLine("\t,[update_scope_id] = NULL -- scope id is always NULL when update is made locally");
             stringBuilder.AppendLine("\t,[last_change_datetime] = GetUtcDate()");
             stringBuilder.AppendLine($"FROM {trackingName.Schema().Quoted().ToString()} [side]");
->>>>>>> 4ab0ed3f
             stringBuilder.Append($"JOIN INSERTED AS [i] ON ");
             stringBuilder.AppendLine(SqlManagementUtils.JoinTwoTablesOnClause(this.tableDescription.PrimaryKeys, "[side]", "[i]"));
             stringBuilder.AppendLine();
 
-<<<<<<< HEAD
-            stringBuilder.AppendLine($"INSERT INTO {trackingName.FullQuotedString} (");
-=======
             stringBuilder.AppendLine($"INSERT INTO {trackingName.Schema().Quoted().ToString()} (");
->>>>>>> 4ab0ed3f
 
             var stringBuilderArguments = new StringBuilder();
             var stringBuilderArguments2 = new StringBuilder();
@@ -329,13 +144,6 @@
 
             string argComma = " ";
             string argAnd = string.Empty;
-<<<<<<< HEAD
-            foreach (var mutableColumn in this.tableDescription.PrimaryKey.Columns.Where(c => !c.IsReadOnly))
-            {
-                ObjectNameParser columnName = new ObjectNameParser(mutableColumn.ColumnName);
-                stringBuilderArguments.AppendLine($"\t{argComma}[i].{columnName.FullQuotedString}");
-                stringPkAreNull.Append($"{argAnd}[side].{columnName.FullQuotedString} IS NULL");
-=======
             var primaryKeys = this.tableDescription.GetPrimaryKeysColumns();
 
             foreach (var mutableColumn in primaryKeys.Where(c => !c.IsReadOnly))
@@ -344,7 +152,6 @@
                 stringBuilderArguments.AppendLine($"\t{argComma}[i].{columnName}");
                 stringBuilderArguments2.AppendLine($"\t{argComma}{columnName}");
                 stringPkAreNull.Append($"{argAnd}[side].{columnName} IS NULL");
->>>>>>> 4ab0ed3f
                 argComma = ",";
                 argAnd = " AND ";
             }
@@ -353,176 +160,39 @@
             stringBuilder.AppendLine("\t,[update_scope_id]");
             stringBuilder.AppendLine("\t,[sync_row_is_tombstone]");
             stringBuilder.AppendLine("\t,[last_change_datetime]");
-<<<<<<< HEAD
-
-            StringBuilder filterColumnsString = new StringBuilder();
-
-            // Filter columns
-            if (this.Filters != null && Filters.Count > 0)
-            {
-                foreach (var filter in Filters)
-                {
-                    var columnFilter = this.tableDescription.Columns[filter.ColumnName];
-                    if (columnFilter == null)
-                        throw new InvalidExpressionException($"Column {filter.ColumnName} does not exist in Table {this.tableDescription.TableName}");
-
-                    if (this.tableDescription.PrimaryKey.Columns.Any(c => c.ColumnName == columnFilter.ColumnName))
-                        continue;
-
-                    ObjectNameParser columnName = new ObjectNameParser(columnFilter.ColumnName);
-                    filterColumnsString.AppendLine($"\t,[i].{columnName.FullQuotedString}");
-                }
-
-                stringBuilder.AppendLine(filterColumnsString.ToString());
-            }
-=======
->>>>>>> 4ab0ed3f
             stringBuilder.AppendLine(") ");
             stringBuilder.AppendLine("SELECT");
             stringBuilder.Append(stringBuilderArguments.ToString());
             stringBuilder.AppendLine("\t,NULL");
             stringBuilder.AppendLine("\t,0");
-<<<<<<< HEAD
-            stringBuilder.AppendLine("\t,0");
-            stringBuilder.AppendLine("\t,GetUtcDate()");
-
-            if (Filters != null)
-                stringBuilder.AppendLine(filterColumnsString.ToString());
-
-            stringBuilder.AppendLine("FROM INSERTED [i]");
-            stringBuilder.Append($"LEFT JOIN {trackingName.FullQuotedString} [side] ON ");
-            stringBuilder.AppendLine(SqlManagementUtils.JoinTwoTablesOnClause(this.tableDescription.PrimaryKey.Columns, "[i]", "[side]"));
-=======
             stringBuilder.AppendLine("\t,GetUtcDate()");
             stringBuilder.AppendLine("FROM INSERTED [i]");
             stringBuilder.Append($"LEFT JOIN {trackingName.Schema().Quoted().ToString()} [side] ON ");
             stringBuilder.AppendLine(SqlManagementUtils.JoinTwoTablesOnClause(this.tableDescription.PrimaryKeys, "[i]", "[side]"));
->>>>>>> 4ab0ed3f
             stringBuilder.Append("WHERE ");
             stringBuilder.AppendLine(stringPkAreNull.ToString());
             return stringBuilder.ToString();
         }
         public virtual async Task CreateInsertTriggerAsync(DbConnection connection, DbTransaction transaction)
         {
-<<<<<<< HEAD
-            bool alreadyOpened = this.connection.State == ConnectionState.Open;
-
-            try
-            {
-                using (var command = new SqlCommand())
-                {
-                    if (!alreadyOpened)
-                        this.connection.Open();
-
-                    if (this.transaction != null)
-                        command.Transaction = (SqlTransaction)this.transaction;
-
-                    var insTriggerName = this.sqlObjectNames.GetCommandName(DbCommandType.InsertTrigger);
-                    StringBuilder createTrigger = new StringBuilder($"CREATE TRIGGER {insTriggerName} ON {tableName.FullQuotedString} FOR INSERT AS");
-                    createTrigger.AppendLine();
-                    createTrigger.AppendLine(this.InsertTriggerBodyText());
-
-                    command.CommandText = createTrigger.ToString();
-                    command.Connection = this.connection;
-                    command.ExecuteNonQuery();
-
-                }
-            }
-            catch (Exception ex)
-            {
-                Debug.WriteLine($"Error during CreateDeleteTrigger : {ex}");
-                throw;
-=======
             var insTriggerName = this.sqlObjectNames.GetCommandName(DbCommandType.InsertTrigger).name;
             var createTrigger = new StringBuilder($"CREATE TRIGGER {insTriggerName} ON {tableName.Schema().Quoted().ToString()} FOR INSERT AS");
             createTrigger.AppendLine();
             createTrigger.AppendLine(this.InsertTriggerBodyText());
->>>>>>> 4ab0ed3f
-
-            using (var command = new SqlCommand(createTrigger.ToString(), (SqlConnection)connection, (SqlTransaction)transaction))
-            {
-                await command.ExecuteNonQueryAsync().ConfigureAwait(false);
-
-            }
-        }
-<<<<<<< HEAD
-
-        public void DropInsertTrigger()
-        {
-            bool alreadyOpened = this.connection.State == ConnectionState.Open;
-
-            try
-            {
-                using (var command = new SqlCommand())
-                {
-                    if (!alreadyOpened)
-                        this.connection.Open();
-
-                    if (this.transaction != null)
-                        command.Transaction = this.transaction;
-
-                    var triggerName = this.sqlObjectNames.GetCommandName(DbCommandType.InsertTrigger);
-
-                    command.CommandText = $"DROP TRIGGER {triggerName};";
-                    command.Connection = this.connection;
-                    command.ExecuteNonQuery();
-
-                }
-            }
-            catch (Exception ex)
-            {
-                Debug.WriteLine($"Error during DropDeleteTrigger : {ex}");
-                throw;
-
-            }
-            finally
-            {
-                if (!alreadyOpened && this.connection.State != ConnectionState.Closed)
-                    this.connection.Close();
-
-            }
-        }
-
-
-        public string CreateInsertTriggerScriptText()
-        {
-            var insTriggerName = this.sqlObjectNames.GetCommandName(DbCommandType.InsertTrigger);
-            StringBuilder createTrigger = new StringBuilder($"CREATE TRIGGER {insTriggerName} ON {tableName.FullQuotedString} FOR INSERT AS");
-            createTrigger.AppendLine();
-            createTrigger.AppendLine(this.InsertTriggerBodyText());
-
-            string str = $"Insert Trigger for table {tableName.FullQuotedString}";
-            return SqlBuilder.WrapScriptTextWithComments(createTrigger.ToString(), str);
-=======
->>>>>>> 4ab0ed3f
+
+            using (var command = new SqlCommand(createTrigger.ToString(), (SqlConnection)connection, (SqlTransaction)transaction))
+            {
+                await command.ExecuteNonQueryAsync().ConfigureAwait(false);
+
+            }
+        }
 
         public virtual async Task DropInsertTriggerAsync(DbConnection connection, DbTransaction transaction)
         {
             var triggerName = this.sqlObjectNames.GetCommandName(DbCommandType.InsertTrigger).name;
             var commandText = $"DROP TRIGGER {triggerName};";
 
-<<<<<<< HEAD
-                    var insTriggerName = this.sqlObjectNames.GetCommandName(DbCommandType.InsertTrigger);
-                    StringBuilder createTrigger = new StringBuilder($"ALTER TRIGGER {insTriggerName} ON {tableName.FullQuotedString} FOR INSERT AS ");
-                    createTrigger.AppendLine();
-                    createTrigger.AppendLine(this.InsertTriggerBodyText());
-
-                    command.CommandText = createTrigger.ToString();
-                    command.Connection = this.connection;
-                    command.ExecuteNonQuery();
-
-                }
-            }
-            catch (Exception ex)
-            {
-                Debug.WriteLine($"Error during CreateDeleteTrigger : {ex}");
-                throw;
-
-            }
-            finally
-=======
             using (var command = new SqlCommand(commandText, (SqlConnection)connection, (SqlTransaction)transaction))
->>>>>>> 4ab0ed3f
             {
                 await command.ExecuteNonQueryAsync().ConfigureAwait(false);
             }
@@ -530,24 +200,6 @@
 
         public virtual async Task AlterInsertTriggerAsync(DbConnection connection, DbTransaction transaction)
         {
-<<<<<<< HEAD
-            var insTriggerName = this.sqlObjectNames.GetCommandName(DbCommandType.InsertTrigger);
-            StringBuilder createTrigger = new StringBuilder($"ALTER TRIGGER {insTriggerName} ON {tableName.FullQuotedString} FOR INSERT AS");
-            createTrigger.AppendLine();
-            createTrigger.AppendLine(this.InsertTriggerBodyText());
-
-            string str = $"ALTER Trigger Insert for table {tableName.FullQuotedString}";
-            return SqlBuilder.WrapScriptTextWithComments(createTrigger.ToString(), str);
-        }
-
-        public string DropInsertTriggerScriptText()
-        {
-            var triggerName = this.sqlObjectNames.GetCommandName(DbCommandType.InsertTrigger);
-            var trigger = $"DELETE TRIGGER {triggerName};";
-            var str = $"Drop Insert Trigger for table {tableName.FullQuotedString}";
-            return SqlBuilder.WrapScriptTextWithComments(trigger, str);
-        }
-=======
             var insTriggerName = this.sqlObjectNames.GetCommandName(DbCommandType.InsertTrigger).name;
             var createTrigger = new StringBuilder($"ALTER TRIGGER {insTriggerName} ON {tableName.Schema().Quoted().ToString()} FOR INSERT AS ");
             createTrigger.AppendLine();
@@ -559,7 +211,6 @@
             }
         }
 
->>>>>>> 4ab0ed3f
         private string UpdateTriggerBodyText()
         {
             var stringBuilder = new StringBuilder();
@@ -568,34 +219,10 @@
             stringBuilder.AppendLine();
             stringBuilder.AppendLine("UPDATE [side] ");
             stringBuilder.AppendLine("SET \t[update_scope_id] = NULL -- since the update if from local, it's a NULL");
-<<<<<<< HEAD
-            stringBuilder.AppendLine("\t,[update_timestamp] = @@DBTS+1");
             stringBuilder.AppendLine("\t,[last_change_datetime] = GetUtcDate()");
-            // Filter columns
-            if (this.Filters != null && Filters.Count > 0)
-            {
-                foreach (var filter in Filters)
-                {
-                    var columnFilter = this.tableDescription.Columns[filter.ColumnName];
-                    if (columnFilter == null)
-                        throw new InvalidExpressionException($"Column {filter.ColumnName} does not exist in Table {this.tableDescription.TableName}");
-
-                    if (this.tableDescription.PrimaryKey.Columns.Any(c => c.ColumnName == columnFilter.ColumnName))
-                        continue;
-
-                    ObjectNameParser columnName = new ObjectNameParser(columnFilter.ColumnName);
-                    stringBuilder.AppendLine($"\t,{columnName.FullQuotedString} = [i].{columnName.FullQuotedString}");
-                }
-                stringBuilder.AppendLine();
-            }
-
-            stringBuilder.AppendLine($"FROM {trackingName.FullQuotedString} [side]");
-=======
-            stringBuilder.AppendLine("\t,[last_change_datetime] = GetUtcDate()");
             stringBuilder.AppendLine();
 
             stringBuilder.AppendLine($"FROM {trackingName.Schema().Quoted().ToString()} [side]");
->>>>>>> 4ab0ed3f
             stringBuilder.Append($"JOIN INSERTED AS [i] ON ");
             stringBuilder.AppendLine(SqlManagementUtils.JoinTwoTablesOnClause(this.tableDescription.PrimaryKeys, "[side]", "[i]"));
 
@@ -637,16 +264,9 @@
 
             stringBuilder.AppendLine($"INSERT INTO {trackingName.Schema().Quoted().ToString()} (");
 
-<<<<<<< HEAD
-                    var updTriggerName = this.sqlObjectNames.GetCommandName(DbCommandType.UpdateTrigger);
-                    StringBuilder createTrigger = new StringBuilder($"CREATE TRIGGER {updTriggerName} ON {tableName.FullQuotedString} FOR UPDATE AS");
-                    createTrigger.AppendLine();
-                    createTrigger.AppendLine(this.UpdateTriggerBodyText());
-=======
             var stringBuilderArguments = new StringBuilder();
             var stringBuilderArguments2 = new StringBuilder();
             var stringPkAreNull = new StringBuilder();
->>>>>>> 4ab0ed3f
 
             string argComma = " ";
             string argAnd = string.Empty;
@@ -680,65 +300,6 @@
 
             return stringBuilder.ToString();
         }
-<<<<<<< HEAD
-
-        public void DropUpdateTrigger()
-        {
-            bool alreadyOpened = this.connection.State == ConnectionState.Open;
-
-            try
-            {
-                using (var command = new SqlCommand())
-                {
-                    if (!alreadyOpened)
-                        this.connection.Open();
-
-                    if (this.transaction != null)
-                        command.Transaction = this.transaction;
-
-                    var triggerName = this.sqlObjectNames.GetCommandName(DbCommandType.UpdateTrigger);
-
-                    command.CommandText = $"DROP TRIGGER {triggerName};";
-                    command.Connection = this.connection;
-                    command.ExecuteNonQuery();
-
-                }
-            }
-            catch (Exception ex)
-            {
-                Debug.WriteLine($"Error during DropDeleteTrigger : {ex}");
-                throw;
-
-            }
-            finally
-            {
-                if (!alreadyOpened && this.connection.State != ConnectionState.Closed)
-                    this.connection.Close();
-
-            }
-        }
-
-        public string CreateUpdateTriggerScriptText()
-        {
-            var updTriggerName = this.sqlObjectNames.GetCommandName(DbCommandType.UpdateTrigger);
-            StringBuilder createTrigger = new StringBuilder($"CREATE TRIGGER {updTriggerName} ON {tableName.FullQuotedString} FOR UPDATE AS");
-            createTrigger.AppendLine();
-            createTrigger.AppendLine(this.UpdateTriggerBodyText());
-
-            string str = $"Update Trigger for table {tableName.FullQuotedString}";
-            return SqlBuilder.WrapScriptTextWithComments(createTrigger.ToString(), str);
-        }
-
-        public string DropUpdateTriggerScriptText()
-        {
-            var triggerName = this.sqlObjectNames.GetCommandName(DbCommandType.UpdateTrigger);
-            var trigger = $"DELETE TRIGGER {triggerName};";
-            var str = $"Drop Update Trigger for table {tableName.FullQuotedString}";
-            return SqlBuilder.WrapScriptTextWithComments(trigger, str);
-        }
-
-        public void AlterUpdateTrigger()
-=======
         public virtual async Task CreateUpdateTriggerAsync(DbConnection connection, DbTransaction transaction)
         {
             var updTriggerName = this.sqlObjectNames.GetCommandName(DbCommandType.UpdateTrigger).name;
@@ -753,35 +314,13 @@
         }
 
         public virtual async Task DropUpdateTriggerAsync(DbConnection connection, DbTransaction transaction)
->>>>>>> 4ab0ed3f
         {
             var triggerName = this.sqlObjectNames.GetCommandName(DbCommandType.UpdateTrigger).name;
             var commandText = $"DROP TRIGGER {triggerName};";
 
             using (var command = new SqlCommand(commandText, (SqlConnection)connection, (SqlTransaction)transaction))
             {
-<<<<<<< HEAD
-                using (var command = new SqlCommand())
-                {
-                    if (!alreadyOpened)
-                        this.connection.Open();
-
-                    if (this.transaction != null)
-                        command.Transaction = (SqlTransaction)this.transaction;
-
-                    var updTriggerName = this.sqlObjectNames.GetCommandName(DbCommandType.UpdateTrigger);
-                    StringBuilder createTrigger = new StringBuilder($"ALTER TRIGGER {updTriggerName} ON {tableName.FullQuotedString} FOR UPDATE AS ");
-                    createTrigger.AppendLine();
-                    createTrigger.AppendLine(this.UpdateTriggerBodyText());
-
-                    command.CommandText = createTrigger.ToString();
-                    command.Connection = this.connection;
-                    command.ExecuteNonQuery();
-
-                }
-=======
-                await command.ExecuteNonQueryAsync().ConfigureAwait(false);
->>>>>>> 4ab0ed3f
+                await command.ExecuteNonQueryAsync().ConfigureAwait(false);
             }
         }
 
@@ -789,24 +328,15 @@
         public virtual async Task AlterUpdateTriggerAsync(DbConnection connection, DbTransaction transaction)
         {
 
-<<<<<<< HEAD
-            StringBuilder createTrigger = new StringBuilder($"ALTER TRIGGER {updTriggerName} ON {tableName.FullQuotedString} FOR UPDATE AS");
-=======
             var updTriggerName = this.sqlObjectNames.GetCommandName(DbCommandType.UpdateTrigger).name;
             var createTrigger = new StringBuilder($"ALTER TRIGGER {updTriggerName} ON {tableName.Schema().Quoted().ToString()} FOR UPDATE AS ");
->>>>>>> 4ab0ed3f
             createTrigger.AppendLine();
             createTrigger.AppendLine(this.UpdateTriggerBodyText());
 
-<<<<<<< HEAD
-            string str = $"ALTER Trigger Update for table {tableName.FullQuotedString}";
-            return SqlBuilder.WrapScriptTextWithComments(createTrigger.ToString(), str);
-=======
-            using (var command = new SqlCommand(createTrigger.ToString(), (SqlConnection)connection, (SqlTransaction)transaction))
-            {
-                await command.ExecuteNonQueryAsync().ConfigureAwait(false);
-            }
->>>>>>> 4ab0ed3f
+            using (var command = new SqlCommand(createTrigger.ToString(), (SqlConnection)connection, (SqlTransaction)transaction))
+            {
+                await command.ExecuteNonQueryAsync().ConfigureAwait(false);
+            }
         }
 
         public virtual async Task<bool> NeedToCreateTriggerAsync(DbTriggerType type, DbConnection connection, DbTransaction transaction)
