using Dotmim.Sync.Builders;
<<<<<<< HEAD
using Dotmim.Sync.Data;
=======

>>>>>>> 4ab0ed3f
using System;
using System.Collections.Generic;
using System.Data;
using System.Data.Common;
using Microsoft.Data.SqlClient;
using System.Data.SqlTypes;
using System.Globalization;
<<<<<<< HEAD
=======
using System.Net.Http.Headers;
>>>>>>> 4ab0ed3f
using System.Text;
using System.Text.RegularExpressions;
using System.Threading.Tasks;

namespace Dotmim.Sync.SqlServer
{
    public static class SqlManagementUtils
    {


        /// <summary>
        /// Get Table
        /// </summary>
        public static async Task<SyncTable> GetTableAsync(SqlConnection connection, SqlTransaction transaction, string tableName, string schemaName)
        {
            var command = $"Select top 1 tbl.name as TableName, " +
                          $"sch.name as SchemaName " +
                          $"  from sys.tables as tbl  " +
                          $"  Inner join sys.schemas as sch on tbl.schema_id = sch.schema_id " +
                          $"  Where tbl.name = @tableName and sch.name = @schemaName ";

            var tableNameNormalized = ParserName.Parse(tableName).Unquoted().Normalized().ToString();
            var tableNameString = ParserName.Parse(tableName).ToString();

            var schemaNameString = "dbo";
            if (!string.IsNullOrEmpty(schemaName))
            {
                schemaNameString = ParserName.Parse(schemaName).ToString();
                schemaNameString = string.IsNullOrWhiteSpace(schemaNameString) ? "dbo" : schemaNameString;
            }

            var syncTable = new SyncTable(tableNameNormalized, schemaNameString);

            using (var sqlCommand = new SqlCommand(command, connection))
            {
                sqlCommand.Parameters.AddWithValue("@tableName", tableNameString);
                sqlCommand.Parameters.AddWithValue("@schemaName", schemaNameString);

                bool alreadyOpened = connection.State == ConnectionState.Open;

                if (!alreadyOpened)
                    await connection.OpenAsync().ConfigureAwait(false);

                if (transaction != null)
                    sqlCommand.Transaction = transaction;

                using (var reader = await sqlCommand.ExecuteReaderAsync().ConfigureAwait(false))
                    syncTable.Load(reader);

                if (!alreadyOpened)
                    connection.Close();

            }
            return syncTable;
        }

        /// <summary>
        /// Get Table
        /// </summary>
        public static async Task<SyncTable> GetTriggerAsync(SqlConnection connection, SqlTransaction transaction, string triggerName, string schemaName)
        {
            var command = $"SELECT tr.name FROM sys.triggers tr " + 
                           "JOIN sys.tables t ON tr.parent_id = t.object_id " + 
                           "JOIN sys.schemas s ON t.schema_id = s.schema_id " + 
                           "WHERE tr.name = @triggerName and s.name = @schemaName";

            var triggerNameNormalized = ParserName.Parse(triggerName).Unquoted().Normalized().ToString();
            var triggerNameString = ParserName.Parse(triggerName).ToString();

            var schemaNameString = "dbo";
            if (!string.IsNullOrEmpty(schemaName))
            {
                schemaNameString = ParserName.Parse(schemaName).ToString();
                schemaNameString = string.IsNullOrWhiteSpace(schemaNameString) ? "dbo" : schemaNameString;
            }

            var syncTable = new SyncTable(triggerNameNormalized, schemaNameString);

            using (var sqlCommand = new SqlCommand(command, connection))
            {
                sqlCommand.Parameters.AddWithValue("@triggerName", triggerNameString);
                sqlCommand.Parameters.AddWithValue("@schemaName", schemaNameString);

                bool alreadyOpened = connection.State == ConnectionState.Open;

                if (!alreadyOpened)
                    await connection.OpenAsync().ConfigureAwait(false);

                if (transaction != null)
                    sqlCommand.Transaction = transaction;

                using (var reader = await sqlCommand.ExecuteReaderAsync().ConfigureAwait(false))
                    syncTable.Load(reader);

                if (!alreadyOpened)
                    connection.Close();

            }
            return syncTable;
        }


        /// <summary>
        /// Get columns for table
        /// </summary>
        public static async Task<SyncTable> GetColumnsForTableAsync(SqlConnection connection, SqlTransaction transaction, string tableName, string schemaName)
        {

<<<<<<< HEAD
            var commandColumn = $"Select col.name as name, col.column_id, typ.name as [type], col.max_length, col.precision, col.scale, col.is_nullable, col.is_computed, col.is_identity, ind.is_unique " +
                                $"from sys.columns as col " +
                                $"Inner join sys.tables as tbl on tbl.object_id = col.object_id " +
                                $"Inner Join sys.systypes typ on typ.xusertype = col.system_type_id " +
                                $"Left outer join sys.indexes ind on ind.object_id = col.object_id and ind.index_id = col.column_id " +
                                $"Where tbl.name = @tableName";

            ObjectNameParser tableNameParser = new ObjectNameParser(tableName);
            DmTable dmTable = new DmTable(tableNameParser.ObjectNameNormalized);
            using (SqlCommand sqlCommand = new SqlCommand(commandColumn, connection, transaction))
=======
            var commandColumn = $"Select col.name as name, " +
                                $"col.column_id,  " +
                                $"typ.name as [type],  " +
                                $"col.max_length,  " +
                                $"col.precision,  " +
                                $"col.scale,  " +
                                $"col.is_nullable,  " +
                                $"col.is_computed,  " +
                                $"col.is_identity,  " +
                                $"ind.is_unique,  " +
                                $"ident_seed(sch.name + '.' + tbl.name) AS seed, " +
                                $"ident_incr(sch.name + '.' + tbl.name) AS step, " +
                                $"object_definition(col.default_object_id) AS defaultvalue " +
                                $"  from sys.columns as col " +
                                $"  Inner join sys.tables as tbl on tbl.object_id = col.object_id " +
                                $"  Inner join sys.schemas as sch on tbl.schema_id = sch.schema_id " +
                                $"  Inner Join sys.systypes typ on typ.xusertype = col.system_type_id " +
                                $"  Left outer join sys.indexes ind on ind.object_id = col.object_id and ind.index_id = col.column_id " +
                                $"  Where tbl.name = @tableName and sch.name = @schemaName ";

            var tableNameNormalized = ParserName.Parse(tableName).Unquoted().Normalized().ToString();
            var tableNameString = ParserName.Parse(tableName).ToString();

            var schemaNameString = "dbo";
            if (!string.IsNullOrEmpty(schemaName))
            {
                schemaNameString = ParserName.Parse(schemaName).ToString();
                schemaNameString = string.IsNullOrWhiteSpace(schemaNameString) ? "dbo" : schemaNameString;
            }

            var syncTable = new SyncTable(tableNameNormalized);
            using (var sqlCommand = new SqlCommand(commandColumn, connection))
>>>>>>> 4ab0ed3f
            {
                sqlCommand.Parameters.AddWithValue("@tableName", tableNameString);
                sqlCommand.Parameters.AddWithValue("@schemaName", schemaNameString);

                bool alreadyOpened = connection.State == ConnectionState.Open;

                if (!alreadyOpened)
                    await connection.OpenAsync().ConfigureAwait(false);

                if (transaction != null)
                    sqlCommand.Transaction = transaction;

                using (var reader = await sqlCommand.ExecuteReaderAsync().ConfigureAwait(false))
                    syncTable.Load(reader);
                
                if (!alreadyOpened)
                    connection.Close();

            }
            return syncTable;
        }

        /// <summary>
        /// Get columns for table
        /// </summary>
        public static async Task<SyncTable> GetPrimaryKeysForTableAsync(SqlConnection connection, SqlTransaction transaction, string tableName, string schemaName)
        {

            var commandColumn = @"select ind.name, col.name as columnName, ind_col.column_id, ind_col.key_ordinal 
                                  from sys.indexes ind
                                  left outer join sys.index_columns ind_col on ind_col.object_id = ind.object_id and ind_col.index_id = ind.index_id
                                  inner join sys.columns col on col.object_id = ind_col.object_id and col.column_id = ind_col.column_id
                                  inner join sys.tables tbl on tbl.object_id = ind.object_id
                                  inner join sys.schemas as sch on tbl.schema_id = sch.schema_id
                                  where tbl.name = @tableName and sch.name = @schemaName and ind.index_id >= 0 and ind.type <> 3 and ind.type <> 4 and ind.is_hypothetical = 0 and ind.is_primary_key = 1
                                  order by ind_col.column_id";

<<<<<<< HEAD
            ObjectNameParser tableNameParser = new ObjectNameParser(tableName);
            DmTable dmTable = new DmTable(tableNameParser.ObjectNameNormalized);
            using (SqlCommand sqlCommand = new SqlCommand(commandColumn, connection, transaction))
=======
            var tableNameNormalized = ParserName.Parse(tableName).Unquoted().Normalized().ToString();
            var tableNameString = ParserName.Parse(tableName).ToString();

            var schemaNameString = "dbo";
            if (!string.IsNullOrEmpty(schemaName))
>>>>>>> 4ab0ed3f
            {
                schemaNameString = ParserName.Parse(schemaName).ToString();
                schemaNameString = string.IsNullOrWhiteSpace(schemaNameString) ? "dbo" : schemaNameString;
            }

            var syncTable = new SyncTable(tableNameNormalized);
            using (var sqlCommand = new SqlCommand(commandColumn, connection))
            {
                sqlCommand.Parameters.AddWithValue("@tableName", tableNameString);
                sqlCommand.Parameters.AddWithValue("@schemaName", schemaNameString);

                bool alreadyOpened = connection.State == ConnectionState.Open;

                if (!alreadyOpened)
                    await connection.OpenAsync().ConfigureAwait(false);

                if (transaction != null)
                    sqlCommand.Transaction = transaction;


                using (var reader = await sqlCommand.ExecuteReaderAsync().ConfigureAwait(false))
                    syncTable.Load(reader);

                if (!alreadyOpened)
                    connection.Close();


            }
            return syncTable;
        }

        public static async Task<SyncTable> GetRelationsForTableAsync(SqlConnection connection, SqlTransaction transaction, string tableName, string schemaName)
        {
<<<<<<< HEAD
            var commandRelations = @"SELECT f.name AS ForeignKey,
                                        OBJECT_NAME (f.referenced_object_id)  AS TableName,
                                        COL_NAME(fc.referenced_object_id, fc.referenced_column_id) AS ColumnName,
                                        OBJECT_NAME(f.parent_object_id) AS ReferenceTableName,
                                        COL_NAME(fc.parent_object_id, fc.parent_column_id) AS ReferenceColumnName
                                    FROM sys.foreign_keys AS f
                                    INNER JOIN sys.foreign_key_columns AS fc ON f.OBJECT_ID = fc.constraint_object_id
                                    WHERE OBJECT_NAME(f.referenced_object_id) = @tableName";

            ObjectNameParser tableNameParser = new ObjectNameParser(tableName);
            DmTable dmTable = new DmTable(tableNameParser.ObjectNameNormalized);
            using (SqlCommand sqlCommand = new SqlCommand(commandRelations, connection, transaction))
=======

            var commandRelations = @"
                SELECT f.name AS ForeignKey,
                    constraint_column_id as ForeignKeyOrder,
                    SCHEMA_NAME (f.schema_id)  AS SchemaName,
                    OBJECT_NAME(f.parent_object_id) AS TableName,
                    COL_NAME(fc.parent_object_id, fc.parent_column_id) AS ColumnName,
                    SCHEMA_NAME (reft.schema_id) AS ReferenceSchemaName,
                    OBJECT_NAME (f.referenced_object_id)  AS ReferenceTableName,
                    COL_NAME(fc.referenced_object_id, fc.referenced_column_id) AS ReferenceColumnName
                FROM sys.foreign_keys AS f
                INNER JOIN sys.foreign_key_columns AS fc ON f.OBJECT_ID = fc.constraint_object_id
                INNER JOIN sys.tables reft on reft.object_id =  f.referenced_object_id
                WHERE OBJECT_NAME(f.parent_object_id) = @tableName AND SCHEMA_NAME(f.schema_id) = @schemaName";

            var tableNameNormalized = ParserName.Parse(tableName).Unquoted().Normalized().ToString();
            var tableNameString = ParserName.Parse(tableName).ToString();

            var schemaNameString = ParserName.Parse(schemaName).ToString();
            // default as dbo
            schemaNameString = string.IsNullOrEmpty(schemaNameString) ? "dbo" : schemaNameString;

            var syncTable = new SyncTable(tableNameNormalized, schemaNameString);

            using (var sqlCommand = new SqlCommand(commandRelations, connection))
>>>>>>> 4ab0ed3f
            {
                sqlCommand.Parameters.AddWithValue("@tableName", tableNameString);
                sqlCommand.Parameters.AddWithValue("@schemaName", schemaNameString);

                bool alreadyOpened = connection.State == ConnectionState.Open;

                if (!alreadyOpened)
                    await connection.OpenAsync().ConfigureAwait(false);

                if (transaction != null)
                    sqlCommand.Transaction = transaction;

<<<<<<< HEAD
            return dmTable;
=======
                using (var reader = await sqlCommand.ExecuteReaderAsync().ConfigureAwait(false))
                    syncTable.Load(reader);

                if (!alreadyOpened)
                    connection.Close();
            }
            return syncTable;
>>>>>>> 4ab0ed3f
        }

        public static async Task DropProcedureIfExistsAsync(SqlConnection connection, SqlTransaction transaction, int commandTimout, string quotedProcedureName)
        {
            var procName = ParserName.Parse(quotedProcedureName).ToString();
            using (var sqlCommand = new SqlCommand(string.Format(CultureInfo.InvariantCulture, "IF EXISTS (SELECT * FROM sys.procedures p JOIN sys.schemas s ON s.schema_id = p.schema_id WHERE p.name = @procName AND s.name = @schemaName) DROP PROCEDURE {0}", quotedProcedureName), connection))
            {
                sqlCommand.CommandTimeout = commandTimout;
                sqlCommand.Parameters.AddWithValue("@procName", procName);
                sqlCommand.Parameters.AddWithValue("@schemaName", SqlManagementUtils.GetUnquotedSqlSchemaName(ParserName.Parse(quotedProcedureName)));

                bool alreadyOpened = connection.State == ConnectionState.Open;

                if (!alreadyOpened)
                    await connection.OpenAsync().ConfigureAwait(false);

                if (transaction != null)
                    sqlCommand.Transaction = transaction;


                await sqlCommand.ExecuteNonQueryAsync().ConfigureAwait(false);

                if (!alreadyOpened)
                    connection.Close();


            }
        }

        public static async Task DropTableIfExistsAsync(SqlConnection connection, SqlTransaction transaction, int commandTimeout, string quotedTableName)
        {
            var tableName = ParserName.Parse(quotedTableName).ToString();
            using (var sqlCommand = new SqlCommand(string.Format(CultureInfo.InvariantCulture, "IF EXISTS (SELECT t.name FROM sys.tables t JOIN sys.schemas s ON s.schema_id = t.schema_id WHERE t.name = @tableName AND s.name = @schemaName) DROP TABLE {0}", quotedTableName), connection))
            {
                sqlCommand.CommandTimeout = commandTimeout;
                sqlCommand.Parameters.AddWithValue("@tableName", tableName);
                sqlCommand.Parameters.AddWithValue("@schemaName", SqlManagementUtils.GetUnquotedSqlSchemaName(ParserName.Parse(quotedTableName)));

                bool alreadyOpened = connection.State == ConnectionState.Open;

                if (!alreadyOpened)
                    await connection.OpenAsync().ConfigureAwait(false);

                if (transaction != null)
                    sqlCommand.Transaction = transaction;

                await sqlCommand.ExecuteNonQueryAsync().ConfigureAwait(false);

                if (!alreadyOpened)
                    connection.Close();


            }
        }

        public static async Task DropTriggerIfExistsAsync(SqlConnection connection, SqlTransaction transaction, int commandTimeout, string quotedTriggerName)
        {
            var triggerName = ParserName.Parse(quotedTriggerName).ToString();

            using (var sqlCommand = new SqlCommand(string.Format(CultureInfo.InvariantCulture, "IF EXISTS (SELECT tr.name FROM sys.triggers tr JOIN sys.tables t ON tr.parent_id = t.object_id JOIN sys.schemas s ON t.schema_id = s.schema_id WHERE tr.name = @triggerName and s.name = @schemaName) DROP TRIGGER {0}", quotedTriggerName), connection))
            {
                sqlCommand.CommandTimeout = commandTimeout;
                sqlCommand.Parameters.AddWithValue("@triggerName", triggerName);
                sqlCommand.Parameters.AddWithValue("@schemaName", SqlManagementUtils.GetUnquotedSqlSchemaName(ParserName.Parse(quotedTriggerName)));

                bool alreadyOpened = connection.State == ConnectionState.Open;

                if (!alreadyOpened)
                    await connection.OpenAsync().ConfigureAwait(false);

                if (transaction != null)
                    sqlCommand.Transaction = transaction;


                await sqlCommand.ExecuteNonQueryAsync().ConfigureAwait(false);

                if (!alreadyOpened)
                    connection.Close();


            }
        }

        public static async Task DropTypeIfExistsAsync(SqlConnection connection, SqlTransaction transaction, int commandTimeout, string quotedTypeName)
        {
            var typeName = ParserName.Parse(quotedTypeName).ToString();

            using (var sqlCommand = new SqlCommand(string.Format(CultureInfo.InvariantCulture, "IF EXISTS (SELECT * FROM sys.types t JOIN sys.schemas s ON s.schema_id = t.schema_id WHERE t.name = @typeName AND s.name = @schemaName) DROP TYPE {0}", quotedTypeName), connection))
            {
                sqlCommand.CommandTimeout = commandTimeout;
                sqlCommand.Parameters.AddWithValue("@typeName", typeName);
                sqlCommand.Parameters.AddWithValue("@schemaName", SqlManagementUtils.GetUnquotedSqlSchemaName(ParserName.Parse(quotedTypeName)));

                bool alreadyOpened = connection.State == ConnectionState.Open;

                if (!alreadyOpened)
                    await connection.OpenAsync().ConfigureAwait(false);

                if (transaction != null)
                    sqlCommand.Transaction = transaction;

                await sqlCommand.ExecuteNonQueryAsync().ConfigureAwait(false);

                if (!alreadyOpened)
                    connection.Close();


            }
        }


        public static string GetUnquotedSqlSchemaName(ParserName parser)
        {
            if (string.IsNullOrEmpty(parser.SchemaName))
                return "dbo";

            return parser.SchemaName;
        }

        public static async Task<bool> IsChangeTrackingEnabledAsync(SqlConnection connection, SqlTransaction transaction)
        {
            bool flag;
            string commandText = @"if (exists(
                                Select* from sys.change_tracking_databases ct
                                Inner join sys.databases d on d.database_id = ct.database_id
                                where d.name = @databaseName)) 
                                Select 1 Else Select 0";

            using (var sqlCommand = new SqlCommand(commandText, connection))
            {
                sqlCommand.Parameters.AddWithValue("@databaseName", connection.Database);

                bool alreadyOpened = connection.State == ConnectionState.Open;

                if (!alreadyOpened)
                    await connection.OpenAsync().ConfigureAwait(false);

                if (transaction != null)
                    sqlCommand.Transaction = transaction;

                var result = await sqlCommand.ExecuteScalarAsync().ConfigureAwait(false);

                flag = (int)result != 0;

                if (!alreadyOpened)
                    connection.Close();
            }
            return flag;

        }


        public static async Task<(string DatabaseName, string EngineVersion)> GetHelloAsync(SqlConnection connection, SqlTransaction transaction)
        {
            string dbName = null;
            string dbVersion = null;

            using (DbCommand dbCommand = connection.CreateCommand())
            {
                dbCommand.CommandText = "SELECT name, @@VERSION as version FROM sys.databases WHERE name = @databaseName;";

                var sqlParameter = new SqlParameter()
                {
                    ParameterName = "@databaseName",
                    Value = connection.Database
                };
                dbCommand.Parameters.Add(sqlParameter);

                bool alreadyOpened = connection.State == ConnectionState.Open;

                if (!alreadyOpened)
                    await connection.OpenAsync().ConfigureAwait(false);

                if (transaction != null)
                    dbCommand.Transaction = transaction;

                using (var reader = await dbCommand.ExecuteReaderAsync().ConfigureAwait(false))
                {
                    if (reader.HasRows)
                    {
                        reader.Read();

                        dbName = reader.GetString(0);
                        dbVersion = reader.GetString(1);
                    }
                }

                if (!alreadyOpened)
                    connection.Close();
            }
            return (dbName, dbVersion);
        }



        public static async Task<bool> DatabaseExistsAsync(SqlConnection connection, SqlTransaction transaction)
        {
            bool tableExist;

            using (DbCommand dbCommand = connection.CreateCommand())
            {
                dbCommand.CommandText = "IF EXISTS (SELECT * FROM sys.databases WHERE name = @databaseName) SELECT 1 ELSE SELECT 0";

                var sqlParameter = new SqlParameter()
                {
                    ParameterName = "@databaseName",
                    Value = connection.Database
                };
                dbCommand.Parameters.Add(sqlParameter);

                bool alreadyOpened = connection.State == ConnectionState.Open;

                if (!alreadyOpened)
                    await connection.OpenAsync().ConfigureAwait(false);

                if (transaction != null)
                    dbCommand.Transaction = transaction;

                var result = await dbCommand.ExecuteScalarAsync().ConfigureAwait(false);

                tableExist = (int)result != 0;

                if (!alreadyOpened)
                    connection.Close();
            }
            return tableExist;
        }


        public static async Task<bool> ProcedureExistsAsync(SqlConnection connection, SqlTransaction transaction, string quotedProcedureName)
        {
            bool flag;
            var procedureName = ParserName.Parse(quotedProcedureName).ToString();

            using (var sqlCommand = new SqlCommand("IF EXISTS (SELECT * FROM sys.procedures p JOIN sys.schemas s ON s.schema_id = p.schema_id WHERE p.name = @procName AND s.name = @schemaName) SELECT 1 ELSE SELECT 0", connection))
            {
                sqlCommand.Parameters.AddWithValue("@procName", procedureName);
                sqlCommand.Parameters.AddWithValue("@schemaName", SqlManagementUtils.GetUnquotedSqlSchemaName(ParserName.Parse(quotedProcedureName)));

                bool alreadyOpened = connection.State == ConnectionState.Open;

                if (!alreadyOpened)
                    await connection.OpenAsync().ConfigureAwait(false);

                if (transaction != null)
                    sqlCommand.Transaction = transaction;

                var result = await sqlCommand.ExecuteScalarAsync().ConfigureAwait(false);

                flag = (int)result != 0;

                if (!alreadyOpened)
                    connection.Close();


            }
            return flag;
        }

        public static async Task<bool> TableExistsAsync(SqlConnection connection, SqlTransaction transaction, string quotedTableName)
        {
            bool tableExist;
            var tableName = ParserName.Parse(quotedTableName).ToString();

            using (DbCommand dbCommand = connection.CreateCommand())
            {
                dbCommand.CommandText = "IF EXISTS (SELECT t.name FROM sys.tables t JOIN sys.schemas s ON s.schema_id = t.schema_id WHERE t.name = @tableName AND s.name = @schemaName) SELECT 1 ELSE SELECT 0";

                SqlParameter sqlParameter = new SqlParameter()
                {
                    ParameterName = "@tableName",
                    Value = tableName
                };
                dbCommand.Parameters.Add(sqlParameter);

                sqlParameter = new SqlParameter()
                {
                    ParameterName = "@schemaName",
                    Value = SqlManagementUtils.GetUnquotedSqlSchemaName(ParserName.Parse(quotedTableName))
                };
                dbCommand.Parameters.Add(sqlParameter);

                bool alreadyOpened = connection.State == ConnectionState.Open;

                if (!alreadyOpened)
                    await connection.OpenAsync().ConfigureAwait(false);

                if (transaction != null)
                    dbCommand.Transaction = transaction;

                var result = await dbCommand.ExecuteScalarAsync().ConfigureAwait(false);

                tableExist = (int)result != 0;

                if (!alreadyOpened)
                    connection.Close();



            }
            return tableExist;
        }

        public static async Task<bool> SchemaExistsAsync(SqlConnection connection, SqlTransaction transaction, string schemaName)
        {
            bool schemaExist;
            using (DbCommand dbCommand = connection.CreateCommand())
            {
                dbCommand.CommandText = "IF EXISTS (SELECT sch.name FROM sys.schemas sch WHERE sch.name = @schemaName) SELECT 1 ELSE SELECT 0";

                var sqlParameter = new SqlParameter()
                {
                    ParameterName = "@schemaName",
                    Value = schemaName
                };
                dbCommand.Parameters.Add(sqlParameter);

                bool alreadyOpened = connection.State == ConnectionState.Open;

                if (!alreadyOpened)
                    await connection.OpenAsync().ConfigureAwait(false);

                if (transaction != null)
                    dbCommand.Transaction = transaction;

                var result = await dbCommand.ExecuteScalarAsync().ConfigureAwait(false);

                schemaExist = (int)result != 0;

                if (!alreadyOpened)
                    connection.Close();

            }
            return schemaExist;
        }
         
        public static async Task<bool> TriggerExistsAsync(SqlConnection connection, SqlTransaction transaction, string quotedTriggerName)
        {
            bool triggerExist;
            var triggerName = ParserName.Parse(quotedTriggerName).ToString();

            using (var sqlCommand = new SqlCommand("IF EXISTS (SELECT tr.name FROM sys.triggers tr JOIN sys.tables t ON tr.parent_id = t.object_id JOIN sys.schemas s ON t.schema_id = s.schema_id WHERE tr.name = @triggerName and s.name = @schemaName) SELECT 1 ELSE SELECT 0", connection))
            {
                sqlCommand.Parameters.AddWithValue("@triggerName", triggerName);
                sqlCommand.Parameters.AddWithValue("@schemaName", SqlManagementUtils.GetUnquotedSqlSchemaName(ParserName.Parse(quotedTriggerName)));

                bool alreadyOpened = connection.State == ConnectionState.Open;

                if (!alreadyOpened)
                    await connection.OpenAsync().ConfigureAwait(false);

                if (transaction != null)
                    sqlCommand.Transaction = transaction;

                var result = await sqlCommand.ExecuteScalarAsync().ConfigureAwait(false);

                triggerExist = (int)result != 0;

                if (!alreadyOpened)
                    connection.Close();


            }
            return triggerExist;
        }

        public static async Task<bool> TypeExistsAsync(SqlConnection connection, SqlTransaction transaction, string quotedTypeName)
        {
            bool typeExist;

            var columnName = ParserName.Parse(quotedTypeName).ToString();

            using (SqlCommand sqlCommand = new SqlCommand("IF EXISTS (SELECT * FROM sys.types t JOIN sys.schemas s ON s.schema_id = t.schema_id WHERE t.name = @typeName AND s.name = @schemaName) SELECT 1 ELSE SELECT 0", connection))
            {
                sqlCommand.Parameters.AddWithValue("@typeName", columnName);
                sqlCommand.Parameters.AddWithValue("@schemaName", SqlManagementUtils.GetUnquotedSqlSchemaName(ParserName.Parse(quotedTypeName)));

                bool alreadyOpened = connection.State == ConnectionState.Open;

                if (!alreadyOpened)
                    await connection.OpenAsync().ConfigureAwait(false);

                if (transaction != null)
                    sqlCommand.Transaction = transaction;

                var result = await sqlCommand.ExecuteScalarAsync().ConfigureAwait(false);

                typeExist = (int)result != 0;

                if (!alreadyOpened)
                    connection.Close();


            }
<<<<<<< HEAD
            return objectNameParser.FullQuotedString;
=======
            return typeExist;
>>>>>>> 4ab0ed3f
        }

        public static string JoinTwoTablesOnClause(IEnumerable<string> columns, string leftName, string rightName)
        {
            var stringBuilder = new StringBuilder();
            string strRightName = (string.IsNullOrEmpty(rightName) ? string.Empty : string.Concat(rightName, "."));
            string strLeftName = (string.IsNullOrEmpty(leftName) ? string.Empty : string.Concat(leftName, "."));

            string str = "";
            foreach (var column in columns)
            {
                var quotedColumn = ParserName.Parse(column).Quoted().ToString() ;

                stringBuilder.Append(str);
                stringBuilder.Append(strLeftName);
<<<<<<< HEAD
                stringBuilder.Append(quotedColumn.FullQuotedString);
                stringBuilder.Append(" = ");
                stringBuilder.Append(strRightName);
                stringBuilder.Append(quotedColumn.FullQuotedString);
=======
                stringBuilder.Append(quotedColumn);
                stringBuilder.Append(" = ");
                stringBuilder.Append(strRightName);
                stringBuilder.Append(quotedColumn);
>>>>>>> 4ab0ed3f

                str = " AND ";
            }
            return stringBuilder.ToString();
        }

        public static string ColumnsAndParameters(IEnumerable<string> columns, string fromPrefix)
        {
            StringBuilder stringBuilder = new StringBuilder();
            string strFromPrefix = (string.IsNullOrEmpty(fromPrefix) ? string.Empty : string.Concat(fromPrefix, "."));
            string str1 = "";
            foreach (var column in columns)
            {
                var quotedColumn = ParserName.Parse(column).Quoted().ToString();
                var unquotedColumn = ParserName.Parse(column).Unquoted().Normalized().ToString();

                stringBuilder.Append(str1);
                stringBuilder.Append(strFromPrefix);
<<<<<<< HEAD
                stringBuilder.Append(quotedColumn.FullQuotedString);
=======
                stringBuilder.Append(quotedColumn);
>>>>>>> 4ab0ed3f
                stringBuilder.Append(" = ");
                stringBuilder.Append($"@{unquotedColumn}");
                str1 = " AND ";
            }
            return stringBuilder.ToString();
        }

        public static string CommaSeparatedUpdateFromParameters(SyncTable table, string fromPrefix = "")
        {
            StringBuilder stringBuilder = new StringBuilder();
            string strFromPrefix = (string.IsNullOrEmpty(fromPrefix) ? string.Empty : string.Concat(fromPrefix, "."));
            string strSeparator = "";
<<<<<<< HEAD
            foreach (DmColumn mutableColumn in table.MutableColumnsAndNotAutoInc)
            {
                ObjectNameParser quotedColumn = new ObjectNameParser(mutableColumn.ColumnName);
                stringBuilder.AppendLine($"{strSeparator} {strFromPrefix}{quotedColumn.FullQuotedString} = @{quotedColumn.FullUnquotedString}");
=======
            foreach (var mutableColumn in table.GetMutableColumns(false))
            {
                var quotedColumn = ParserName.Parse(mutableColumn).Quoted().ToString();
                var unquotedColumn = ParserName.Parse(mutableColumn).Unquoted().Normalized().ToString();

                stringBuilder.AppendLine($"{strSeparator} {strFromPrefix}{quotedColumn} = @{unquotedColumn}");
>>>>>>> 4ab0ed3f
                strSeparator = ", ";
            }
            return stringBuilder.ToString();

        }


  

    }
}<|MERGE_RESOLUTION|>--- conflicted
+++ resolved
@@ -1,9 +1,5 @@
 using Dotmim.Sync.Builders;
-<<<<<<< HEAD
-using Dotmim.Sync.Data;
-=======
-
->>>>>>> 4ab0ed3f
+
 using System;
 using System.Collections.Generic;
 using System.Data;
@@ -11,10 +7,7 @@
 using Microsoft.Data.SqlClient;
 using System.Data.SqlTypes;
 using System.Globalization;
-<<<<<<< HEAD
-=======
 using System.Net.Http.Headers;
->>>>>>> 4ab0ed3f
 using System.Text;
 using System.Text.RegularExpressions;
 using System.Threading.Tasks;
@@ -123,18 +116,6 @@
         public static async Task<SyncTable> GetColumnsForTableAsync(SqlConnection connection, SqlTransaction transaction, string tableName, string schemaName)
         {
 
-<<<<<<< HEAD
-            var commandColumn = $"Select col.name as name, col.column_id, typ.name as [type], col.max_length, col.precision, col.scale, col.is_nullable, col.is_computed, col.is_identity, ind.is_unique " +
-                                $"from sys.columns as col " +
-                                $"Inner join sys.tables as tbl on tbl.object_id = col.object_id " +
-                                $"Inner Join sys.systypes typ on typ.xusertype = col.system_type_id " +
-                                $"Left outer join sys.indexes ind on ind.object_id = col.object_id and ind.index_id = col.column_id " +
-                                $"Where tbl.name = @tableName";
-
-            ObjectNameParser tableNameParser = new ObjectNameParser(tableName);
-            DmTable dmTable = new DmTable(tableNameParser.ObjectNameNormalized);
-            using (SqlCommand sqlCommand = new SqlCommand(commandColumn, connection, transaction))
-=======
             var commandColumn = $"Select col.name as name, " +
                                 $"col.column_id,  " +
                                 $"typ.name as [type],  " +
@@ -167,7 +148,6 @@
 
             var syncTable = new SyncTable(tableNameNormalized);
             using (var sqlCommand = new SqlCommand(commandColumn, connection))
->>>>>>> 4ab0ed3f
             {
                 sqlCommand.Parameters.AddWithValue("@tableName", tableNameString);
                 sqlCommand.Parameters.AddWithValue("@schemaName", schemaNameString);
@@ -205,17 +185,11 @@
                                   where tbl.name = @tableName and sch.name = @schemaName and ind.index_id >= 0 and ind.type <> 3 and ind.type <> 4 and ind.is_hypothetical = 0 and ind.is_primary_key = 1
                                   order by ind_col.column_id";
 
-<<<<<<< HEAD
-            ObjectNameParser tableNameParser = new ObjectNameParser(tableName);
-            DmTable dmTable = new DmTable(tableNameParser.ObjectNameNormalized);
-            using (SqlCommand sqlCommand = new SqlCommand(commandColumn, connection, transaction))
-=======
             var tableNameNormalized = ParserName.Parse(tableName).Unquoted().Normalized().ToString();
             var tableNameString = ParserName.Parse(tableName).ToString();
 
             var schemaNameString = "dbo";
             if (!string.IsNullOrEmpty(schemaName))
->>>>>>> 4ab0ed3f
             {
                 schemaNameString = ParserName.Parse(schemaName).ToString();
                 schemaNameString = string.IsNullOrWhiteSpace(schemaNameString) ? "dbo" : schemaNameString;
@@ -249,20 +223,6 @@
 
         public static async Task<SyncTable> GetRelationsForTableAsync(SqlConnection connection, SqlTransaction transaction, string tableName, string schemaName)
         {
-<<<<<<< HEAD
-            var commandRelations = @"SELECT f.name AS ForeignKey,
-                                        OBJECT_NAME (f.referenced_object_id)  AS TableName,
-                                        COL_NAME(fc.referenced_object_id, fc.referenced_column_id) AS ColumnName,
-                                        OBJECT_NAME(f.parent_object_id) AS ReferenceTableName,
-                                        COL_NAME(fc.parent_object_id, fc.parent_column_id) AS ReferenceColumnName
-                                    FROM sys.foreign_keys AS f
-                                    INNER JOIN sys.foreign_key_columns AS fc ON f.OBJECT_ID = fc.constraint_object_id
-                                    WHERE OBJECT_NAME(f.referenced_object_id) = @tableName";
-
-            ObjectNameParser tableNameParser = new ObjectNameParser(tableName);
-            DmTable dmTable = new DmTable(tableNameParser.ObjectNameNormalized);
-            using (SqlCommand sqlCommand = new SqlCommand(commandRelations, connection, transaction))
-=======
 
             var commandRelations = @"
                 SELECT f.name AS ForeignKey,
@@ -288,7 +248,6 @@
             var syncTable = new SyncTable(tableNameNormalized, schemaNameString);
 
             using (var sqlCommand = new SqlCommand(commandRelations, connection))
->>>>>>> 4ab0ed3f
             {
                 sqlCommand.Parameters.AddWithValue("@tableName", tableNameString);
                 sqlCommand.Parameters.AddWithValue("@schemaName", schemaNameString);
@@ -301,9 +260,6 @@
                 if (transaction != null)
                     sqlCommand.Transaction = transaction;
 
-<<<<<<< HEAD
-            return dmTable;
-=======
                 using (var reader = await sqlCommand.ExecuteReaderAsync().ConfigureAwait(false))
                     syncTable.Load(reader);
 
@@ -311,7 +267,6 @@
                     connection.Close();
             }
             return syncTable;
->>>>>>> 4ab0ed3f
         }
 
         public static async Task DropProcedureIfExistsAsync(SqlConnection connection, SqlTransaction transaction, int commandTimout, string quotedProcedureName)
@@ -706,11 +661,7 @@
 
 
             }
-<<<<<<< HEAD
-            return objectNameParser.FullQuotedString;
-=======
             return typeExist;
->>>>>>> 4ab0ed3f
         }
 
         public static string JoinTwoTablesOnClause(IEnumerable<string> columns, string leftName, string rightName)
@@ -726,17 +677,10 @@
 
                 stringBuilder.Append(str);
                 stringBuilder.Append(strLeftName);
-<<<<<<< HEAD
-                stringBuilder.Append(quotedColumn.FullQuotedString);
-                stringBuilder.Append(" = ");
-                stringBuilder.Append(strRightName);
-                stringBuilder.Append(quotedColumn.FullQuotedString);
-=======
                 stringBuilder.Append(quotedColumn);
                 stringBuilder.Append(" = ");
                 stringBuilder.Append(strRightName);
                 stringBuilder.Append(quotedColumn);
->>>>>>> 4ab0ed3f
 
                 str = " AND ";
             }
@@ -755,11 +699,7 @@
 
                 stringBuilder.Append(str1);
                 stringBuilder.Append(strFromPrefix);
-<<<<<<< HEAD
-                stringBuilder.Append(quotedColumn.FullQuotedString);
-=======
                 stringBuilder.Append(quotedColumn);
->>>>>>> 4ab0ed3f
                 stringBuilder.Append(" = ");
                 stringBuilder.Append($"@{unquotedColumn}");
                 str1 = " AND ";
@@ -772,19 +712,12 @@
             StringBuilder stringBuilder = new StringBuilder();
             string strFromPrefix = (string.IsNullOrEmpty(fromPrefix) ? string.Empty : string.Concat(fromPrefix, "."));
             string strSeparator = "";
-<<<<<<< HEAD
-            foreach (DmColumn mutableColumn in table.MutableColumnsAndNotAutoInc)
-            {
-                ObjectNameParser quotedColumn = new ObjectNameParser(mutableColumn.ColumnName);
-                stringBuilder.AppendLine($"{strSeparator} {strFromPrefix}{quotedColumn.FullQuotedString} = @{quotedColumn.FullUnquotedString}");
-=======
             foreach (var mutableColumn in table.GetMutableColumns(false))
             {
                 var quotedColumn = ParserName.Parse(mutableColumn).Quoted().ToString();
                 var unquotedColumn = ParserName.Parse(mutableColumn).Unquoted().Normalized().ToString();
 
                 stringBuilder.AppendLine($"{strSeparator} {strFromPrefix}{quotedColumn} = @{unquotedColumn}");
->>>>>>> 4ab0ed3f
                 strSeparator = ", ";
             }
             return stringBuilder.ToString();
