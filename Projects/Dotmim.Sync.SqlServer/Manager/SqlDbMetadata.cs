--- conflicted
+++ resolved
@@ -151,11 +151,7 @@
         /// </summary>
         public override int ValidateMaxLength(string typeName, bool isUnsigned, bool isUnicode, long maxLength)
         {
-<<<<<<< HEAD
-            SqlDbType sqlDbType = (SqlDbType)ValidateOwnerDbType(typeName, isUnsigned, isUnicode, maxLength);
-=======
             var sqlDbType = (SqlDbType)ValidateOwnerDbType(typeName, isUnsigned, isUnicode, maxLength);
->>>>>>> 4ab0ed3f
 
             var iMaxLength = maxLength > 8000 ? 8000 : Convert.ToInt32(maxLength);
 
@@ -299,41 +295,20 @@
             switch (dbType)
             {
                 case DbType.AnsiString:
-<<<<<<< HEAD
-                    if (maxLength > 0 && maxLength < 8000)
-=======
                     if (maxLength > 0 && maxLength <= 8000)
->>>>>>> 4ab0ed3f
                         return $"({maxLength})";
                     else
                         return $"(MAX)";
                 case DbType.String:
-<<<<<<< HEAD
-                    if (maxLength > 0 && maxLength < 4000)
-=======
                     if (maxLength > 0 && maxLength <= 4000)
->>>>>>> 4ab0ed3f
                         return $"({maxLength})";
                     else
                         return $"(MAX)";
                 case DbType.AnsiStringFixedLength:
-<<<<<<< HEAD
-                    if (maxLength > 0 && maxLength < 4000)
-                        return $"({maxLength})";
-                    else
-                        return string.Empty;
-                case DbType.StringFixedLength:
-                case DbType.Binary:
-                    if (maxLength > 0 && maxLength < 4000)
-                        return $"({maxLength})";
-                    else
-                        return string.Empty;
-=======
                 case DbType.Binary:
                     return $"({Math.Min(8000, maxLength)})";
                 case DbType.StringFixedLength:
                     return $"({Math.Min(4000, maxLength)})";
->>>>>>> 4ab0ed3f
                 case DbType.Decimal:
                 case DbType.Double:
                 case DbType.Single:
@@ -351,16 +326,6 @@
 
         }
 
-<<<<<<< HEAD
-        private static (byte p, byte s) CoercePrecisionAndScale(byte precision, byte scale)
-        {
-            byte p = precision;
-            byte s = scale;
-            if (p > PRECISION_MAX)
-            {
-                p = PRECISION_MAX;
-                s = SCALE_MAX;
-=======
         private static (byte p, byte s) CoercePrecisionAndScale(int precision, int scale)
         {
             byte p = Convert.ToByte(precision);
@@ -369,7 +334,6 @@
             {
                 p = PRECISION_MAX;
                 //s = SCALE_MAX;
->>>>>>> 4ab0ed3f
             }
 
             if (s > SCALE_MAX)
@@ -394,43 +358,21 @@
             switch (sqlDbType)
             {
                 case SqlDbType.NVarChar:
-<<<<<<< HEAD
-                    if (maxLength > 0 && maxLength < 4000)
-=======
                     if (maxLength > 0 && maxLength <= 4000)
->>>>>>> 4ab0ed3f
                         return $"({maxLength})";
                     else
                         return "(MAX)";
                 case SqlDbType.VarBinary:
                 case SqlDbType.VarChar:
-<<<<<<< HEAD
-                    if (maxLength > 0 && maxLength < 8000)
-=======
                     if (maxLength > 0 && maxLength <= 8000)
->>>>>>> 4ab0ed3f
                         return $"({maxLength})";
                     else
                         return "(MAX)";
                 case SqlDbType.NChar:
-<<<<<<< HEAD
-                    if (maxLength > 0 && maxLength < 4000)
-                        return $"({maxLength})";
-                    else
-                        return string.Empty;
-                case SqlDbType.Char:
-                case SqlDbType.Binary:
-                    if (maxLength > 0 && maxLength < 4000)
-                        return $"({maxLength})";
-                    else
-                        return string.Empty;
-
-=======
                     return $"({Math.Min(4000, maxLength)})";
                 case SqlDbType.Char:
                 case SqlDbType.Binary:
                     return $"({Math.Min(8000, maxLength)})";
->>>>>>> 4ab0ed3f
                 case SqlDbType.Decimal:
                     var (p, s) = CoercePrecisionAndScale(precision, scale);
 
