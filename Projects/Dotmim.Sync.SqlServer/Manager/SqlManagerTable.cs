<<<<<<< HEAD
using Dotmim.Sync.Data;
=======

>>>>>>> 4ab0ed3f
using Dotmim.Sync.Manager;
using System;
using System.Collections.Generic;
using System.Data;
using System.Data.Common;
using Microsoft.Data.SqlClient;
using System.Linq;
using System.Threading.Tasks;

namespace Dotmim.Sync.SqlServer.Manager
{
    public class SqlManagerTable : IDbTableManager
    {
        private string tableName;
        private string schemaName;
        private readonly SqlTransaction sqlTransaction;
        private readonly SqlConnection sqlConnection;

        public string TableName { set => this.tableName = value; }
        public string SchemaName { set => this.schemaName = value; }

        public SqlManagerTable(DbConnection connection, DbTransaction transaction = null)
        {
            this.sqlConnection = connection as SqlConnection;
            this.sqlTransaction = transaction as SqlTransaction;
        }

<<<<<<< HEAD
        public IEnumerable<DbRelationDefinition> GetTableRelations()
        {
            List<DbRelationDefinition> relations = new List<DbRelationDefinition>();
            var dmRelations = SqlManagementUtils.RelationsForTable(sqlConnection, sqlTransaction, tableName);



            if (dmRelations != null && dmRelations.Rows.Count > 0)
                foreach (var fk in dmRelations.Rows.GroupBy(row => new { Name = (string)row["ForeignKey"], TableName = (string)row["TableName"], ReferenceTableName = (string)row["ReferenceTableName"] }))
=======
        public async Task<SyncTable> GetTableAsync()
        {
            var syncTable = await SqlManagementUtils.GetTableAsync(this.sqlConnection, this.sqlTransaction, this.tableName, this.schemaName).ConfigureAwait(false);

            if (syncTable == null || syncTable.Rows == null || syncTable.Rows.Count <= 0)
                return null;

            // Get Table
            var syncRow = syncTable.Rows[0];
            var tblName = syncRow["TableName"].ToString();
            var schName = syncRow["SchemaName"].ToString();

            if (schName == "dbo")
                schName = null;

            return new SyncTable(tblName, schName);
        }

        public async Task<IEnumerable<DbRelationDefinition>> GetRelationsAsync()
        {
            var relations = new List<DbRelationDefinition>();
            var tableRelations = await SqlManagementUtils.GetRelationsForTableAsync(this.sqlConnection, this.sqlTransaction, this.tableName, this.schemaName).ConfigureAwait(false);

            if (tableRelations != null && tableRelations.Rows.Count > 0)
            {
                foreach (var fk in tableRelations.Rows.GroupBy(row =>
                new
                {
                    Name = (string)row["ForeignKey"],
                    TableName = (string)row["TableName"],
                    SchemaName = (string)row["SchemaName"] == "dbo" ? "" : (string)row["SchemaName"],
                    ReferenceTableName = (string)row["ReferenceTableName"],
                    ReferenceSchemaName = (string)row["ReferenceSchemaName"] == "dbo" ? "" : (string)row["ReferenceSchemaName"],
                }))
>>>>>>> 4ab0ed3f
                {
                    var relationDefinition = new DbRelationDefinition()
                    {
                        ForeignKey = fk.Key.Name,
                        TableName = fk.Key.TableName,
<<<<<<< HEAD
                        ReferenceTableName = fk.Key.ReferenceTableName,
                    };

                    relationDefinition.KeyColumnsName = fk.Select(dmRow => (string)dmRow["ColumnName"]).ToArray();
                    relationDefinition.ReferenceColumnsName = fk.Select(dmRow => (string)dmRow["ReferenceColumnName"]).ToArray();

                    relations.Add(relationDefinition);
                }

            return relations.ToArray();
        }

        public IEnumerable<DmColumn> GetTableDefinition()
=======
                        SchemaName = fk.Key.SchemaName,
                        ReferenceTableName = fk.Key.ReferenceTableName,
                        ReferenceSchemaName = fk.Key.ReferenceSchemaName,
                    };

                    relationDefinition.Columns.AddRange(fk.Select(dmRow =>
                       new DbRelationColumnDefinition
                       {
                           KeyColumnName = (string)dmRow["ColumnName"],
                           ReferenceColumnName = (string)dmRow["ReferenceColumnName"],
                           Order = (int)dmRow["ForeignKeyOrder"]
                       }));

                    relations.Add(relationDefinition);
                }

            }
            return relations.OrderBy(t => t.ForeignKey).ToArray();
        }

        public async Task<IEnumerable<SyncColumn>> GetColumnsAsync() 
>>>>>>> 4ab0ed3f
        {
            var columns = new List<SyncColumn>();
            // Get the columns definition
            var syncTableColumnsList = await SqlManagementUtils.GetColumnsForTableAsync(this.sqlConnection, this.sqlTransaction, this.tableName, this.schemaName).ConfigureAwait(false);
            var sqlDbMetadata = new SqlDbMetadata();

            foreach (var c in syncTableColumnsList.Rows.OrderBy(r => (int)r["column_id"]))
            {
                var typeName = c["type"].ToString();
                var name = c["name"].ToString();
                var maxLengthLong = Convert.ToInt64(c["max_length"]);

                // Gets the datastore owner dbType 
<<<<<<< HEAD
                SqlDbType datastoreDbType = (SqlDbType)sqlDbMetadata.ValidateOwnerDbType(typeName, false, false, maxLengthLong);
                // once we have the datastore type, we can have the managed type
                Type columnType = sqlDbMetadata.ValidateType(datastoreDbType);

                var dbColumn = DmColumn.CreateColumn(name, columnType);

                dbColumn.SetOrdinal((int)c["column_id"]);
                dbColumn.OriginalTypeName = c["type"].ToString();

                dbColumn.MaxLength = maxLengthLong > Int32.MaxValue ? Int32.MaxValue : (Int32)maxLengthLong;
                dbColumn.Precision = (byte)c["precision"];
                dbColumn.Scale = (byte)c["scale"];
                dbColumn.AllowDBNull = (bool)c["is_nullable"];
                dbColumn.IsAutoIncrement = (bool)c["is_identity"];
                dbColumn.IsUnique = c["is_unique"] != DBNull.Value ? (bool)c["is_unique"] : false;

                dbColumn.IsCompute = (bool)c["is_computed"];

                switch (dbColumn.OriginalTypeName.ToLowerInvariant())
=======
                var datastoreDbType = (SqlDbType)sqlDbMetadata.ValidateOwnerDbType(typeName, false, false, maxLengthLong);
                // once we have the datastore type, we can have the managed type
                var columnType = sqlDbMetadata.ValidateType(datastoreDbType);

                var sColumn = new SyncColumn(name, columnType);
                sColumn.OriginalDbType = datastoreDbType.ToString();
                sColumn.Ordinal = (int)c["column_id"];
                sColumn.OriginalTypeName = c["type"].ToString();
                sColumn.MaxLength = maxLengthLong > int.MaxValue ? int.MaxValue : (int)maxLengthLong;
                sColumn.Precision = (byte)c["precision"];
                sColumn.Scale = (byte)c["scale"];
                sColumn.AllowDBNull = (bool)c["is_nullable"];
                sColumn.IsAutoIncrement = (bool)c["is_identity"];
                sColumn.IsUnique = c["is_unique"] != DBNull.Value ? (bool)c["is_unique"] : false;
                sColumn.IsCompute = (bool)c["is_computed"];
                sColumn.DefaultValue = c["defaultValue"] != DBNull.Value ? c["defaultValue"].ToString() : null;

                if (sColumn.IsAutoIncrement)
                {
                    sColumn.AutoIncrementSeed = Convert.ToInt32(c["seed"]);
                    sColumn.AutoIncrementStep = Convert.ToInt32(c["step"]);
                }

                switch (sColumn.OriginalTypeName.ToLowerInvariant())
>>>>>>> 4ab0ed3f
                {
                    case "nchar":
                    case "nvarchar":
                        sColumn.IsUnicode = true;
                        break;
                    default:
                        sColumn.IsUnicode = false;
                        break;
                }

                // No unsigned type in SQL Server
                sColumn.IsUnsigned = false;

                columns.Add(sColumn);
            }
<<<<<<< HEAD
            return columns.ToArray();
        }
        
        public IEnumerable<string> GetTablePrimaryKeys()
=======

            return columns;
        }

        public async Task<IEnumerable<SyncColumn>> GetPrimaryKeysAsync()
>>>>>>> 4ab0ed3f
        {
            var syncTableKeys = await SqlManagementUtils.GetPrimaryKeysForTableAsync(this.sqlConnection, this.sqlTransaction, this.tableName, this.schemaName).ConfigureAwait(false);

<<<<<<< HEAD
            foreach (var dmKey in dmTableKeys.Rows)
                lstKeys.Add((string)dmKey["columnName"]);
=======
            var lstKeys = new List<SyncColumn>();

            foreach (var dmKey in syncTableKeys.Rows)
            {
                var keyColumn = SyncColumn.Create<string>((string)dmKey["columnName"]);
                keyColumn.Ordinal = Convert.ToInt32(dmKey["column_id"]);
                lstKeys.Add(keyColumn);
            }
>>>>>>> 4ab0ed3f

            return lstKeys.ToArray();
        }
    }
}<|MERGE_RESOLUTION|>--- conflicted
+++ resolved
@@ -1,8 +1,4 @@
-<<<<<<< HEAD
-using Dotmim.Sync.Data;
-=======
 
->>>>>>> 4ab0ed3f
 using Dotmim.Sync.Manager;
 using System;
 using System.Collections.Generic;
@@ -30,17 +26,6 @@
             this.sqlTransaction = transaction as SqlTransaction;
         }
 
-<<<<<<< HEAD
-        public IEnumerable<DbRelationDefinition> GetTableRelations()
-        {
-            List<DbRelationDefinition> relations = new List<DbRelationDefinition>();
-            var dmRelations = SqlManagementUtils.RelationsForTable(sqlConnection, sqlTransaction, tableName);
-
-
-
-            if (dmRelations != null && dmRelations.Rows.Count > 0)
-                foreach (var fk in dmRelations.Rows.GroupBy(row => new { Name = (string)row["ForeignKey"], TableName = (string)row["TableName"], ReferenceTableName = (string)row["ReferenceTableName"] }))
-=======
         public async Task<SyncTable> GetTableAsync()
         {
             var syncTable = await SqlManagementUtils.GetTableAsync(this.sqlConnection, this.sqlTransaction, this.tableName, this.schemaName).ConfigureAwait(false);
@@ -75,27 +60,11 @@
                     ReferenceTableName = (string)row["ReferenceTableName"],
                     ReferenceSchemaName = (string)row["ReferenceSchemaName"] == "dbo" ? "" : (string)row["ReferenceSchemaName"],
                 }))
->>>>>>> 4ab0ed3f
                 {
                     var relationDefinition = new DbRelationDefinition()
                     {
                         ForeignKey = fk.Key.Name,
                         TableName = fk.Key.TableName,
-<<<<<<< HEAD
-                        ReferenceTableName = fk.Key.ReferenceTableName,
-                    };
-
-                    relationDefinition.KeyColumnsName = fk.Select(dmRow => (string)dmRow["ColumnName"]).ToArray();
-                    relationDefinition.ReferenceColumnsName = fk.Select(dmRow => (string)dmRow["ReferenceColumnName"]).ToArray();
-
-                    relations.Add(relationDefinition);
-                }
-
-            return relations.ToArray();
-        }
-
-        public IEnumerable<DmColumn> GetTableDefinition()
-=======
                         SchemaName = fk.Key.SchemaName,
                         ReferenceTableName = fk.Key.ReferenceTableName,
                         ReferenceSchemaName = fk.Key.ReferenceSchemaName,
@@ -117,7 +86,6 @@
         }
 
         public async Task<IEnumerable<SyncColumn>> GetColumnsAsync() 
->>>>>>> 4ab0ed3f
         {
             var columns = new List<SyncColumn>();
             // Get the columns definition
@@ -131,27 +99,6 @@
                 var maxLengthLong = Convert.ToInt64(c["max_length"]);
 
                 // Gets the datastore owner dbType 
-<<<<<<< HEAD
-                SqlDbType datastoreDbType = (SqlDbType)sqlDbMetadata.ValidateOwnerDbType(typeName, false, false, maxLengthLong);
-                // once we have the datastore type, we can have the managed type
-                Type columnType = sqlDbMetadata.ValidateType(datastoreDbType);
-
-                var dbColumn = DmColumn.CreateColumn(name, columnType);
-
-                dbColumn.SetOrdinal((int)c["column_id"]);
-                dbColumn.OriginalTypeName = c["type"].ToString();
-
-                dbColumn.MaxLength = maxLengthLong > Int32.MaxValue ? Int32.MaxValue : (Int32)maxLengthLong;
-                dbColumn.Precision = (byte)c["precision"];
-                dbColumn.Scale = (byte)c["scale"];
-                dbColumn.AllowDBNull = (bool)c["is_nullable"];
-                dbColumn.IsAutoIncrement = (bool)c["is_identity"];
-                dbColumn.IsUnique = c["is_unique"] != DBNull.Value ? (bool)c["is_unique"] : false;
-
-                dbColumn.IsCompute = (bool)c["is_computed"];
-
-                switch (dbColumn.OriginalTypeName.ToLowerInvariant())
-=======
                 var datastoreDbType = (SqlDbType)sqlDbMetadata.ValidateOwnerDbType(typeName, false, false, maxLengthLong);
                 // once we have the datastore type, we can have the managed type
                 var columnType = sqlDbMetadata.ValidateType(datastoreDbType);
@@ -176,7 +123,6 @@
                 }
 
                 switch (sColumn.OriginalTypeName.ToLowerInvariant())
->>>>>>> 4ab0ed3f
                 {
                     case "nchar":
                     case "nvarchar":
@@ -192,25 +138,14 @@
 
                 columns.Add(sColumn);
             }
-<<<<<<< HEAD
-            return columns.ToArray();
-        }
-        
-        public IEnumerable<string> GetTablePrimaryKeys()
-=======
 
             return columns;
         }
 
         public async Task<IEnumerable<SyncColumn>> GetPrimaryKeysAsync()
->>>>>>> 4ab0ed3f
         {
             var syncTableKeys = await SqlManagementUtils.GetPrimaryKeysForTableAsync(this.sqlConnection, this.sqlTransaction, this.tableName, this.schemaName).ConfigureAwait(false);
 
-<<<<<<< HEAD
-            foreach (var dmKey in dmTableKeys.Rows)
-                lstKeys.Add((string)dmKey["columnName"]);
-=======
             var lstKeys = new List<SyncColumn>();
 
             foreach (var dmKey in syncTableKeys.Rows)
@@ -219,9 +154,8 @@
                 keyColumn.Ordinal = Convert.ToInt32(dmKey["column_id"]);
                 lstKeys.Add(keyColumn);
             }
->>>>>>> 4ab0ed3f
 
-            return lstKeys.ToArray();
+            return lstKeys;
         }
     }
 }