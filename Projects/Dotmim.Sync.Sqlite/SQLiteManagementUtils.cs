--- conflicted
+++ resolved
@@ -249,17 +249,10 @@
 
                 stringBuilder.Append(str);
                 stringBuilder.Append(strLeftName);
-<<<<<<< HEAD
-                stringBuilder.Append(quotedColumn.FullQuotedString);
+                stringBuilder.Append(quotedColumn);
                 stringBuilder.Append(" = ");
                 stringBuilder.Append(strRightName);
-                stringBuilder.Append(quotedColumn.FullQuotedString);
-=======
-                stringBuilder.Append(quotedColumn);
-                stringBuilder.Append(" = ");
-                stringBuilder.Append(strRightName);
-                stringBuilder.Append(quotedColumn);
->>>>>>> 4ab0ed3f
+                stringBuilder.Append(quotedColumn);
 
                 str = " AND ";
             }
@@ -278,11 +271,7 @@
 
                 stringBuilder.Append(str1);
                 stringBuilder.Append(strFromPrefix);
-<<<<<<< HEAD
-                stringBuilder.Append(quotedColumn.FullQuotedString);
-=======
-                stringBuilder.Append(quotedColumn);
->>>>>>> 4ab0ed3f
+                stringBuilder.Append(quotedColumn);
                 stringBuilder.Append(" = ");
                 stringBuilder.Append($"@{unquotedColumn}");
                 str1 = " AND ";
@@ -313,19 +302,12 @@
             var stringBuilder = new StringBuilder();
             string strFromPrefix = (string.IsNullOrEmpty(fromPrefix) ? string.Empty : string.Concat(fromPrefix, "."));
             string strSeparator = "";
-<<<<<<< HEAD
-            foreach (DmColumn mutableColumn in table.MutableColumns)
-            {
-                ObjectNameParser quotedColumn = new ObjectNameParser(mutableColumn.ColumnName);
-                stringBuilder.AppendLine($"{strSeparator} {strFromPrefix}{quotedColumn.FullQuotedString} = @{quotedColumn.FullUnquotedString}");
-=======
             foreach (var mutableColumn in table.GetMutableColumns())
             {
                 var quotedColumn = ParserName.Parse(mutableColumn).Quoted().ToString();
                 var unquotedColumn = ParserName.Parse(mutableColumn).Unquoted().Normalized().ToString();
 
                 stringBuilder.AppendLine($"{strSeparator} {strFromPrefix}{quotedColumn} = @{unquotedColumn}");
->>>>>>> 4ab0ed3f
                 strSeparator = ", ";
             }
             return stringBuilder.ToString();
