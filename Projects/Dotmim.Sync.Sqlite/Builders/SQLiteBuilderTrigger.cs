--- conflicted
+++ resolved
@@ -10,10 +10,7 @@
 
 using System.Diagnostics;
 using System.Collections.Generic;
-<<<<<<< HEAD
-=======
 using System.Threading.Tasks;
->>>>>>> 4ab0ed3f
 
 namespace Dotmim.Sync.Sqlite
 {
@@ -24,16 +21,7 @@
         private SyncTable tableDescription;
         private SyncSetup setup;
         private SqliteObjectNames sqliteObjectNames;
-<<<<<<< HEAD
-
-        public ICollection<FilterClause> Filters { get; set; }
-
-
-
-        public SqliteBuilderTrigger(DmTable tableDescription, DbConnection connection, DbTransaction transaction = null)
-=======
         public SqliteBuilderTrigger(SyncTable tableDescription, ParserName tableName, ParserName trackingName, SyncSetup setup)
->>>>>>> 4ab0ed3f
         {
             this.tableDescription = tableDescription;
             this.setup = setup;
@@ -53,66 +41,11 @@
 
             stringBuilder.AppendLine();
             stringBuilder.AppendLine("BEGIN");
-<<<<<<< HEAD
-            stringBuilder.AppendLine($"UPDATE {trackingName.FullQuotedString} ");
-            stringBuilder.AppendLine("SET [sync_row_is_tombstone] = 1");
-            stringBuilder.AppendLine("\t,[update_scope_id] = NULL -- since the update if from local, it's a NULL");
-            stringBuilder.AppendLine($"\t,[update_timestamp] = {SqliteObjectNames.TimestampValue}");
-            stringBuilder.AppendLine($"\t,[timestamp] = {SqliteObjectNames.TimestampValue}");
-            stringBuilder.AppendLine("\t,[last_change_datetime] = datetime('now')");
-
-            // --------------------------------------------------------------------------------
-            // SQLITE doesnot support (yet) filtering columns, since it's only a client provider
-            // --------------------------------------------------------------------------------
-            //// Filter columns
-            //if (this.Filters != null)
-            //{
-            //    for (int i = 0; i < this.Filters.Count; i++)
-            //    {
-            //        var filterColumn = this.Filters[i];
-
-            //        if (this.tableDescription.PrimaryKey.Columns.Any(c => c.ColumnName == filterColumn.ColumnName))
-            //            continue;
-
-            //        ObjectNameParser columnName = new ObjectNameParser(filterColumn.ColumnName);
-
-            //        stringBuilder.AppendLine($"\t,{columnName.QuotedString} = [d].{columnName.QuotedString}");
-
-            //    }
-            //    stringBuilder.AppendLine();
-            //}
-
-            stringBuilder.Append($"WHERE ");
-            stringBuilder.Append(SqliteManagementUtils.JoinTwoTablesOnClause(this.tableDescription.PrimaryKey.Columns, trackingName.FullQuotedString, "old"));
-            stringBuilder.AppendLine(";");
-            stringBuilder.AppendLine("END;");
-            return stringBuilder.ToString();
-        }
-        public void CreateDeleteTrigger()
-        {
-            bool alreadyOpened = this.connection.State == ConnectionState.Open;
-=======
->>>>>>> 4ab0ed3f
 
             stringBuilder.AppendLine($"\tINSERT OR REPLACE INTO {trackingName.Quoted().ToString()} (");
             foreach (var mutableColumn in this.tableDescription.GetPrimaryKeysColumns().Where(c => !c.IsReadOnly))
             {
-<<<<<<< HEAD
-                using (var command = new SqliteCommand())
-                {
-                    if (!alreadyOpened)
-                        this.connection.Open();
-
-                    if (this.transaction != null)
-                        command.Transaction = this.transaction;
-
-                    var delTriggerName = this.sqliteObjectNames.GetCommandName(DbCommandType.DeleteTrigger);
-                    StringBuilder createTrigger = new StringBuilder($"CREATE TRIGGER IF NOT EXISTS {delTriggerName} AFTER DELETE ON {tableName.FullQuotedString} ");
-                    createTrigger.AppendLine();
-                    createTrigger.AppendLine(this.DeleteTriggerBodyText());
-=======
                 var columnName = ParserName.Parse(mutableColumn).Quoted().ToString();
->>>>>>> 4ab0ed3f
 
                 stringBuilderArguments.AppendLine($"\t\t{argComma}{columnName}");
                 stringBuilderArguments2.AppendLine($"\t\t{argComma}old.{columnName}");
@@ -140,16 +73,6 @@
         }
         public async Task CreateDeleteTriggerAsync(DbConnection connection, DbTransaction transaction)
         {
-<<<<<<< HEAD
-
-            var delTriggerName = string.Format(this.sqliteObjectNames.GetCommandName(DbCommandType.DeleteTrigger), tableName.ObjectNameNormalized);
-            StringBuilder createTrigger = new StringBuilder($"CREATE TRIGGER IF NOT EXISTS {delTriggerName} AFTER DELETE ON {tableName.FullQuotedString} ");
-            createTrigger.AppendLine();
-            createTrigger.AppendLine(this.DeleteTriggerBodyText());
-
-            string str = $"Delete Trigger for table {tableName.FullQuotedString}";
-            return SqliteBuilder.WrapScriptTextWithComments(createTrigger.ToString(), str);
-=======
             var delTriggerName = this.sqliteObjectNames.GetCommandName(DbCommandType.DeleteTrigger);
             StringBuilder createTrigger = new StringBuilder($"CREATE TRIGGER IF NOT EXISTS {delTriggerName} AFTER DELETE ON {tableName.Quoted().ToString()} ");
             createTrigger.AppendLine();
@@ -159,7 +82,6 @@
             {
                 await command.ExecuteNonQueryAsync().ConfigureAwait(false);
             }
->>>>>>> 4ab0ed3f
         }
 
         public Task AlterDeleteTriggerAsync(DbConnection connection, DbTransaction transaction) => Task.CompletedTask;
@@ -177,22 +99,6 @@
             stringBuilder.AppendLine("BEGIN");
             stringBuilder.AppendLine("-- If row was deleted before, it already exists, so just make an update");
 
-<<<<<<< HEAD
-            stringBuilder.AppendLine($"\tINSERT OR REPLACE INTO {trackingName.FullQuotedString} (");
-
-            StringBuilder stringBuilderArguments = new StringBuilder();
-            StringBuilder stringBuilderArguments2 = new StringBuilder();
-            StringBuilder stringPkAreNull = new StringBuilder();
-
-            string argComma = string.Empty;
-            string argAnd = string.Empty;
-            foreach (var mutableColumn in this.tableDescription.PrimaryKey.Columns.Where(c => !c.IsReadOnly))
-            {
-                ObjectNameParser columnName = new ObjectNameParser(mutableColumn.ColumnName);
-                stringBuilderArguments.AppendLine($"\t\t{argComma}{columnName.FullQuotedString}");
-                stringBuilderArguments2.AppendLine($"\t\t{argComma}new.{columnName.FullQuotedString}");
-                stringPkAreNull.Append($"{argAnd}{trackingName.FullQuotedString}.{columnName.FullQuotedString} IS NULL");
-=======
             stringBuilder.AppendLine($"\tINSERT OR REPLACE INTO {trackingName.Quoted().ToString()} (");
             foreach (var mutableColumn in this.tableDescription.GetPrimaryKeysColumns().Where(c => !c.IsReadOnly))
             {
@@ -201,7 +107,6 @@
                 stringBuilderArguments.AppendLine($"\t\t{argComma}{columnName}");
                 stringBuilderArguments2.AppendLine($"\t\t{argComma}new.{columnName}");
                 stringPkAreNull.Append($"{argAnd}{trackingName.Quoted().ToString()}.{columnName} IS NULL");
->>>>>>> 4ab0ed3f
                 argComma = ",";
                 argAnd = " AND ";
             }
@@ -223,49 +128,9 @@
             stringBuilder.AppendLine("END;");
             return stringBuilder.ToString();
         }
-<<<<<<< HEAD
-        public void CreateInsertTrigger()
-        {
-            bool alreadyOpened = this.connection.State == ConnectionState.Open;
-
-            try
-            {
-                using (var command = new SqliteCommand())
-                {
-                    if (!alreadyOpened)
-                        this.connection.Open();
-
-                    if (this.transaction != null)
-                        command.Transaction = this.transaction;
-
-                    var insTriggerName = string.Format(this.sqliteObjectNames.GetCommandName(DbCommandType.InsertTrigger), tableName.ObjectNameNormalized);
-
-                    StringBuilder createTrigger = new StringBuilder($"CREATE TRIGGER IF NOT EXISTS {insTriggerName} AFTER INSERT ON {tableName.FullQuotedString} ");
-                    createTrigger.AppendLine();
-                    createTrigger.AppendLine(this.InsertTriggerBodyText());
-=======
->>>>>>> 4ab0ed3f
 
         public async Task CreateInsertTriggerAsync(DbConnection connection, DbTransaction transaction)
         {
-<<<<<<< HEAD
-            var insTriggerName = string.Format(this.sqliteObjectNames.GetCommandName(DbCommandType.InsertTrigger), tableName.ObjectNameNormalized);
-            StringBuilder createTrigger = new StringBuilder($"CREATE TRIGGER IF NOT EXISTS {insTriggerName} AFTER INSERT ON {tableName.FullQuotedString} ");
-            createTrigger.AppendLine();
-            createTrigger.AppendLine(this.InsertTriggerBodyText());
-
-            string str = $"Insert Trigger for table {tableName.FullQuotedString}";
-            return SqliteBuilder.WrapScriptTextWithComments(createTrigger.ToString(), str);
-
-        }
-        public void AlterInsertTrigger()
-        {
-
-        }
-        public string AlterInsertTriggerScriptText()
-        {
-            return "";
-=======
             var insTriggerName = string.Format(this.sqliteObjectNames.GetCommandName(DbCommandType.InsertTrigger), tableName.Unquoted().ToString());
             StringBuilder createTrigger = new StringBuilder($"CREATE TRIGGER IF NOT EXISTS {insTriggerName} AFTER INSERT ON {tableName.Quoted().ToString()} ");
             createTrigger.AppendLine();
@@ -275,7 +140,6 @@
             {
                 await command.ExecuteNonQueryAsync().ConfigureAwait(false);
             }
->>>>>>> 4ab0ed3f
         }
 
         public Task AlterInsertTriggerAsync(DbConnection connection, DbTransaction transaction) => Task.CompletedTask;
@@ -285,31 +149,14 @@
             StringBuilder stringBuilder = new StringBuilder();
             stringBuilder.AppendLine();
             stringBuilder.AppendLine($"Begin ");
-<<<<<<< HEAD
-            stringBuilder.AppendLine($"\tUPDATE {trackingName.FullQuotedString} ");
-            stringBuilder.AppendLine("\tSET [update_scope_id] = NULL -- since the update if from local, it's a NULL");
-            stringBuilder.AppendLine($"\t\t,[update_timestamp] = {SqliteObjectNames.TimestampValue}");
-=======
             stringBuilder.AppendLine($"\tUPDATE {trackingName.Quoted().ToString()} ");
             stringBuilder.AppendLine("\tSET [update_scope_id] = NULL -- scope id is always NULL when update is made locally");
->>>>>>> 4ab0ed3f
             stringBuilder.AppendLine($"\t\t,[timestamp] = {SqliteObjectNames.TimestampValue}");
             stringBuilder.AppendLine("\t\t,[last_change_datetime] = datetime('now')");
 
             stringBuilder.Append($"\tWhere ");
-<<<<<<< HEAD
-            stringBuilder.Append(SqliteManagementUtils.JoinTwoTablesOnClause(this.tableDescription.PrimaryKey.Columns, trackingName.FullQuotedString, "new"));
-            stringBuilder.AppendLine($"; ");
-            stringBuilder.AppendLine($"End; ");
-            return stringBuilder.ToString();
-        }
-        public void CreateUpdateTrigger()
-        {
-            bool alreadyOpened = this.connection.State == ConnectionState.Open;
-=======
             stringBuilder.Append(SqliteManagementUtils.JoinTwoTablesOnClause(this.tableDescription.PrimaryKeys, trackingName.Quoted().ToString(), "new"));
 
->>>>>>> 4ab0ed3f
 
             if (this.tableDescription.GetMutableColumns().Count() > 0)
             {
@@ -347,13 +194,6 @@
 
             stringBuilder.AppendLine($"; ");
 
-<<<<<<< HEAD
-                    var updTriggerName = string.Format(this.sqliteObjectNames.GetCommandName(DbCommandType.UpdateTrigger), tableName.ObjectNameNormalized);
-                    StringBuilder createTrigger = new StringBuilder($"CREATE TRIGGER IF NOT EXISTS {updTriggerName} AFTER UPDATE ON {tableName.FullQuotedString} ");
-                    createTrigger.AppendLine();
-                    createTrigger.AppendLine(this.UpdateTriggerBodyText());
-=======
->>>>>>> 4ab0ed3f
 
             var stringBuilderArguments = new StringBuilder();
             var stringBuilderArguments2 = new StringBuilder();
@@ -394,23 +234,6 @@
 
         public async Task CreateUpdateTriggerAsync(DbConnection connection, DbTransaction transaction)
         {
-<<<<<<< HEAD
-            var updTriggerName = string.Format(this.sqliteObjectNames.GetCommandName(DbCommandType.UpdateTrigger), tableName.ObjectNameNormalized);
-            StringBuilder createTrigger = new StringBuilder($"CREATE TRIGGER IF NOT EXISTS {updTriggerName} AFTER UPDATE ON {tableName.FullQuotedString} ");
-            createTrigger.AppendLine();
-            createTrigger.AppendLine(this.UpdateTriggerBodyText());
-
-            string str = $"Update Trigger for table {tableName.FullQuotedString}";
-            return SqliteBuilder.WrapScriptTextWithComments(createTrigger.ToString(), str);
-        }
-        public void AlterUpdateTrigger()
-        {
-            return;
-        }
-        public string AlterUpdateTriggerScriptText()
-        {
-            return string.Empty;
-=======
             var updTriggerName = string.Format(this.sqliteObjectNames.GetCommandName(DbCommandType.UpdateTrigger), tableName.Unquoted().ToString());
             StringBuilder createTrigger = new StringBuilder($"CREATE TRIGGER IF NOT EXISTS {updTriggerName} AFTER UPDATE ON {tableName.Quoted().ToString()} ");
             createTrigger.AppendLine();
@@ -421,21 +244,14 @@
                 await command.ExecuteNonQueryAsync().ConfigureAwait(false);
             }
 
->>>>>>> 4ab0ed3f
         }
         public Task AlterUpdateTriggerAsync(DbConnection connection, DbTransaction transaction) => Task.CompletedTask;
 
         public async Task<bool> NeedToCreateTriggerAsync(DbTriggerType type, DbConnection connection, DbTransaction transaction)
         {
-<<<<<<< HEAD
-            var updTriggerName = string.Format(this.sqliteObjectNames.GetCommandName(DbCommandType.UpdateTrigger), tableName.ObjectNameNormalized);
-            var delTriggerName = string.Format(this.sqliteObjectNames.GetCommandName(DbCommandType.DeleteTrigger), tableName.ObjectNameNormalized);
-            var insTriggerName = string.Format(this.sqliteObjectNames.GetCommandName(DbCommandType.InsertTrigger), tableName.ObjectNameNormalized);
-=======
             var updTriggerName = string.Format(this.sqliteObjectNames.GetCommandName(DbCommandType.UpdateTrigger), tableName.Unquoted().ToString());
             var delTriggerName = string.Format(this.sqliteObjectNames.GetCommandName(DbCommandType.DeleteTrigger), tableName.Unquoted().ToString());
             var insTriggerName = string.Format(this.sqliteObjectNames.GetCommandName(DbCommandType.InsertTrigger), tableName.Unquoted().ToString());
->>>>>>> 4ab0ed3f
 
             string triggerName = string.Empty;
             switch (type)
@@ -470,89 +286,10 @@
             var triggerName = string.Format(this.sqliteObjectNames.GetCommandName(triggerType), tableName.Unquoted().ToString());
             var dropTrigger = $"DROP TRIGGER IF EXISTS {triggerName}";
 
-<<<<<<< HEAD
-        private void DropTrigger(DbCommandType triggerType)
-        {
-            bool alreadyOpened = this.connection.State == ConnectionState.Open;
-
-            try
-            {
-                using (var command = new SqliteCommand())
-                {
-                    if (!alreadyOpened)
-                        this.connection.Open();
-
-                    if (this.transaction != null)
-                        command.Transaction = this.transaction;
-
-                    var triggerName = string.Format(this.sqliteObjectNames.GetCommandName(triggerType), tableName.ObjectNameNormalized);
-
-                    String dropTrigger = $"DROP TRIGGER IF EXISTS {triggerName}";
-
-                    command.CommandText = dropTrigger;
-                    command.Connection = this.connection;
-                    command.ExecuteNonQuery();
-
-                }
-            }
-            catch (Exception ex)
-            {
-                Debug.WriteLine($"Error during DropTrigger : {ex}");
-                throw;
-
-            }
-            finally
-            {
-                if (!alreadyOpened && this.connection.State != ConnectionState.Closed)
-                    this.connection.Close();
-
-            }
-        }
-
-
-        public string CreateDropTriggerScriptText(DbCommandType triggerType)
-        {
-            var triggerName = string.Format(this.sqliteObjectNames.GetCommandName(triggerType), tableName.ObjectNameNormalized);
-            string dropTrigger = $"DROP TRIGGER IF EXISTS {triggerName}";
-            string str = $"Drop Trigger {triggerName} for table {tableName.FullQuotedString}";
-            return SqliteBuilder.WrapScriptTextWithComments(dropTrigger, str);
-        }
-
-
-        public void DropInsertTrigger()
-        {
-            DropTrigger(DbCommandType.InsertTrigger);
-        }
-
-        public void DropUpdateTrigger()
-        {
-            DropTrigger(DbCommandType.UpdateTrigger);
-        }
-
-        public void DropDeleteTrigger()
-        {
-            DropTrigger(DbCommandType.DeleteTrigger);
-        }
-
-        public string DropInsertTriggerScriptText()
-        {
-            return CreateDropTriggerScriptText(DbCommandType.InsertTrigger);
-        }
-
-        public string DropUpdateTriggerScriptText()
-        {
-            return CreateDropTriggerScriptText(DbCommandType.UpdateTrigger);
-        }
-
-        public string DropDeleteTriggerScriptText()
-        {
-            return CreateDropTriggerScriptText(DbCommandType.DeleteTrigger);
-=======
             using (var command = new SqliteCommand(dropTrigger, (SqliteConnection)connection, (SqliteTransaction)transaction))
             {
                 await command.ExecuteNonQueryAsync().ConfigureAwait(false);
             }
->>>>>>> 4ab0ed3f
         }
     }
 }