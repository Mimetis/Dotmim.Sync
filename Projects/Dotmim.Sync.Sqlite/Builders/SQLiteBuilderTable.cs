using Dotmim.Sync.Builders;
using System;
using System.Text;

using System.Data.Common;
using System.Linq;
using System.Data;
using Microsoft.Data.Sqlite;
using System.Diagnostics;
using System.Threading.Tasks;

namespace Dotmim.Sync.Sqlite
{
    public class SqliteBuilderTable : IDbBuilderTableHelper
    {
        private ParserName tableName;
        private ParserName trackingName;
        private SyncTable tableDescription;
        private SyncSetup setup;
        private SqliteDbMetadata sqliteDbMetadata;

        public SqliteBuilderTable(SyncTable tableDescription, ParserName tableName, ParserName trackingName, SyncSetup setup)
        {
            this.tableDescription = tableDescription;
            this.setup = setup;
            this.tableName = tableName;
            this.trackingName = trackingName;
            this.sqliteDbMetadata = new SqliteDbMetadata();
        }
<<<<<<< HEAD
        private SqliteCommand BuildForeignKeyConstraintsCommand(DmRelation foreignKey)
        {
            SqliteCommand sqlCommand = new SqliteCommand();

            var childTable = foreignKey.ChildTable;
            var childTableName = new ObjectNameParser(childTable.TableName);
            var parentTable = foreignKey.ParentTable;
            var parentTableName = new ObjectNameParser(parentTable.TableName);

            StringBuilder stringBuilder = new StringBuilder();
            stringBuilder.Append("ALTER TABLE ");
            stringBuilder.AppendLine(childTableName.FullQuotedString);
            stringBuilder.Append("ADD CONSTRAINT ");
            stringBuilder.AppendLine(foreignKey.RelationName);
            stringBuilder.Append("FOREIGN KEY (");
            string empty = string.Empty;
            foreach (var childColumn in foreignKey.ChildColumns)
            {
                var childColumnName = new ObjectNameParser(childColumn.ColumnName);
                stringBuilder.Append($"{empty} {childColumnName.FullQuotedString}");
            }
            stringBuilder.AppendLine(" )");
            stringBuilder.Append("REFERENCES ");
            stringBuilder.Append(parentTableName.FullQuotedString).Append(" (");
            empty = string.Empty;
            foreach (var parentdColumn in foreignKey.ParentColumns)
            {
                var parentColumnName = new ObjectNameParser(parentdColumn.ColumnName);

                stringBuilder.Append($"{empty} {parentColumnName.FullQuotedString}");
                empty = ", ";
            }
            stringBuilder.Append(" ) ");
            sqlCommand.CommandText = stringBuilder.ToString();
            return sqlCommand;
        }

        public void CreatePrimaryKey()
        {
            return;

        }
        public string CreatePrimaryKeyScriptText()
        {
            return string.Empty;
        }


        private SqliteCommand BuildTableCommand()
        {
            SqliteCommand command = new SqliteCommand();

            StringBuilder stringBuilder = new StringBuilder($"CREATE TABLE IF NOT EXISTS {tableName.FullQuotedString} (");
=======

        private string BuildTableCommandText()
        {
            var stringBuilder = new StringBuilder($"CREATE TABLE IF NOT EXISTS {tableName.Quoted().ToString()} (");
>>>>>>> 4ab0ed3f
            string empty = string.Empty;
            stringBuilder.AppendLine();
            foreach (var column in this.tableDescription.Columns)
            {
                var columnName = ParserName.Parse(column).Quoted().ToString();

<<<<<<< HEAD
                var columnTypeString = this.sqliteDbMetadata.TryGetOwnerDbTypeString(column.OriginalDbType, column.DbType, false, false, column.MaxLength, this.tableDescription.OriginalProvider, SqliteSyncProvider.ProviderType);
                var columnPrecisionString = this.sqliteDbMetadata.TryGetOwnerDbTypePrecision(column.OriginalDbType, column.DbType, false, false, column.MaxLength, column.Precision, column.Scale, this.tableDescription.OriginalProvider, SqliteSyncProvider.ProviderType);
=======
                var columnTypeString = this.sqliteDbMetadata.TryGetOwnerDbTypeString(column.OriginalDbType, column.GetDbType(), false, false, column.MaxLength, this.tableDescription.OriginalProvider, SqliteSyncProvider.ProviderType);
                var columnPrecisionString = this.sqliteDbMetadata.TryGetOwnerDbTypePrecision(column.OriginalDbType, column.GetDbType(), false, false, column.MaxLength, column.Precision, column.Scale, this.tableDescription.OriginalProvider, SqliteSyncProvider.ProviderType);
>>>>>>> 4ab0ed3f
                var columnType = $"{columnTypeString} {columnPrecisionString}";

                // check case
                string casesensitive = "";
                if (this.sqliteDbMetadata.IsTextType(column.GetDbType()))
                {
                    casesensitive = SyncGlobalization.IsCaseSensitive() ? "" : "COLLATE NOCASE";

                    //check if it's a primary key, then, even if it's case sensitive, we turn on case insensitive
                    if (SyncGlobalization.IsCaseSensitive())
                    {
                        if (this.tableDescription.PrimaryKeys.Contains(column.ColumnName))
                            casesensitive = "COLLATE NOCASE";
                    }
                }

                var identity = string.Empty;

                if (column.IsAutoIncrement)
                {
                    var (step, seed) = column.GetAutoIncrementSeedAndStep();
                    if (seed > 1 || step > 1)
                        throw new NotSupportedException("can't establish a seed / step in Sqlite autoinc value");

                    //identity = $"AUTOINCREMENT";
                    // Actually no need to set AutoIncrement, if we insert a null value
                    identity = "";
                }
                var nullString = column.AllowDBNull ? "NULL" : "NOT NULL";

                // if auto inc, don't specify NOT NULL option, since we need to insert a null value to make it auto inc.
                if (column.IsAutoIncrement)
                    nullString = "";
                // if it's a readonly column, it could be a computed column, so we need to allow null
                else if (column.IsReadOnly)
                    nullString = "NULL";

<<<<<<< HEAD
                stringBuilder.AppendLine($"\t{empty}{columnName.FullQuotedString} {columnType} {identity} {nullString} {casesensitive}");
=======
                stringBuilder.AppendLine($"\t{empty}{columnName} {columnType} {identity} {nullString} {casesensitive}");
>>>>>>> 4ab0ed3f
                empty = ",";
            }
            stringBuilder.Append("\t,PRIMARY KEY (");
            for (int i = 0; i < this.tableDescription.PrimaryKeys.Count; i++)
            {
                var pkColumn = this.tableDescription.PrimaryKeys[i];
                var quotedColumnName = ParserName.Parse(pkColumn).Quoted().ToString();

                stringBuilder.Append(quotedColumnName);

                if (i < this.tableDescription.PrimaryKeys.Count - 1)
                    stringBuilder.Append(", ");
            }
            stringBuilder.Append(")");

            // Constraints
<<<<<<< HEAD
            foreach (DmRelation constraint in this.tableDescription.ParentRelations)
            {

                // Don't want foreign key on same table since it could be a problem on first 
                // sync. We are not sure that parent row will be inserted in first position
                if (String.Equals(constraint.ParentTable.TableName, constraint.ChildTable.TableName, StringComparison.CurrentCultureIgnoreCase))
                    continue;

                var parentTable = constraint.ParentTable;
                var parentTableName = new ObjectNameParser(parentTable.TableName);
                stringBuilder.AppendLine();
                stringBuilder.Append($"\tFOREIGN KEY (");
                empty = string.Empty;
                foreach (var column in constraint.ChildColumns)
                {
                    var columnName = new ObjectNameParser(column.ColumnName);

                    stringBuilder.Append($"{empty} {columnName.FullQuotedString}");
                    empty = ", ";
                }
                stringBuilder.Append($") ");
                stringBuilder.Append($"REFERENCES {parentTableName.FullQuotedString}(");
                empty = string.Empty;
                foreach (var column in constraint.ParentColumns)
                {
                    var columnName = new ObjectNameParser(column.ColumnName);

                    stringBuilder.Append($"{empty} {columnName.FullQuotedString}");
=======
            foreach (var constraint in this.tableDescription.GetRelations())
            {
                // Don't want foreign key on same table since it could be a problem on first 
                // sync. We are not sure that parent row will be inserted in first position
                if (constraint.GetParentTable().EqualsByName(constraint.GetTable()))
                    continue;

                var parentTable = constraint.GetParentTable();
                var parentTableName = ParserName.Parse(parentTable.TableName).Quoted().ToString();

                stringBuilder.AppendLine();
                stringBuilder.Append($"\tFOREIGN KEY (");
                empty = string.Empty;
                foreach (var column in constraint.Keys)
                {
                    var columnName = ParserName.Parse(column.ColumnName).Quoted().ToString();
                    stringBuilder.Append($"{empty} {columnName}");
                    empty = ", ";
                }
                stringBuilder.Append($") ");
                stringBuilder.Append($"REFERENCES {parentTableName}(");
                empty = string.Empty;
                foreach (var column in constraint.ParentKeys)
                {
                    var columnName = ParserName.Parse(column.ColumnName).Quoted().ToString();
                    stringBuilder.Append($"{empty} {columnName}");
>>>>>>> 4ab0ed3f
                    empty = ", ";
                }
                stringBuilder.AppendLine(" )");
            }
            stringBuilder.Append(")");
<<<<<<< HEAD
            return new SqliteCommand(stringBuilder.ToString());
        }

        public void CreateTable()
        {
            bool alreadyOpened = connection.State == ConnectionState.Open;

            try
            {
                using (var command = BuildTableCommand())
                {
                    if (!alreadyOpened)
                        connection.Open();

                    if (transaction != null)
                        command.Transaction = transaction;

                    command.Connection = connection;
                    command.ExecuteNonQuery();

                }
            }
            catch (Exception ex)
            {
                Debug.WriteLine($"Error during CreateTable : {ex}");
                throw;

            }
            finally
            {
                if (!alreadyOpened && connection.State != ConnectionState.Closed)
                    connection.Close();

            }

        }
        public string CreateTableScriptText()
        {
            StringBuilder stringBuilder = new StringBuilder();
            var tableNameScript = $"Create Table {tableName.FullQuotedString}";
            var tableScript = BuildTableCommand().CommandText;
            stringBuilder.Append(SqliteBuilder.WrapScriptTextWithComments(tableScript, tableNameScript));
            stringBuilder.AppendLine();
=======
>>>>>>> 4ab0ed3f
            return stringBuilder.ToString();
        }

        public async Task CreateTableAsync(DbConnection connection, DbTransaction transaction)
        {
            using (var command = new SqliteCommand(BuildTableCommandText(), (SqliteConnection)connection, (SqliteTransaction)transaction))
            {
                await command.ExecuteNonQueryAsync().ConfigureAwait(false);
            }
        }

        /// <summary>
        /// Check if we need to create the table in the current database
        /// </summary>
<<<<<<< HEAD
        public bool NeedToCreateTable()
        {
            return !SqliteManagementUtils.TableExists(connection, transaction, tableName.FullQuotedString);

        }
=======
        public async Task<bool> NeedToCreateTableAsync(DbConnection connection, DbTransaction transaction) =>
            !await SqliteManagementUtils.TableExistsAsync((SqliteConnection)connection, (SqliteTransaction)transaction, tableName).ConfigureAwait(false);
>>>>>>> 4ab0ed3f

        public Task<bool> NeedToCreateSchemaAsync(DbConnection connection, DbTransaction transaction) => Task.FromResult(false);

        public Task CreateSchemaAsync(DbConnection connection, DbTransaction transaction) => Task.CompletedTask;

        public Task<bool> NeedToCreateForeignKeyConstraintsAsync(SyncRelation constraint, DbConnection connection, DbTransaction transaction) => Task.FromResult(false);

        public Task CreateForeignKeyConstraintsAsync(SyncRelation constraint, DbConnection connection, DbTransaction transaction) => Task.CompletedTask;

        public async Task DropTableAsync(DbConnection connection, DbTransaction transaction)
        {
            using (var command = new SqliteCommand($"DROP TABLE IF EXISTS {tableName.Quoted().ToString()}", (SqliteConnection)connection, (SqliteTransaction)transaction))
            {
                await command.ExecuteNonQueryAsync().ConfigureAwait(false);
            }
        }

<<<<<<< HEAD
        public string CreateForeignKeyConstraintsScriptText(DmRelation constraint)
        {
            return string.Empty;
        }

        public void DropTable()
        {
            bool alreadyOpened = connection.State == ConnectionState.Open;

            try
            {
                using (var command = new SqliteCommand($"DROP TABLE IF EXISTS {tableName.FullQuotedString}", connection))
                {
                    if (!alreadyOpened)
                        connection.Open();

                    if (transaction != null)
                        command.Transaction = transaction;

                    command.Connection = connection;
                    command.ExecuteNonQuery();

                }
            }
            catch (Exception ex)
            {
                Debug.WriteLine($"Error during DropTable : {ex}");
                throw;

            }
            finally
            {
                if (!alreadyOpened && connection.State != ConnectionState.Closed)
                    connection.Close();

            }

        }

        public string DropTableScriptText()
        {
            StringBuilder stringBuilder = new StringBuilder();
            var tableNameScript = $"Drop Table {tableName.FullQuotedString}";
            var tableScript = $"DROP TABLE IF EXISTS {tableName.FullQuotedString}";
            stringBuilder.Append(SqliteBuilder.WrapScriptTextWithComments(tableScript, tableNameScript));
            stringBuilder.AppendLine();
            return stringBuilder.ToString();
        }
=======
        public Task CreatePrimaryKeyAsync(DbConnection connection, DbTransaction transaction) => Task.CompletedTask;
>>>>>>> 4ab0ed3f
    }
}<|MERGE_RESOLUTION|>--- conflicted
+++ resolved
@@ -27,79 +27,18 @@
             this.trackingName = trackingName;
             this.sqliteDbMetadata = new SqliteDbMetadata();
         }
-<<<<<<< HEAD
-        private SqliteCommand BuildForeignKeyConstraintsCommand(DmRelation foreignKey)
-        {
-            SqliteCommand sqlCommand = new SqliteCommand();
-
-            var childTable = foreignKey.ChildTable;
-            var childTableName = new ObjectNameParser(childTable.TableName);
-            var parentTable = foreignKey.ParentTable;
-            var parentTableName = new ObjectNameParser(parentTable.TableName);
-
-            StringBuilder stringBuilder = new StringBuilder();
-            stringBuilder.Append("ALTER TABLE ");
-            stringBuilder.AppendLine(childTableName.FullQuotedString);
-            stringBuilder.Append("ADD CONSTRAINT ");
-            stringBuilder.AppendLine(foreignKey.RelationName);
-            stringBuilder.Append("FOREIGN KEY (");
-            string empty = string.Empty;
-            foreach (var childColumn in foreignKey.ChildColumns)
-            {
-                var childColumnName = new ObjectNameParser(childColumn.ColumnName);
-                stringBuilder.Append($"{empty} {childColumnName.FullQuotedString}");
-            }
-            stringBuilder.AppendLine(" )");
-            stringBuilder.Append("REFERENCES ");
-            stringBuilder.Append(parentTableName.FullQuotedString).Append(" (");
-            empty = string.Empty;
-            foreach (var parentdColumn in foreignKey.ParentColumns)
-            {
-                var parentColumnName = new ObjectNameParser(parentdColumn.ColumnName);
-
-                stringBuilder.Append($"{empty} {parentColumnName.FullQuotedString}");
-                empty = ", ";
-            }
-            stringBuilder.Append(" ) ");
-            sqlCommand.CommandText = stringBuilder.ToString();
-            return sqlCommand;
-        }
-
-        public void CreatePrimaryKey()
-        {
-            return;
-
-        }
-        public string CreatePrimaryKeyScriptText()
-        {
-            return string.Empty;
-        }
-
-
-        private SqliteCommand BuildTableCommand()
-        {
-            SqliteCommand command = new SqliteCommand();
-
-            StringBuilder stringBuilder = new StringBuilder($"CREATE TABLE IF NOT EXISTS {tableName.FullQuotedString} (");
-=======
 
         private string BuildTableCommandText()
         {
             var stringBuilder = new StringBuilder($"CREATE TABLE IF NOT EXISTS {tableName.Quoted().ToString()} (");
->>>>>>> 4ab0ed3f
             string empty = string.Empty;
             stringBuilder.AppendLine();
             foreach (var column in this.tableDescription.Columns)
             {
                 var columnName = ParserName.Parse(column).Quoted().ToString();
 
-<<<<<<< HEAD
-                var columnTypeString = this.sqliteDbMetadata.TryGetOwnerDbTypeString(column.OriginalDbType, column.DbType, false, false, column.MaxLength, this.tableDescription.OriginalProvider, SqliteSyncProvider.ProviderType);
-                var columnPrecisionString = this.sqliteDbMetadata.TryGetOwnerDbTypePrecision(column.OriginalDbType, column.DbType, false, false, column.MaxLength, column.Precision, column.Scale, this.tableDescription.OriginalProvider, SqliteSyncProvider.ProviderType);
-=======
                 var columnTypeString = this.sqliteDbMetadata.TryGetOwnerDbTypeString(column.OriginalDbType, column.GetDbType(), false, false, column.MaxLength, this.tableDescription.OriginalProvider, SqliteSyncProvider.ProviderType);
                 var columnPrecisionString = this.sqliteDbMetadata.TryGetOwnerDbTypePrecision(column.OriginalDbType, column.GetDbType(), false, false, column.MaxLength, column.Precision, column.Scale, this.tableDescription.OriginalProvider, SqliteSyncProvider.ProviderType);
->>>>>>> 4ab0ed3f
                 var columnType = $"{columnTypeString} {columnPrecisionString}";
 
                 // check case
@@ -137,11 +76,7 @@
                 else if (column.IsReadOnly)
                     nullString = "NULL";
 
-<<<<<<< HEAD
-                stringBuilder.AppendLine($"\t{empty}{columnName.FullQuotedString} {columnType} {identity} {nullString} {casesensitive}");
-=======
                 stringBuilder.AppendLine($"\t{empty}{columnName} {columnType} {identity} {nullString} {casesensitive}");
->>>>>>> 4ab0ed3f
                 empty = ",";
             }
             stringBuilder.Append("\t,PRIMARY KEY (");
@@ -158,36 +93,6 @@
             stringBuilder.Append(")");
 
             // Constraints
-<<<<<<< HEAD
-            foreach (DmRelation constraint in this.tableDescription.ParentRelations)
-            {
-
-                // Don't want foreign key on same table since it could be a problem on first 
-                // sync. We are not sure that parent row will be inserted in first position
-                if (String.Equals(constraint.ParentTable.TableName, constraint.ChildTable.TableName, StringComparison.CurrentCultureIgnoreCase))
-                    continue;
-
-                var parentTable = constraint.ParentTable;
-                var parentTableName = new ObjectNameParser(parentTable.TableName);
-                stringBuilder.AppendLine();
-                stringBuilder.Append($"\tFOREIGN KEY (");
-                empty = string.Empty;
-                foreach (var column in constraint.ChildColumns)
-                {
-                    var columnName = new ObjectNameParser(column.ColumnName);
-
-                    stringBuilder.Append($"{empty} {columnName.FullQuotedString}");
-                    empty = ", ";
-                }
-                stringBuilder.Append($") ");
-                stringBuilder.Append($"REFERENCES {parentTableName.FullQuotedString}(");
-                empty = string.Empty;
-                foreach (var column in constraint.ParentColumns)
-                {
-                    var columnName = new ObjectNameParser(column.ColumnName);
-
-                    stringBuilder.Append($"{empty} {columnName.FullQuotedString}");
-=======
             foreach (var constraint in this.tableDescription.GetRelations())
             {
                 // Don't want foreign key on same table since it could be a problem on first 
@@ -214,58 +119,11 @@
                 {
                     var columnName = ParserName.Parse(column.ColumnName).Quoted().ToString();
                     stringBuilder.Append($"{empty} {columnName}");
->>>>>>> 4ab0ed3f
                     empty = ", ";
                 }
                 stringBuilder.AppendLine(" )");
             }
             stringBuilder.Append(")");
-<<<<<<< HEAD
-            return new SqliteCommand(stringBuilder.ToString());
-        }
-
-        public void CreateTable()
-        {
-            bool alreadyOpened = connection.State == ConnectionState.Open;
-
-            try
-            {
-                using (var command = BuildTableCommand())
-                {
-                    if (!alreadyOpened)
-                        connection.Open();
-
-                    if (transaction != null)
-                        command.Transaction = transaction;
-
-                    command.Connection = connection;
-                    command.ExecuteNonQuery();
-
-                }
-            }
-            catch (Exception ex)
-            {
-                Debug.WriteLine($"Error during CreateTable : {ex}");
-                throw;
-
-            }
-            finally
-            {
-                if (!alreadyOpened && connection.State != ConnectionState.Closed)
-                    connection.Close();
-
-            }
-
-        }
-        public string CreateTableScriptText()
-        {
-            StringBuilder stringBuilder = new StringBuilder();
-            var tableNameScript = $"Create Table {tableName.FullQuotedString}";
-            var tableScript = BuildTableCommand().CommandText;
-            stringBuilder.Append(SqliteBuilder.WrapScriptTextWithComments(tableScript, tableNameScript));
-            stringBuilder.AppendLine();
-=======
->>>>>>> 4ab0ed3f
             return stringBuilder.ToString();
         }
 
@@ -280,16 +138,8 @@
         /// <summary>
         /// Check if we need to create the table in the current database
         /// </summary>
-<<<<<<< HEAD
-        public bool NeedToCreateTable()
-        {
-            return !SqliteManagementUtils.TableExists(connection, transaction, tableName.FullQuotedString);
-
-        }
-=======
         public async Task<bool> NeedToCreateTableAsync(DbConnection connection, DbTransaction transaction) =>
             !await SqliteManagementUtils.TableExistsAsync((SqliteConnection)connection, (SqliteTransaction)transaction, tableName).ConfigureAwait(false);
->>>>>>> 4ab0ed3f
 
         public Task<bool> NeedToCreateSchemaAsync(DbConnection connection, DbTransaction transaction) => Task.FromResult(false);
 
@@ -307,57 +157,6 @@
             }
         }
 
-<<<<<<< HEAD
-        public string CreateForeignKeyConstraintsScriptText(DmRelation constraint)
-        {
-            return string.Empty;
-        }
-
-        public void DropTable()
-        {
-            bool alreadyOpened = connection.State == ConnectionState.Open;
-
-            try
-            {
-                using (var command = new SqliteCommand($"DROP TABLE IF EXISTS {tableName.FullQuotedString}", connection))
-                {
-                    if (!alreadyOpened)
-                        connection.Open();
-
-                    if (transaction != null)
-                        command.Transaction = transaction;
-
-                    command.Connection = connection;
-                    command.ExecuteNonQuery();
-
-                }
-            }
-            catch (Exception ex)
-            {
-                Debug.WriteLine($"Error during DropTable : {ex}");
-                throw;
-
-            }
-            finally
-            {
-                if (!alreadyOpened && connection.State != ConnectionState.Closed)
-                    connection.Close();
-
-            }
-
-        }
-
-        public string DropTableScriptText()
-        {
-            StringBuilder stringBuilder = new StringBuilder();
-            var tableNameScript = $"Drop Table {tableName.FullQuotedString}";
-            var tableScript = $"DROP TABLE IF EXISTS {tableName.FullQuotedString}";
-            stringBuilder.Append(SqliteBuilder.WrapScriptTextWithComments(tableScript, tableNameScript));
-            stringBuilder.AppendLine();
-            return stringBuilder.ToString();
-        }
-=======
         public Task CreatePrimaryKeyAsync(DbConnection connection, DbTransaction transaction) => Task.CompletedTask;
->>>>>>> 4ab0ed3f
     }
 }