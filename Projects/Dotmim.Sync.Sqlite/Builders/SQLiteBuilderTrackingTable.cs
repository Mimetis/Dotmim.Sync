--- conflicted
+++ resolved
@@ -9,11 +9,8 @@
 
 using System.Diagnostics;
 using System.Collections.Generic;
-<<<<<<< HEAD
-=======
 using System.Linq;
 using System.Threading.Tasks;
->>>>>>> 4ab0ed3f
 
 namespace Dotmim.Sync.Sqlite
 {
@@ -25,14 +22,7 @@
         private SyncSetup setup;
         private SqliteDbMetadata sqliteDbMetadata;
 
-<<<<<<< HEAD
-        public ICollection<FilterClause> Filters { get; set; }
-
-
-        public SqliteBuilderTrackingTable(DmTable tableDescription, DbConnection connection, DbTransaction transaction = null)
-=======
         public SqliteBuilderTrackingTable(SyncTable tableDescription, ParserName tableName, ParserName trackingName, SyncSetup setup)
->>>>>>> 4ab0ed3f
         {
             this.tableDescription = tableDescription;
             this.setup = setup;
@@ -42,65 +32,7 @@
         }
 
 
-<<<<<<< HEAD
-        public void CreateIndex()
-        {
-
-
-        }
-
-        private string CreateIndexCommandText()
-        {
-            StringBuilder stringBuilder = new StringBuilder();
-
-            return stringBuilder.ToString();
-        }
-
-        public string CreateIndexScriptText()
-        {
-            string str = string.Concat("Create index on Tracking Table ", trackingName.FullQuotedString);
-            return "";
-        }
-
-        public void CreatePk()
-        {
-            return;
-
-            //bool alreadyOpened = this.connection.State == ConnectionState.Open;
-            //try
-            //{
-            //    using (var command = new SqliteCommand())
-            //    {
-            //        if (!alreadyOpened)
-            //            this.connection.Open();
-
-            //        if (transaction != null)
-            //            command.Transaction = transaction;
-
-            //        command.CommandText = this.CreatePkCommandText();
-            //        command.Connection = this.connection;
-            //        command.ExecuteNonQuery();
-            //    }
-            //}
-            //catch (Exception ex)
-            //{
-            //    Debug.WriteLine($"Error during CreateIndex : {ex}");
-            //    throw;
-            //}
-            //finally
-            //{
-            //    if (!alreadyOpened && this.connection.State != ConnectionState.Closed)
-            //        this.connection.Close();
-            //}
-        }
-        public string CreatePkScriptText()
-        {
-            string str = string.Concat("No need to Create Primary Key on Tracking Table since it's done during table creation ", trackingName.FullQuotedString);
-            return "";
-        }
-=======
         public Task CreateIndexAsync(DbConnection connection, DbTransaction transaction) => Task.CompletedTask;
->>>>>>> 4ab0ed3f
 
         public Task CreatePkAsync(DbConnection connection, DbTransaction transaction) => Task.CompletedTask;
 
@@ -111,57 +43,21 @@
                 await command.ExecuteNonQueryAsync().ConfigureAwait(false);
 
             }
-<<<<<<< HEAD
-            catch (Exception ex)
-            {
-                Debug.WriteLine($"Error during CreateIndex : {ex}");
-                throw;
-
-            }
-            finally
-            {
-                if (!alreadyOpened && this.connection.State != ConnectionState.Closed)
-                    this.connection.Close();
-
-            }
-
-
-        }
-
-        public string CreateTableScriptText()
-        {
-            string str = string.Concat("Create Tracking Table ", trackingName.FullQuotedString);
-            return SqliteBuilder.WrapScriptTextWithComments(this.CreateTableCommandText(), str);
-=======
->>>>>>> 4ab0ed3f
         }
 
         public string CreateTableCommandText()
         {
-<<<<<<< HEAD
-            StringBuilder stringBuilder = new StringBuilder();
-            stringBuilder.AppendLine($"CREATE TABLE {trackingName.FullQuotedString} (");
-=======
             var stringBuilder = new StringBuilder();
             stringBuilder.AppendLine($"CREATE TABLE {trackingName.Quoted().ToString()} (");
->>>>>>> 4ab0ed3f
 
             // Adding the primary key
             foreach (var pkColumn in this.tableDescription.GetPrimaryKeysColumns())
             {
-<<<<<<< HEAD
-                var quotedColumnName = new ObjectNameParser(pkColumn.ColumnName, "[", "]").FullQuotedString;
-
-                var columnTypeString = this.sqliteDbMetadata.TryGetOwnerDbTypeString(pkColumn.OriginalDbType, pkColumn.DbType, false, false, pkColumn.MaxLength, this.tableDescription.OriginalProvider, SqliteSyncProvider.ProviderType);
-                var columnPrecisionString = this.sqliteDbMetadata.TryGetOwnerDbTypePrecision(pkColumn.OriginalDbType, pkColumn.DbType, false, false, pkColumn.MaxLength, pkColumn.Precision, pkColumn.Scale, this.tableDescription.OriginalProvider, SqliteSyncProvider.ProviderType);
-                var quotedColumnType = new ObjectNameParser(columnTypeString, "[", "]").FullQuotedString;
-=======
                 var quotedColumnName = ParserName.Parse(pkColumn).Quoted().ToString();
 
                 var columnTypeString = this.sqliteDbMetadata.TryGetOwnerDbTypeString(pkColumn.OriginalDbType, pkColumn.GetDbType(), false, false, pkColumn.MaxLength, this.tableDescription.OriginalProvider, SqliteSyncProvider.ProviderType);
                 var columnPrecisionString = this.sqliteDbMetadata.TryGetOwnerDbTypePrecision(pkColumn.OriginalDbType, pkColumn.GetDbType(), false, false, pkColumn.MaxLength, pkColumn.Precision, pkColumn.Scale, this.tableDescription.OriginalProvider, SqliteSyncProvider.ProviderType);
                 var quotedColumnType = ParserName.Parse(columnTypeString).Quoted().ToString();
->>>>>>> 4ab0ed3f
                 quotedColumnType += columnPrecisionString;
 
                 stringBuilder.AppendLine($"{quotedColumnName} {quotedColumnType} NOT NULL COLLATE NOCASE, ");
@@ -187,23 +83,7 @@
             stringBuilder.Append(")");
 
 
-<<<<<<< HEAD
-            stringBuilder.Append(")");
-
-            return stringBuilder.ToString();
-        }
-
-        public bool NeedToCreateTrackingTable()
-        {
-            return !SqliteManagementUtils.TableExists(connection, transaction, trackingName.FullQuotedString);
-        }
-
-        public void PopulateFromBaseTable()
-        {
-            bool alreadyOpened = this.connection.State == ConnectionState.Open;
-=======
             stringBuilder.Append(");");
->>>>>>> 4ab0ed3f
 
             stringBuilder.AppendLine($"CREATE INDEX [{trackingName.Schema().Unquoted().Normalized().ToString()}_timestamp_index] ON {trackingName.Schema().Quoted().ToString()} (");
             stringBuilder.AppendLine($"\t [timestamp] ASC");
@@ -214,106 +94,12 @@
                 var columnName = ParserName.Parse(pkColumn).Quoted().ToString();
                 stringBuilder.AppendLine($"\t,{columnName} ASC");
             }
-<<<<<<< HEAD
-            catch (Exception ex)
-            {
-                Debug.WriteLine($"Error during CreateIndex : {ex}");
-                throw;
-
-            }
-            finally
-            {
-                if (!alreadyOpened && this.connection.State != ConnectionState.Closed)
-                    this.connection.Close();
-
-            }
-
-        }
-
-        private string CreatePopulateFromBaseTableCommandText()
-        {
-            StringBuilder stringBuilder = new StringBuilder();
-            stringBuilder.AppendLine(string.Concat("INSERT INTO ", trackingName.FullQuotedString, " ("));
-            StringBuilder stringBuilder1 = new StringBuilder();
-            StringBuilder stringBuilder2 = new StringBuilder();
-            string empty = string.Empty;
-            StringBuilder stringBuilderOnClause = new StringBuilder("ON ");
-            StringBuilder stringBuilderWhereClause = new StringBuilder("WHERE ");
-            string str = string.Empty;
-            string baseTable = "[base]";
-            string sideTable = "[side]";
-            foreach (var pkColumn in this.tableDescription.PrimaryKey.Columns)
-            {
-                var quotedColumnName = new ObjectNameParser(pkColumn.ColumnName, "[", "]").FullQuotedString;
-
-                stringBuilder1.Append(string.Concat(empty, quotedColumnName));
-
-                stringBuilder2.Append(string.Concat(empty, baseTable, ".", quotedColumnName));
-
-                string[] quotedName = new string[] { str, baseTable, ".", quotedColumnName, " = ", sideTable, ".", quotedColumnName };
-                stringBuilderOnClause.Append(string.Concat(quotedName));
-                string[] strArrays = new string[] { str, sideTable, ".", quotedColumnName, " IS NULL" };
-                stringBuilderWhereClause.Append(string.Concat(strArrays));
-                empty = ", ";
-                str = " AND ";
-            }
-            StringBuilder stringBuilder5 = new StringBuilder();
-            StringBuilder stringBuilder6 = new StringBuilder();
-
-            // --------------------------------------------------------------------------------
-            // SQLITE doesnot support (yet) filtering columns, since it's only a client provider
-            // --------------------------------------------------------------------------------
-            //if (FilterColumns != null)
-            //    foreach (var filterColumn in this.FilterColumns)
-            //    {
-            //        var isPk = this.tableDescription.PrimaryKey.Columns.Any(dm => this.tableDescription.IsEqual(dm.ColumnName, filterColumn.ColumnName));
-            //        if (isPk)
-            //            continue;
-
-            //        var quotedColumnName = new ObjectNameParser(filterColumn.ColumnName, "[", "]").QuotedString;
-
-            //        stringBuilder6.Append(string.Concat(empty, quotedColumnName));
-            //        stringBuilder5.Append(string.Concat(empty, baseTable, ".", quotedColumnName));
-            //    }
-
-            // (list of pkeys)
-            stringBuilder.Append(string.Concat(stringBuilder1.ToString(), ", "));
-
-            stringBuilder.Append("[create_scope_id], ");
-            stringBuilder.Append("[update_scope_id], ");
-            stringBuilder.Append("[create_timestamp], ");
-            stringBuilder.Append("[update_timestamp], ");
-            stringBuilder.Append("[timestamp], "); // timestamp is not a column we update, it's auto
-            stringBuilder.Append("[sync_row_is_tombstone] ");
-            stringBuilder.AppendLine(string.Concat(stringBuilder6.ToString(), ") "));
-            stringBuilder.Append(string.Concat("SELECT ", stringBuilder2.ToString(), ", "));
-            stringBuilder.Append("NULL, ");
-            stringBuilder.Append("NULL, ");
-            stringBuilder.Append($"{SqliteObjectNames.TimestampValue}, ");
-            stringBuilder.Append("0, ");
-            stringBuilder.Append($"{SqliteObjectNames.TimestampValue}, ");
-            stringBuilder.Append("0");
-            stringBuilder.AppendLine(string.Concat(stringBuilder5.ToString(), " "));
-            string[] localName = new string[] { "FROM ", tableName.FullQuotedString, " ", baseTable, " LEFT OUTER JOIN ", trackingName.FullQuotedString, " ", sideTable, " " };
-            stringBuilder.AppendLine(string.Concat(localName));
-            stringBuilder.AppendLine(string.Concat(stringBuilderOnClause.ToString(), " "));
-            stringBuilder.AppendLine(string.Concat(stringBuilderWhereClause.ToString(), "; \n"));
-            return stringBuilder.ToString();
-        }
-
-        public string CreatePopulateFromBaseTableScriptText()
-        {
-            string str = string.Concat("Populate tracking table ", trackingName.FullQuotedString, " for existing data in table ", tableName.FullQuotedString);
-            return SqliteBuilder.WrapScriptTextWithComments(this.CreatePopulateFromBaseTableCommandText(), str);
-        }
-=======
             stringBuilder.Append(");");
             return stringBuilder.ToString();
         }
 
         public async Task<bool> NeedToCreateTrackingTableAsync(DbConnection connection, DbTransaction transaction)
             => !await SqliteManagementUtils.TableExistsAsync((SqliteConnection)connection, (SqliteTransaction)transaction, trackingName).ConfigureAwait(false);
->>>>>>> 4ab0ed3f
 
 
         public async Task DropTableAsync(DbConnection connection, DbTransaction transaction)
@@ -326,73 +112,15 @@
 
         public async Task RenameTableAsync(ParserName oldTableName, DbConnection connection, DbTransaction transaction)
         {
-<<<<<<< HEAD
-            var quotedColumnName = new ObjectNameParser(col.ColumnName, "[", "]").FullQuotedString;
-            var columnTypeString = this.sqliteDbMetadata.TryGetOwnerDbTypeString(col.OriginalDbType, col.DbType, false, false, col.MaxLength, this.tableDescription.OriginalProvider, SqliteSyncProvider.ProviderType);
-            var columnPrecisionString = this.sqliteDbMetadata.TryGetOwnerDbTypePrecision(col.OriginalDbType, col.DbType, false, false, col.MaxLength, col.Precision, col.Scale, this.tableDescription.OriginalProvider, SqliteSyncProvider.ProviderType);
-            var quotedColumnType = new ObjectNameParser(columnTypeString, "[", "]").FullQuotedString;
-            quotedColumnType += columnPrecisionString;
-=======
             var tableNameString = this.trackingName.Quoted().ToString();
             var oldTableNameString = oldTableName.Quoted().ToString();
->>>>>>> 4ab0ed3f
 
             var commandText = $"ALTER TABLE {oldTableNameString} RENAME TO {tableNameString};";
 
-<<<<<<< HEAD
-            string str = string.Concat("Add new filter column, ", quotedColumnName.FullUnquotedString, ", to Tracking Table ", trackingName.FullQuotedString);
-            return SqliteBuilder.WrapScriptTextWithComments(this.AddFilterColumnCommandText(filterColumn), str);
-        }
-
-        public void DropTable()
-        {
-            bool alreadyOpened = connection.State == ConnectionState.Open;
-
-            try
-            {
-                using (var command = new SqliteCommand($"DROP TABLE IF EXISTS {tableName.FullQuotedString}", connection))
-                {
-                    if (!alreadyOpened)
-                        connection.Open();
-
-                    if (transaction != null)
-                        command.Transaction = transaction;
-
-                    command.Connection = connection;
-                    command.ExecuteNonQuery();
-
-                }
-            }
-            catch (Exception ex)
-            {
-                Debug.WriteLine($"Error during DropTable : {ex}");
-                throw;
-
-            }
-            finally
-            {
-                if (!alreadyOpened && connection.State != ConnectionState.Closed)
-                    connection.Close();
-
-            }
-
-        }
-
-        public string DropTableScriptText()
-        {
-            StringBuilder stringBuilder = new StringBuilder();
-            var tableNameScript = $"Drop Table {tableName.FullQuotedString}";
-            var tableScript = $"DROP TABLE IF EXISTS {tableName.FullQuotedString}";
-            stringBuilder.Append(SqliteBuilder.WrapScriptTextWithComments(tableScript, tableNameScript));
-            stringBuilder.AppendLine();
-            return stringBuilder.ToString();
-        }
-=======
             using (var command = new SqliteCommand(commandText, (SqliteConnection)connection, (SqliteTransaction)transaction))
             {
                 await command.ExecuteNonQueryAsync().ConfigureAwait(false);
             }
         }
->>>>>>> 4ab0ed3f
     }
 }