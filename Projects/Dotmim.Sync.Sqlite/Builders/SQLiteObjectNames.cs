﻿using Dotmim.Sync.Builders;
using System;
using System.Collections.Generic;
using System.Text;

using System.Linq;

using System.Data;

namespace Dotmim.Sync.Sqlite
{
    public class SqliteObjectNames
    {
        public const string TimestampValue = "replace(strftime('%Y%m%d%H%M%f', 'now'), '.', '')";

        internal const string insertTriggerName = "[{0}_insert_trigger]";
        internal const string updateTriggerName = "[{0}_update_trigger]";
        internal const string deleteTriggerName = "[{0}_delete_trigger]";

        private Dictionary<DbCommandType, string> names = new Dictionary<DbCommandType, string>();
        private ParserName tableName, trackingName;

        public SyncTable TableDescription { get; }
        public SyncSetup Setup { get; }

        public void AddName(DbCommandType objectType, string name)
        {
            if (names.ContainsKey(objectType))
                throw new Exception("Yous can't add an objectType multiple times");

            names.Add(objectType, name);
        }
        public string GetCommandName(DbCommandType objectType, SyncFilter filter = null)
        {
            if (!names.ContainsKey(objectType))
                throw new NotSupportedException($"Sqlite provider does not support the command type {objectType.ToString()}");

            var commandName = names[objectType];

            // concat filter name
            //if (filter != null)
            //    commandName = string.Format(commandName, filter.GetFilterName());

            return commandName;
        }

        public SqliteObjectNames(SyncTable tableDescription, ParserName tableName, ParserName trackingName, SyncSetup setup)
        {
            this.TableDescription = tableDescription;
            this.Setup = setup;
            this.tableName = tableName;
            this.trackingName = trackingName;

            SetDefaultNames();
        }

        /// <summary>
        /// Set the default stored procedures names
        /// </summary>
        private void SetDefaultNames()
        {
<<<<<<< HEAD
            var tpref = this.TableDescription.TriggersPrefix;
            var tsuf = this.TableDescription.TriggersSuffix;

            this.AddName(DbCommandType.InsertTrigger, string.Format(insertTriggerName, $"{tpref}{tableName.ObjectNameNormalized}{tsuf}"));
            this.AddName(DbCommandType.UpdateTrigger, string.Format(updateTriggerName, $"{tpref}{tableName.ObjectNameNormalized}{tsuf}"));
            this.AddName(DbCommandType.DeleteTrigger, string.Format(deleteTriggerName, $"{tpref}{tableName.ObjectNameNormalized}{tsuf}"));
=======
            var tpref = this.Setup.TriggersPrefix != null ? this.Setup.TriggersPrefix : "";
            var tsuf = this.Setup.TriggersSuffix != null ? this.Setup.TriggersSuffix : "";

            this.AddName(DbCommandType.InsertTrigger, string.Format(insertTriggerName, $"{tpref}{tableName.Unquoted().Normalized().ToString()}{tsuf}"));
            this.AddName(DbCommandType.UpdateTrigger, string.Format(updateTriggerName, $"{tpref}{tableName.Unquoted().Normalized().ToString()}{tsuf}"));
            this.AddName(DbCommandType.DeleteTrigger, string.Format(deleteTriggerName, $"{tpref}{tableName.Unquoted().Normalized().ToString()}{tsuf}"));

            // Check if we have mutables columns
            var hasMutableColumns = TableDescription.GetMutableColumns(false).Any();

>>>>>>> 4ab0ed3f

            // Select changes
            this.CreateSelectChangesCommandText();
            this.CreateSelectRowCommandText();
            this.CreateSelectInitializedCommandText();
            this.CreateDeleteCommandText();
            this.CreateDeleteMetadataCommandText();
            this.CreateUpdateCommandText(hasMutableColumns);
            this.CreateResetCommandText();
            this.CreateUpdateUntrackedRowsCommandText();
            this.CreateUpdateMetadataCommandText();

            // Sqlite does not have any constraints, so just return a simple statement
            this.AddName(DbCommandType.DisableConstraints, "Select 0"); // PRAGMA foreign_keys = OFF
            this.AddName(DbCommandType.EnableConstraints, "Select 0");

        }

        private void CreateResetCommandText()
        {
<<<<<<< HEAD
            StringBuilder stringBuilder = new StringBuilder();
            stringBuilder.AppendLine();
            stringBuilder.AppendLine($"DELETE FROM {tableName.FullQuotedString};");
            stringBuilder.AppendLine($"DELETE FROM {trackingName.FullQuotedString};");
=======
            var stringBuilder = new StringBuilder();
            stringBuilder.AppendLine();
            stringBuilder.AppendLine($"DELETE FROM {tableName.Quoted().ToString()};");
            stringBuilder.AppendLine($"DELETE FROM {trackingName.Quoted().ToString()};");
>>>>>>> 4ab0ed3f
            this.AddName(DbCommandType.Reset, stringBuilder.ToString());
        }


        private void CreateUpdateMetadataCommandText()
        {
            var stringBuilder = new StringBuilder();

<<<<<<< HEAD
            StringBuilder stringBuilder = new StringBuilder();
            stringBuilder.AppendLine($"UPDATE {tableName.FullQuotedString}");
            stringBuilder.Append($"SET {SqliteManagementUtils.CommaSeparatedUpdateFromParameters(this.TableDescription)}");
            stringBuilder.Append($"WHERE {SqliteManagementUtils.WhereColumnAndParameters(this.TableDescription.PrimaryKey.Columns, "")}");
            stringBuilder.AppendLine($" AND ((SELECT [timestamp] FROM {trackingName.QuotedObjectName} ");
            stringBuilder.AppendLine($"  WHERE {SqliteManagementUtils.JoinTwoTablesOnClause(this.TableDescription.PrimaryKey.Columns, tableName.QuotedObjectName, trackingName.QuotedObjectName)}");
            stringBuilder.AppendLine(" ) <= @sync_min_timestamp OR @sync_force_write = 1");
            stringBuilder.AppendLine(");");
            this.AddName(DbCommandType.UpdateRow, stringBuilder.ToString());
=======
            var pkeySelectForInsert = new StringBuilder();
            var pkeyISelectForInsert = new StringBuilder();
            var pkeyAliasSelectForInsert = new StringBuilder();
            var pkeysLeftJoinForInsert = new StringBuilder();
            var pkeysIsNullForInsert = new StringBuilder();
>>>>>>> 4ab0ed3f

            string and = string.Empty;
            string comma = string.Empty;
            foreach (var pkColumn in TableDescription.GetPrimaryKeysColumns())
            {
                var columnName = ParserName.Parse(pkColumn).Quoted().ToString();
                var parameterName = ParserName.Parse(pkColumn).Unquoted().Normalized().ToString();

                pkeySelectForInsert.Append($"{comma}{columnName}");
                pkeyISelectForInsert.Append($"{comma}[i].{columnName}");
                pkeyAliasSelectForInsert.Append($"{comma}@{parameterName} as {columnName}");
                pkeysLeftJoinForInsert.Append($"{and}[side].{columnName} = [i].{columnName}");
                pkeysIsNullForInsert.Append($"{and}[side].{columnName} IS NULL");
                and = " AND ";
                comma = ", ";
            }

            stringBuilder.AppendLine($"INSERT OR REPLACE INTO {trackingName.Schema().Quoted().ToString()} (");
            stringBuilder.AppendLine(pkeySelectForInsert.ToString());
            stringBuilder.AppendLine(",[update_scope_id], [sync_row_is_tombstone], [timestamp], [last_change_datetime] )");
            stringBuilder.AppendLine($"SELECT {pkeyISelectForInsert.ToString()} ");
            stringBuilder.AppendLine($"   , i.sync_scope_id, i.sync_row_is_tombstone, i.sync_timestamp, i.UtcDate");
            stringBuilder.AppendLine("FROM (");
            stringBuilder.AppendLine($"  SELECT {pkeyAliasSelectForInsert}");
            stringBuilder.AppendLine($"          ,@sync_scope_id as sync_scope_id, @sync_row_is_tombstone as sync_row_is_tombstone, {SqliteObjectNames.TimestampValue} as sync_timestamp, datetime('now') as UtcDate) as i;");

<<<<<<< HEAD
            stringBuilder.AppendLine($"UPDATE {trackingName.FullQuotedString}");
            stringBuilder.AppendLine($"SET [update_scope_id] = @update_scope_id, ");
            stringBuilder.AppendLine($"\t [update_timestamp] = @update_timestamp, ");
            stringBuilder.AppendLine($"\t [sync_row_is_tombstone] = @sync_row_is_tombstone, ");
            stringBuilder.AppendLine($"\t [timestamp] = {SqliteObjectNames.TimestampValue}, ");
            stringBuilder.AppendLine($"\t [last_change_datetime] = datetime('now') ");
            stringBuilder.Append($"WHERE {SqliteManagementUtils.WhereColumnAndParameters(this.TableDescription.PrimaryKey.Columns, "")}");
=======
>>>>>>> 4ab0ed3f

            var cmdtext = stringBuilder.ToString();

            this.AddName(DbCommandType.UpdateMetadata, cmdtext);
        }

<<<<<<< HEAD
            stringBuilder.AppendLine($"\tINSERT OR REPLACE INTO {trackingName.FullQuotedString}");
=======
>>>>>>> 4ab0ed3f

        private void CreateUpdateCommandText(bool hasMutableColumns)
        {
            var stringBuilderArguments = new StringBuilder();
            var stringBuilderParameters = new StringBuilder();
            var stringBuilderParametersValues = new StringBuilder();
            string empty = string.Empty;
<<<<<<< HEAD
            foreach (var pkColumn in this.TableDescription.PrimaryKey.Columns)
            {
                ObjectNameParser columnName = new ObjectNameParser(pkColumn.ColumnName);
                stringBuilderArguments.Append(string.Concat(empty, columnName.FullQuotedString));
                stringBuilderParameters.Append(string.Concat(empty, $"@{columnName.FullUnquotedString}"));
                empty = ", ";
            }
            stringBuilder.AppendLine($"\t({stringBuilderArguments.ToString()}, ");
            stringBuilder.AppendLine($"\t[create_scope_id], [create_timestamp], [update_scope_id], [update_timestamp],");
            stringBuilder.AppendLine($"\t[sync_row_is_tombstone], [timestamp], [last_change_datetime])");
            stringBuilder.AppendLine($"\tVALUES ({stringBuilderParameters.ToString()}, ");
            stringBuilder.AppendLine($"\t@create_scope_id, @create_timestamp, @update_scope_id, @update_timestamp, ");
            stringBuilder.AppendLine($"\t@sync_row_is_tombstone, {SqliteObjectNames.TimestampValue}, datetime('now'));");
=======
>>>>>>> 4ab0ed3f

            string str1 = SqliteManagementUtils.JoinOneTablesOnParametersValues(this.TableDescription.PrimaryKeys, "[side]");
            string str2 = SqliteManagementUtils.JoinTwoTablesOnClause(this.TableDescription.PrimaryKeys, "[c]", "[base]");
            string str7 = SqliteManagementUtils.JoinTwoTablesOnClause(this.TableDescription.PrimaryKeys, "[p]", "[side]");

<<<<<<< HEAD
        }
        private void CreateInsertCommandText()
        {
            StringBuilder stringBuilder = new StringBuilder();
            StringBuilder stringBuilderArguments = new StringBuilder();
            StringBuilder stringBuilderParameters = new StringBuilder();
            string empty = string.Empty;
            foreach (var mutableColumn in this.TableDescription.Columns.Where(c => !c.IsReadOnly))
            {
                ObjectNameParser columnName = new ObjectNameParser(mutableColumn.ColumnName);
                stringBuilderArguments.Append(string.Concat(empty, columnName.FullQuotedString));
                stringBuilderParameters.Append(string.Concat(empty, $"@{columnName.FullUnquotedString}"));
                empty = ", ";
            }
            stringBuilder.AppendLine($"\tINSERT OR IGNORE INTO {tableName.FullQuotedString}");
            stringBuilder.AppendLine($"\t({stringBuilderArguments.ToString()})");
            stringBuilder.AppendLine($"\tVALUES ({stringBuilderParameters.ToString()});");
=======
            // Generate Update command
            var stringBuilder = new StringBuilder();

            foreach (var mutableColumn in this.TableDescription.GetMutableColumns(false, true))
            {
                var columnName = ParserName.Parse(mutableColumn).Quoted().ToString();
                var columnParameterName = ParserName.Parse(mutableColumn).Unquoted().Normalized().ToString();
                stringBuilderParametersValues.Append($"{empty}@{columnParameterName} as {columnName}");
                stringBuilderArguments.Append($"{empty}{columnName}");
                stringBuilderParameters.Append($"{empty}[c].{columnName}");
                empty = ", ";
            }
>>>>>>> 4ab0ed3f

            stringBuilder.AppendLine($"INSERT OR REPLACE INTO {tableName.Quoted().ToString()}");
            stringBuilder.AppendLine($"({stringBuilderArguments.ToString()})");
            stringBuilder.AppendLine($"SELECT {stringBuilderParameters.ToString()} ");
            stringBuilder.AppendLine($"FROM (SELECT {stringBuilderParametersValues.ToString()}) as [c]");
            stringBuilder.AppendLine($"LEFT JOIN {trackingName.Quoted().ToString()} AS [side] ON {str1}");
            stringBuilder.AppendLine($"LEFT JOIN {tableName.Quoted().ToString()} AS [base] ON {str2}");

            stringBuilder.Append($"WHERE ({SqliteManagementUtils.WhereColumnAndParameters(this.TableDescription.PrimaryKeys, "[base]")} ");
            stringBuilder.AppendLine($"AND ([side].[timestamp] < @sync_min_timestamp OR [side].[update_scope_id] = @sync_scope_id)) ");
            stringBuilder.Append($"OR ({SqliteManagementUtils.WhereColumnIsNull(this.TableDescription.PrimaryKeys, "[base]")} ");
            stringBuilder.AppendLine($"AND ([side].[timestamp] < @sync_min_timestamp OR [side].[timestamp] IS NULL)) ");
            stringBuilder.AppendLine($"OR @sync_force_write = 1;");
            stringBuilder.AppendLine();
            stringBuilder.AppendLine($"UPDATE OR IGNORE {trackingName.Quoted().ToString()} SET ");
            stringBuilder.AppendLine("[update_scope_id] = @sync_scope_id,");
            stringBuilder.AppendLine("[sync_row_is_tombstone] = 0,");
            stringBuilder.AppendLine("[last_change_datetime] = datetime('now')");
            stringBuilder.AppendLine($"WHERE {SqliteManagementUtils.WhereColumnAndParameters(this.TableDescription.PrimaryKeys, "")}");
            stringBuilder.AppendLine($" AND (select changes()) > 0;");

            var cmdtext = stringBuilder.ToString();

            this.AddName(DbCommandType.UpdateRow, cmdtext);
        }

        //private void CreateUpdateCommandTextBack(bool hasMutableColumns)
        //{
        //    var stringBuilderArguments = new StringBuilder();
        //    var stringBuilderParameters = new StringBuilder();
        //    string empty = string.Empty;

        //    string str1 = SqliteManagementUtils.JoinTwoTablesOnClause(this.TableDescription.PrimaryKeys, "[c]", "[base]");
        //    string str7 = SqliteManagementUtils.JoinTwoTablesOnClause(this.TableDescription.PrimaryKeys, "[p]", "[side]");

        //    // Generate Update command
        //    var stringBuilder = new StringBuilder();


        //    stringBuilder.AppendLine(";WITH [c] AS (");
        //    stringBuilder.Append("\tSELECT ");
        //    foreach (var c in this.TableDescription.Columns.Where(col => !col.IsReadOnly))
        //    {
        //        var columnName = ParserName.Parse(c).Quoted().ToString();
        //        stringBuilder.Append($"[p].{columnName}, ");
        //    }
        //    stringBuilder.AppendLine();
        //    stringBuilder.AppendLine($"\t[side].[update_scope_id], [side].[timestamp], [side].[sync_row_is_tombstone]");
        //    stringBuilder.AppendLine($"\tFROM (SELECT ");
        //    stringBuilder.Append($"\t\t ");
        //    string comma = "";
        //    foreach (var c in this.TableDescription.GetMutableColumns(false, true))
        //    {
        //        var columnName = ParserName.Parse(c).Quoted().ToString();
        //        var columnParameterName = ParserName.Parse(c).Unquoted().Normalized().ToString();

        //        stringBuilder.Append($"{comma}@{columnParameterName} as {columnName}");
        //        comma = ", ";
        //    }
        //    stringBuilder.AppendLine($") AS [p]");
        //    stringBuilder.Append($"\tLEFT JOIN {trackingName.Quoted().ToString()} [side] ON ");
        //    stringBuilder.AppendLine($"\t{str7}");
        //    stringBuilder.AppendLine($"\t)");


        //    foreach (var mutableColumn in this.TableDescription.GetMutableColumns(false, true))
        //    {
        //        var columnName = ParserName.Parse(mutableColumn).Quoted().ToString();
        //        stringBuilderArguments.Append($"{empty}{columnName}");
        //        stringBuilderParameters.Append($"{empty}[c].{columnName}");
        //        empty = ", ";
        //    }

        //    stringBuilder.AppendLine($"INSERT OR REPLACE INTO {tableName.Quoted().ToString()}");
        //    stringBuilder.AppendLine($"({stringBuilderArguments.ToString()})");
        //    stringBuilder.AppendLine($"SELECT {stringBuilderParameters.ToString()} ");
        //    stringBuilder.AppendLine($"FROM [c] ");
        //    stringBuilder.AppendLine($"LEFT JOIN {tableName.Quoted().ToString()} AS [base] ON {str1}");
        //    stringBuilder.Append($"WHERE ({SqliteManagementUtils.WhereColumnAndParameters(this.TableDescription.PrimaryKeys, "[base]")} ");
        //    stringBuilder.AppendLine($"AND ([c].[timestamp] < @sync_min_timestamp OR [c].[update_scope_id] = @sync_scope_id)) ");
        //    stringBuilder.Append($"OR ({SqliteManagementUtils.WhereColumnIsNull(this.TableDescription.PrimaryKeys, "[base]")} ");
        //    stringBuilder.AppendLine($"AND ([c].[timestamp] < @sync_min_timestamp OR [c].[timestamp] IS NULL)) ");
        //    stringBuilder.AppendLine($"OR @sync_force_write = 1;");
        //    stringBuilder.AppendLine();
        //    stringBuilder.AppendLine($"UPDATE OR IGNORE {trackingName.Quoted().ToString()} SET ");
        //    stringBuilder.AppendLine("[update_scope_id] = @sync_scope_id,");
        //    stringBuilder.AppendLine("[sync_row_is_tombstone] = 0,");
        //    stringBuilder.AppendLine("[last_change_datetime] = datetime('now')");
        //    stringBuilder.AppendLine($"WHERE {SqliteManagementUtils.WhereColumnAndParameters(this.TableDescription.PrimaryKeys, "")}");
        //    stringBuilder.AppendLine($" AND (select changes()) > 0;");

        //    var cmdtext = stringBuilder.ToString();

        //    this.AddName(DbCommandType.UpdateRow, cmdtext);
        //}
              

        private void CreateDeleteMetadataCommandText()
        {

<<<<<<< HEAD
            StringBuilder stringBuilder = new StringBuilder();
            stringBuilder.AppendLine($"DELETE FROM {trackingName.FullQuotedString} ");
            stringBuilder.Append($"WHERE ");
            stringBuilder.AppendLine(SqliteManagementUtils.WhereColumnAndParameters(this.TableDescription.PrimaryKey.Columns, ""));
            stringBuilder.Append(";");
=======
            var stringBuilder = new StringBuilder();
            stringBuilder.AppendLine($"DELETE FROM {trackingName.Quoted().ToString()} WHERE [timestamp] < @sync_row_timestamp;");
>>>>>>> 4ab0ed3f

            this.AddName(DbCommandType.DeleteMetadata, stringBuilder.ToString());
        }
        private void CreateDeleteCommandText()
        {
            var stringBuilder = new StringBuilder();
            string str1 = SqliteManagementUtils.JoinTwoTablesOnClause(this.TableDescription.PrimaryKeys, "[c]", "[base]");
            string str7 = SqliteManagementUtils.JoinTwoTablesOnClause(this.TableDescription.PrimaryKeys, "[p]", "[side]");

            stringBuilder.AppendLine(";WITH [c] AS (");
            stringBuilder.Append("\tSELECT ");
            foreach (var c in this.TableDescription.GetPrimaryKeysColumns())
            {
                var columnName = ParserName.Parse(c).Quoted().ToString();
                stringBuilder.Append($"[p].{columnName}, ");
            }
            stringBuilder.AppendLine($"[side].[update_scope_id], [side].[timestamp], [side].[sync_row_is_tombstone]");
            stringBuilder.Append($"\tFROM (SELECT ");
            string comma = "";
            foreach (var c in this.TableDescription.GetPrimaryKeysColumns())
            {
                var columnName = ParserName.Parse(c).Quoted().ToString();
                var columnParameterName = ParserName.Parse(c).Unquoted().Normalized().ToString();

<<<<<<< HEAD
            stringBuilder.AppendLine($"DELETE FROM {tableName.FullQuotedString} ");
            stringBuilder.Append($"WHERE {SqliteManagementUtils.WhereColumnAndParameters(this.TableDescription.PrimaryKey.Columns, "")}");
            stringBuilder.AppendLine($" AND ((SELECT [timestamp] FROM {trackingName.QuotedObjectName} ");
            stringBuilder.AppendLine($"  WHERE {SqliteManagementUtils.JoinTwoTablesOnClause(this.TableDescription.PrimaryKey.Columns, tableName.QuotedObjectName, trackingName.QuotedObjectName)}");
            stringBuilder.AppendLine(" ) <= @sync_min_timestamp OR @sync_force_write = 1");
            stringBuilder.AppendLine(");");
=======
                stringBuilder.Append($"{comma}@{columnParameterName} as {columnName}");
                comma = ", ";
            }
            stringBuilder.AppendLine($") AS [p]");
            stringBuilder.Append($"\tLEFT JOIN {trackingName.Quoted().ToString()} [side] ON ");
            stringBuilder.AppendLine($"\t{str7}");
            stringBuilder.AppendLine($"\t)");

            stringBuilder.AppendLine($"DELETE FROM {tableName.Quoted().ToString()} ");
            stringBuilder.AppendLine($"WHERE {SqliteManagementUtils.WhereColumnAndParameters(this.TableDescription.PrimaryKeys, "")}");
            stringBuilder.AppendLine($"AND (EXISTS (");
            stringBuilder.AppendLine($"     SELECT * FROM [c] ");
            stringBuilder.AppendLine($"     WHERE {SqliteManagementUtils.WhereColumnAndParameters(this.TableDescription.PrimaryKeys, "[c]")}");
            stringBuilder.AppendLine($"     AND (timestamp < @sync_min_timestamp OR timestamp IS NULL OR update_scope_id = @sync_scope_id))");
            stringBuilder.AppendLine($"  OR @sync_force_write = 1");
            stringBuilder.AppendLine($" );");
            stringBuilder.AppendLine();
            stringBuilder.AppendLine($"UPDATE OR IGNORE {trackingName.Quoted().ToString()} SET ");
            stringBuilder.AppendLine("[update_scope_id] = @sync_scope_id,");
            stringBuilder.AppendLine("[sync_row_is_tombstone] = 1,");
            stringBuilder.AppendLine("[last_change_datetime] = datetime('now')");
            stringBuilder.AppendLine($"WHERE {SqliteManagementUtils.WhereColumnAndParameters(this.TableDescription.PrimaryKeys, "")}");
            stringBuilder.AppendLine($" AND (select changes()) > 0");

            var cmdText = stringBuilder.ToString();
>>>>>>> 4ab0ed3f

            this.AddName(DbCommandType.DeleteRow, cmdText);
        }
        private void CreateSelectRowCommandText()
        {
            StringBuilder stringBuilder = new StringBuilder("SELECT ");
            stringBuilder.AppendLine();
            StringBuilder stringBuilder1 = new StringBuilder();
            string empty = string.Empty;
            foreach (var pkColumn in this.TableDescription.GetPrimaryKeysColumns())
            {
<<<<<<< HEAD
                ObjectNameParser pkColumnName = new ObjectNameParser(pkColumn.ColumnName);
                stringBuilder.AppendLine($"\t[side].{pkColumnName.FullQuotedString}, ");
                stringBuilder1.Append($"{empty}[side].{pkColumnName.FullQuotedString} = @{pkColumnName.FullUnquotedString}");
                empty = " AND ";
            }
            foreach (DmColumn mutableColumn in this.TableDescription.MutableColumns)
            {
                ObjectNameParser nonPkColumnName = new ObjectNameParser(mutableColumn.ColumnName);
                stringBuilder.AppendLine($"\t[base].{nonPkColumnName.FullQuotedString}, ");
=======
                var columnName = ParserName.Parse(pkColumn).Quoted().ToString();
                var unquotedColumnName = ParserName.Parse(pkColumn).Unquoted().Normalized().ToString();
                stringBuilder.AppendLine($"\t[side].{columnName}, ");
                stringBuilder1.Append($"{empty}[side].{columnName} = @{unquotedColumnName}");
                empty = " AND ";
            }
            foreach (var mutableColumn in this.TableDescription.GetMutableColumns())
            {
                var nonPkColumnName = ParserName.Parse(mutableColumn).Quoted().ToString();
                stringBuilder.AppendLine($"\t[base].{nonPkColumnName}, ");
>>>>>>> 4ab0ed3f
            }
            stringBuilder.AppendLine("\t[side].[sync_row_is_tombstone], ");
            stringBuilder.AppendLine("\t[side].[update_scope_id]");

<<<<<<< HEAD
            stringBuilder.AppendLine($"FROM {trackingName.FullQuotedString} [side] ");
            stringBuilder.AppendLine($"LEFT JOIN {tableName.FullQuotedString} [base] ON ");
=======
            stringBuilder.AppendLine($"FROM {trackingName.Quoted().ToString()} [side] ");
            stringBuilder.AppendLine($"LEFT JOIN {tableName.Quoted().ToString()} [base] ON ");
>>>>>>> 4ab0ed3f

            string str = string.Empty;
            foreach (var pkColumn in this.TableDescription.GetPrimaryKeysColumns())
            {
<<<<<<< HEAD
                ObjectNameParser pkColumnName = new ObjectNameParser(pkColumn.ColumnName);
                stringBuilder.Append($"{str}[base].{pkColumnName.FullQuotedString} = [side].{pkColumnName.FullQuotedString}");
=======
                var columnName = ParserName.Parse(pkColumn).Quoted().ToString();
                stringBuilder.Append($"{str}[base].{columnName} = [side].{columnName}");
>>>>>>> 4ab0ed3f
                str = " AND ";
            }
            stringBuilder.AppendLine();
            stringBuilder.Append(string.Concat("WHERE ", stringBuilder1.ToString()));
            stringBuilder.Append(";");
            this.AddName(DbCommandType.SelectRow, stringBuilder.ToString());
        }
        private void CreateSelectChangesCommandText()
        {
            var stringBuilder = new StringBuilder("SELECT ");
            foreach (var pkColumn in this.TableDescription.GetPrimaryKeysColumns())
            {
<<<<<<< HEAD
                var pkColumnName = new ObjectNameParser(pkColumn.ColumnName);
                stringBuilder.AppendLine($"\t[side].{pkColumnName.FullQuotedString}, ");
            }
            foreach (var mutableColumn in this.TableDescription.MutableColumns)
            {
                var columnName = new ObjectNameParser(mutableColumn.ColumnName);
                stringBuilder.AppendLine($"\t[base].{columnName.FullQuotedString}, ");
            }
            stringBuilder.AppendLine($"\t[side].[sync_row_is_tombstone], ");
            stringBuilder.AppendLine($"\t[side].[create_scope_id], ");
            stringBuilder.AppendLine($"\t[side].[create_timestamp], ");
            stringBuilder.AppendLine($"\t[side].[update_scope_id], ");
            stringBuilder.AppendLine($"\t[side].[update_timestamp] ");
            stringBuilder.AppendLine($"FROM {trackingName.FullQuotedString} [side]");
            stringBuilder.AppendLine($"LEFT JOIN {tableName.FullQuotedString} [base]");
=======
                var columnName = ParserName.Parse(pkColumn).Quoted().ToString();
                stringBuilder.AppendLine($"\t[side].{columnName}, ");
            }
            foreach (var mutableColumn in this.TableDescription.GetMutableColumns())
            {
                var columnName = ParserName.Parse(mutableColumn).Quoted().ToString();
                stringBuilder.AppendLine($"\t[base].{columnName}, ");
            }
            stringBuilder.AppendLine($"\t[side].[sync_row_is_tombstone], ");
            stringBuilder.AppendLine($"\t[side].[update_scope_id] ");
            stringBuilder.AppendLine($"FROM {trackingName.Quoted().ToString()} [side]");
            stringBuilder.AppendLine($"LEFT JOIN {tableName.Quoted().ToString()} [base]");
>>>>>>> 4ab0ed3f
            stringBuilder.Append($"ON ");

            string empty = "";
            foreach (var pkColumn in this.TableDescription.GetPrimaryKeysColumns())
            {
<<<<<<< HEAD
                var pkColumnName = new ObjectNameParser(pkColumn.ColumnName);
                stringBuilder.Append($"{empty}[base].{pkColumnName.FullQuotedString} = [side].{pkColumnName.FullQuotedString}");
=======
                var columnName = ParserName.Parse(pkColumn).Quoted().ToString();

                stringBuilder.Append($"{empty}[base].{columnName} = [side].{columnName}");
>>>>>>> 4ab0ed3f
                empty = " AND ";
            }
            stringBuilder.AppendLine();
            stringBuilder.AppendLine("WHERE (");
            stringBuilder.AppendLine("\t[side].[timestamp] > @sync_min_timestamp");
            stringBuilder.AppendLine("\tAND ([side].[update_scope_id] <> @sync_scope_id OR [side].[update_scope_id] IS NULL)");

            //stringBuilder.AppendLine("\tAND (([side].[sync_row_is_frozen] = 0 AND ([side].[update_scope_id] <> @sync_scope_id OR [side].[update_scope_id] IS NULL))");
            //stringBuilder.AppendLine("\tOR ([side].[sync_row_is_frozen] = 1 AND [side].[update_scope_id] <> @sync_scope_id AND [side].[update_scope_id] IS NOT NULL))");
            stringBuilder.AppendLine(")");

            this.AddName(DbCommandType.SelectChanges, stringBuilder.ToString());
            this.AddName(DbCommandType.SelectChangesWithFilters, stringBuilder.ToString());
        }


        private void CreateSelectInitializedCommandText()
        {
            StringBuilder stringBuilder = new StringBuilder("SELECT ");
            foreach (var pkColumn in this.TableDescription.GetPrimaryKeysColumns())
            {
<<<<<<< HEAD
                var pkColumnName = new ObjectNameParser(pkColumn.ColumnName, "[", "]");
                stringBuilder.Append($"{empty}[base].{pkColumnName.FullQuotedString} is not null");
=======
                var columnName = ParserName.Parse(pkColumn).Quoted().ToString();
                stringBuilder.AppendLine($"\t[base].{columnName}, ");
>>>>>>> 4ab0ed3f
            }
            var columns = this.TableDescription.GetMutableColumns().ToList();

            for (var i = 0; i < columns.Count; i++)
            {
                var mutableColumn = columns[i];
                var columnName = ParserName.Parse(mutableColumn).Quoted().ToString();
                stringBuilder.Append($"\t[base].{columnName}");

                if (i < columns.Count - 1)
                    stringBuilder.AppendLine(", ");
            }
            stringBuilder.AppendLine($"FROM {tableName.Quoted().ToString()} [base]");


            this.AddName(DbCommandType.SelectInitializedChanges, stringBuilder.ToString());
            this.AddName(DbCommandType.SelectInitializedChangesWithFilters, stringBuilder.ToString());
        }

        private void CreateUpdateUntrackedRowsCommandText()
        {
            var stringBuilder = new StringBuilder();
            var str1 = new StringBuilder();
            var str2 = new StringBuilder();
            var str3 = new StringBuilder();
            var str4 = SqliteManagementUtils.JoinTwoTablesOnClause(this.TableDescription.PrimaryKeys, "[side]", "[base]");

            stringBuilder.AppendLine($"INSERT INTO {trackingName.Schema().Quoted().ToString()} (");


            var comma = "";
            foreach (var pkeyColumn in TableDescription.GetPrimaryKeysColumns())
            {
                var pkeyColumnName = ParserName.Parse(pkeyColumn).Quoted().ToString();

                str1.Append($"{comma}{pkeyColumnName}");
                str2.Append($"{comma}[base].{pkeyColumnName}");
                str3.Append($"{comma}[side].{pkeyColumnName}");

                comma = ", ";
            }
            stringBuilder.Append(str1.ToString());
            stringBuilder.AppendLine($", [update_scope_id], [sync_row_is_tombstone], [timestamp], [last_change_datetime]");
            stringBuilder.AppendLine($")");
            stringBuilder.Append($"SELECT ");
            stringBuilder.Append(str2.ToString());
            stringBuilder.AppendLine($", NULL, 0, {SqliteObjectNames.TimestampValue}, datetime('now')");
            stringBuilder.AppendLine($"FROM {tableName.Schema().Quoted().ToString()} as [base] WHERE NOT EXISTS");
            stringBuilder.Append($"(SELECT ");
            stringBuilder.Append(str3.ToString());
            stringBuilder.AppendLine($" FROM {trackingName.Schema().Quoted().ToString()} as [side] ");
            stringBuilder.AppendLine($"WHERE {str4})");

            var r = stringBuilder.ToString();

            this.AddName(DbCommandType.UpdateUntrackedRows, r);

        }

    }
}<|MERGE_RESOLUTION|>--- conflicted
+++ resolved
@@ -59,14 +59,6 @@
         /// </summary>
         private void SetDefaultNames()
         {
-<<<<<<< HEAD
-            var tpref = this.TableDescription.TriggersPrefix;
-            var tsuf = this.TableDescription.TriggersSuffix;
-
-            this.AddName(DbCommandType.InsertTrigger, string.Format(insertTriggerName, $"{tpref}{tableName.ObjectNameNormalized}{tsuf}"));
-            this.AddName(DbCommandType.UpdateTrigger, string.Format(updateTriggerName, $"{tpref}{tableName.ObjectNameNormalized}{tsuf}"));
-            this.AddName(DbCommandType.DeleteTrigger, string.Format(deleteTriggerName, $"{tpref}{tableName.ObjectNameNormalized}{tsuf}"));
-=======
             var tpref = this.Setup.TriggersPrefix != null ? this.Setup.TriggersPrefix : "";
             var tsuf = this.Setup.TriggersSuffix != null ? this.Setup.TriggersSuffix : "";
 
@@ -77,7 +69,6 @@
             // Check if we have mutables columns
             var hasMutableColumns = TableDescription.GetMutableColumns(false).Any();
 
->>>>>>> 4ab0ed3f
 
             // Select changes
             this.CreateSelectChangesCommandText();
@@ -98,17 +89,10 @@
 
         private void CreateResetCommandText()
         {
-<<<<<<< HEAD
-            StringBuilder stringBuilder = new StringBuilder();
-            stringBuilder.AppendLine();
-            stringBuilder.AppendLine($"DELETE FROM {tableName.FullQuotedString};");
-            stringBuilder.AppendLine($"DELETE FROM {trackingName.FullQuotedString};");
-=======
             var stringBuilder = new StringBuilder();
             stringBuilder.AppendLine();
             stringBuilder.AppendLine($"DELETE FROM {tableName.Quoted().ToString()};");
             stringBuilder.AppendLine($"DELETE FROM {trackingName.Quoted().ToString()};");
->>>>>>> 4ab0ed3f
             this.AddName(DbCommandType.Reset, stringBuilder.ToString());
         }
 
@@ -117,23 +101,11 @@
         {
             var stringBuilder = new StringBuilder();
 
-<<<<<<< HEAD
-            StringBuilder stringBuilder = new StringBuilder();
-            stringBuilder.AppendLine($"UPDATE {tableName.FullQuotedString}");
-            stringBuilder.Append($"SET {SqliteManagementUtils.CommaSeparatedUpdateFromParameters(this.TableDescription)}");
-            stringBuilder.Append($"WHERE {SqliteManagementUtils.WhereColumnAndParameters(this.TableDescription.PrimaryKey.Columns, "")}");
-            stringBuilder.AppendLine($" AND ((SELECT [timestamp] FROM {trackingName.QuotedObjectName} ");
-            stringBuilder.AppendLine($"  WHERE {SqliteManagementUtils.JoinTwoTablesOnClause(this.TableDescription.PrimaryKey.Columns, tableName.QuotedObjectName, trackingName.QuotedObjectName)}");
-            stringBuilder.AppendLine(" ) <= @sync_min_timestamp OR @sync_force_write = 1");
-            stringBuilder.AppendLine(");");
-            this.AddName(DbCommandType.UpdateRow, stringBuilder.ToString());
-=======
             var pkeySelectForInsert = new StringBuilder();
             var pkeyISelectForInsert = new StringBuilder();
             var pkeyAliasSelectForInsert = new StringBuilder();
             var pkeysLeftJoinForInsert = new StringBuilder();
             var pkeysIsNullForInsert = new StringBuilder();
->>>>>>> 4ab0ed3f
 
             string and = string.Empty;
             string comma = string.Empty;
@@ -160,26 +132,12 @@
             stringBuilder.AppendLine($"  SELECT {pkeyAliasSelectForInsert}");
             stringBuilder.AppendLine($"          ,@sync_scope_id as sync_scope_id, @sync_row_is_tombstone as sync_row_is_tombstone, {SqliteObjectNames.TimestampValue} as sync_timestamp, datetime('now') as UtcDate) as i;");
 
-<<<<<<< HEAD
-            stringBuilder.AppendLine($"UPDATE {trackingName.FullQuotedString}");
-            stringBuilder.AppendLine($"SET [update_scope_id] = @update_scope_id, ");
-            stringBuilder.AppendLine($"\t [update_timestamp] = @update_timestamp, ");
-            stringBuilder.AppendLine($"\t [sync_row_is_tombstone] = @sync_row_is_tombstone, ");
-            stringBuilder.AppendLine($"\t [timestamp] = {SqliteObjectNames.TimestampValue}, ");
-            stringBuilder.AppendLine($"\t [last_change_datetime] = datetime('now') ");
-            stringBuilder.Append($"WHERE {SqliteManagementUtils.WhereColumnAndParameters(this.TableDescription.PrimaryKey.Columns, "")}");
-=======
->>>>>>> 4ab0ed3f
 
             var cmdtext = stringBuilder.ToString();
 
             this.AddName(DbCommandType.UpdateMetadata, cmdtext);
         }
 
-<<<<<<< HEAD
-            stringBuilder.AppendLine($"\tINSERT OR REPLACE INTO {trackingName.FullQuotedString}");
-=======
->>>>>>> 4ab0ed3f
 
         private void CreateUpdateCommandText(bool hasMutableColumns)
         {
@@ -187,46 +145,11 @@
             var stringBuilderParameters = new StringBuilder();
             var stringBuilderParametersValues = new StringBuilder();
             string empty = string.Empty;
-<<<<<<< HEAD
-            foreach (var pkColumn in this.TableDescription.PrimaryKey.Columns)
-            {
-                ObjectNameParser columnName = new ObjectNameParser(pkColumn.ColumnName);
-                stringBuilderArguments.Append(string.Concat(empty, columnName.FullQuotedString));
-                stringBuilderParameters.Append(string.Concat(empty, $"@{columnName.FullUnquotedString}"));
-                empty = ", ";
-            }
-            stringBuilder.AppendLine($"\t({stringBuilderArguments.ToString()}, ");
-            stringBuilder.AppendLine($"\t[create_scope_id], [create_timestamp], [update_scope_id], [update_timestamp],");
-            stringBuilder.AppendLine($"\t[sync_row_is_tombstone], [timestamp], [last_change_datetime])");
-            stringBuilder.AppendLine($"\tVALUES ({stringBuilderParameters.ToString()}, ");
-            stringBuilder.AppendLine($"\t@create_scope_id, @create_timestamp, @update_scope_id, @update_timestamp, ");
-            stringBuilder.AppendLine($"\t@sync_row_is_tombstone, {SqliteObjectNames.TimestampValue}, datetime('now'));");
-=======
->>>>>>> 4ab0ed3f
 
             string str1 = SqliteManagementUtils.JoinOneTablesOnParametersValues(this.TableDescription.PrimaryKeys, "[side]");
             string str2 = SqliteManagementUtils.JoinTwoTablesOnClause(this.TableDescription.PrimaryKeys, "[c]", "[base]");
             string str7 = SqliteManagementUtils.JoinTwoTablesOnClause(this.TableDescription.PrimaryKeys, "[p]", "[side]");
 
-<<<<<<< HEAD
-        }
-        private void CreateInsertCommandText()
-        {
-            StringBuilder stringBuilder = new StringBuilder();
-            StringBuilder stringBuilderArguments = new StringBuilder();
-            StringBuilder stringBuilderParameters = new StringBuilder();
-            string empty = string.Empty;
-            foreach (var mutableColumn in this.TableDescription.Columns.Where(c => !c.IsReadOnly))
-            {
-                ObjectNameParser columnName = new ObjectNameParser(mutableColumn.ColumnName);
-                stringBuilderArguments.Append(string.Concat(empty, columnName.FullQuotedString));
-                stringBuilderParameters.Append(string.Concat(empty, $"@{columnName.FullUnquotedString}"));
-                empty = ", ";
-            }
-            stringBuilder.AppendLine($"\tINSERT OR IGNORE INTO {tableName.FullQuotedString}");
-            stringBuilder.AppendLine($"\t({stringBuilderArguments.ToString()})");
-            stringBuilder.AppendLine($"\tVALUES ({stringBuilderParameters.ToString()});");
-=======
             // Generate Update command
             var stringBuilder = new StringBuilder();
 
@@ -239,7 +162,6 @@
                 stringBuilderParameters.Append($"{empty}[c].{columnName}");
                 empty = ", ";
             }
->>>>>>> 4ab0ed3f
 
             stringBuilder.AppendLine($"INSERT OR REPLACE INTO {tableName.Quoted().ToString()}");
             stringBuilder.AppendLine($"({stringBuilderArguments.ToString()})");
@@ -340,16 +262,8 @@
         private void CreateDeleteMetadataCommandText()
         {
 
-<<<<<<< HEAD
-            StringBuilder stringBuilder = new StringBuilder();
-            stringBuilder.AppendLine($"DELETE FROM {trackingName.FullQuotedString} ");
-            stringBuilder.Append($"WHERE ");
-            stringBuilder.AppendLine(SqliteManagementUtils.WhereColumnAndParameters(this.TableDescription.PrimaryKey.Columns, ""));
-            stringBuilder.Append(";");
-=======
             var stringBuilder = new StringBuilder();
             stringBuilder.AppendLine($"DELETE FROM {trackingName.Quoted().ToString()} WHERE [timestamp] < @sync_row_timestamp;");
->>>>>>> 4ab0ed3f
 
             this.AddName(DbCommandType.DeleteMetadata, stringBuilder.ToString());
         }
@@ -374,14 +288,6 @@
                 var columnName = ParserName.Parse(c).Quoted().ToString();
                 var columnParameterName = ParserName.Parse(c).Unquoted().Normalized().ToString();
 
-<<<<<<< HEAD
-            stringBuilder.AppendLine($"DELETE FROM {tableName.FullQuotedString} ");
-            stringBuilder.Append($"WHERE {SqliteManagementUtils.WhereColumnAndParameters(this.TableDescription.PrimaryKey.Columns, "")}");
-            stringBuilder.AppendLine($" AND ((SELECT [timestamp] FROM {trackingName.QuotedObjectName} ");
-            stringBuilder.AppendLine($"  WHERE {SqliteManagementUtils.JoinTwoTablesOnClause(this.TableDescription.PrimaryKey.Columns, tableName.QuotedObjectName, trackingName.QuotedObjectName)}");
-            stringBuilder.AppendLine(" ) <= @sync_min_timestamp OR @sync_force_write = 1");
-            stringBuilder.AppendLine(");");
-=======
                 stringBuilder.Append($"{comma}@{columnParameterName} as {columnName}");
                 comma = ", ";
             }
@@ -407,7 +313,6 @@
             stringBuilder.AppendLine($" AND (select changes()) > 0");
 
             var cmdText = stringBuilder.ToString();
->>>>>>> 4ab0ed3f
 
             this.AddName(DbCommandType.DeleteRow, cmdText);
         }
@@ -419,17 +324,6 @@
             string empty = string.Empty;
             foreach (var pkColumn in this.TableDescription.GetPrimaryKeysColumns())
             {
-<<<<<<< HEAD
-                ObjectNameParser pkColumnName = new ObjectNameParser(pkColumn.ColumnName);
-                stringBuilder.AppendLine($"\t[side].{pkColumnName.FullQuotedString}, ");
-                stringBuilder1.Append($"{empty}[side].{pkColumnName.FullQuotedString} = @{pkColumnName.FullUnquotedString}");
-                empty = " AND ";
-            }
-            foreach (DmColumn mutableColumn in this.TableDescription.MutableColumns)
-            {
-                ObjectNameParser nonPkColumnName = new ObjectNameParser(mutableColumn.ColumnName);
-                stringBuilder.AppendLine($"\t[base].{nonPkColumnName.FullQuotedString}, ");
-=======
                 var columnName = ParserName.Parse(pkColumn).Quoted().ToString();
                 var unquotedColumnName = ParserName.Parse(pkColumn).Unquoted().Normalized().ToString();
                 stringBuilder.AppendLine($"\t[side].{columnName}, ");
@@ -440,29 +334,18 @@
             {
                 var nonPkColumnName = ParserName.Parse(mutableColumn).Quoted().ToString();
                 stringBuilder.AppendLine($"\t[base].{nonPkColumnName}, ");
->>>>>>> 4ab0ed3f
             }
             stringBuilder.AppendLine("\t[side].[sync_row_is_tombstone], ");
             stringBuilder.AppendLine("\t[side].[update_scope_id]");
 
-<<<<<<< HEAD
-            stringBuilder.AppendLine($"FROM {trackingName.FullQuotedString} [side] ");
-            stringBuilder.AppendLine($"LEFT JOIN {tableName.FullQuotedString} [base] ON ");
-=======
             stringBuilder.AppendLine($"FROM {trackingName.Quoted().ToString()} [side] ");
             stringBuilder.AppendLine($"LEFT JOIN {tableName.Quoted().ToString()} [base] ON ");
->>>>>>> 4ab0ed3f
 
             string str = string.Empty;
             foreach (var pkColumn in this.TableDescription.GetPrimaryKeysColumns())
             {
-<<<<<<< HEAD
-                ObjectNameParser pkColumnName = new ObjectNameParser(pkColumn.ColumnName);
-                stringBuilder.Append($"{str}[base].{pkColumnName.FullQuotedString} = [side].{pkColumnName.FullQuotedString}");
-=======
                 var columnName = ParserName.Parse(pkColumn).Quoted().ToString();
                 stringBuilder.Append($"{str}[base].{columnName} = [side].{columnName}");
->>>>>>> 4ab0ed3f
                 str = " AND ";
             }
             stringBuilder.AppendLine();
@@ -475,23 +358,6 @@
             var stringBuilder = new StringBuilder("SELECT ");
             foreach (var pkColumn in this.TableDescription.GetPrimaryKeysColumns())
             {
-<<<<<<< HEAD
-                var pkColumnName = new ObjectNameParser(pkColumn.ColumnName);
-                stringBuilder.AppendLine($"\t[side].{pkColumnName.FullQuotedString}, ");
-            }
-            foreach (var mutableColumn in this.TableDescription.MutableColumns)
-            {
-                var columnName = new ObjectNameParser(mutableColumn.ColumnName);
-                stringBuilder.AppendLine($"\t[base].{columnName.FullQuotedString}, ");
-            }
-            stringBuilder.AppendLine($"\t[side].[sync_row_is_tombstone], ");
-            stringBuilder.AppendLine($"\t[side].[create_scope_id], ");
-            stringBuilder.AppendLine($"\t[side].[create_timestamp], ");
-            stringBuilder.AppendLine($"\t[side].[update_scope_id], ");
-            stringBuilder.AppendLine($"\t[side].[update_timestamp] ");
-            stringBuilder.AppendLine($"FROM {trackingName.FullQuotedString} [side]");
-            stringBuilder.AppendLine($"LEFT JOIN {tableName.FullQuotedString} [base]");
-=======
                 var columnName = ParserName.Parse(pkColumn).Quoted().ToString();
                 stringBuilder.AppendLine($"\t[side].{columnName}, ");
             }
@@ -504,20 +370,14 @@
             stringBuilder.AppendLine($"\t[side].[update_scope_id] ");
             stringBuilder.AppendLine($"FROM {trackingName.Quoted().ToString()} [side]");
             stringBuilder.AppendLine($"LEFT JOIN {tableName.Quoted().ToString()} [base]");
->>>>>>> 4ab0ed3f
             stringBuilder.Append($"ON ");
 
             string empty = "";
             foreach (var pkColumn in this.TableDescription.GetPrimaryKeysColumns())
             {
-<<<<<<< HEAD
-                var pkColumnName = new ObjectNameParser(pkColumn.ColumnName);
-                stringBuilder.Append($"{empty}[base].{pkColumnName.FullQuotedString} = [side].{pkColumnName.FullQuotedString}");
-=======
                 var columnName = ParserName.Parse(pkColumn).Quoted().ToString();
 
                 stringBuilder.Append($"{empty}[base].{columnName} = [side].{columnName}");
->>>>>>> 4ab0ed3f
                 empty = " AND ";
             }
             stringBuilder.AppendLine();
@@ -539,13 +399,8 @@
             StringBuilder stringBuilder = new StringBuilder("SELECT ");
             foreach (var pkColumn in this.TableDescription.GetPrimaryKeysColumns())
             {
-<<<<<<< HEAD
-                var pkColumnName = new ObjectNameParser(pkColumn.ColumnName, "[", "]");
-                stringBuilder.Append($"{empty}[base].{pkColumnName.FullQuotedString} is not null");
-=======
                 var columnName = ParserName.Parse(pkColumn).Quoted().ToString();
                 stringBuilder.AppendLine($"\t[base].{columnName}, ");
->>>>>>> 4ab0ed3f
             }
             var columns = this.TableDescription.GetMutableColumns().ToList();
 
