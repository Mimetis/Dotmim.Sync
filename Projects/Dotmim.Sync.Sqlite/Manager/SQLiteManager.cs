﻿using Dotmim.Sync.Manager;
using System;
using System.Collections.Generic;
using System.Text;
using System.Data.Common;
using Dotmim.Sync.Sqlite.Manager;

namespace Dotmim.Sync.Sqlite
{
    public class SqliteManager : DbTableManagerFactory
    {
        public SqliteManager(string tableName) : base(tableName, "")
        {

        }

        public override IDbTableManager CreateManagerTable(DbConnection connection, DbTransaction transaction = null)
        {
<<<<<<< HEAD
            // TODO : works with PRAGMA table_info('TableNAme');
            Console.WriteLine("At this time, Sqlite does not support getting table structure from Sqlite metadatas");
            return null;
=======
            return new SqliteManagerTable(connection, transaction) { TableName = this.TableName };
>>>>>>> 4ab0ed3f
        }


    }
}<|MERGE_RESOLUTION|>--- conflicted
+++ resolved
@@ -16,13 +16,7 @@
 
         public override IDbTableManager CreateManagerTable(DbConnection connection, DbTransaction transaction = null)
         {
-<<<<<<< HEAD
-            // TODO : works with PRAGMA table_info('TableNAme');
-            Console.WriteLine("At this time, Sqlite does not support getting table structure from Sqlite metadatas");
-            return null;
-=======
             return new SqliteManagerTable(connection, transaction) { TableName = this.TableName };
->>>>>>> 4ab0ed3f
         }
 
 
