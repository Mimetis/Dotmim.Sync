--- conflicted
+++ resolved
@@ -1,8 +1,6 @@
 {
   "version": 1,
   "dependencies": {
-<<<<<<< HEAD
-=======
     ".NETStandard,Version=v2.0": {
       "DotNet.ReproducibleBuilds": {
         "type": "Direct",
@@ -440,7 +438,6 @@
         }
       }
     },
->>>>>>> 2d5f8078
     "net8.0": {
       "DotNet.ReproducibleBuilds": {
         "type": "Direct",
@@ -586,16 +583,12 @@
         "resolved": "4.5.3",
         "contentHash": "3oDzvc/zzetpTKWMShs1AADwZjQ/36HnsufHRPcOjyRAAMLDlu2iD33MBI2opxnezcVUtXyqDXXjoFMOU9c7SA=="
       },
-<<<<<<< HEAD
-      "HerdMASTER.Dotmim.Sync.Core": {
-=======
       "System.Text.Json": {
         "type": "Transitive",
         "resolved": "8.0.5",
         "contentHash": "0f1B50Ss7rqxXiaBJyzUu9bWFOO2/zSlifZ/UNMdiIpDYe4cY4LQQicP4nirK1OS31I43rn062UIJ1Q9bpmHpg=="
       },
       "dotmim.sync.core": {
->>>>>>> 2d5f8078
         "type": "Project",
         "dependencies": {
           "Microsoft.Extensions.Logging": "[8.0.0, )",
