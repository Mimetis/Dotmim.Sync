﻿using System;
using System.Collections.Generic;
using System.Linq;

using System.Data.Common;
using System.Data;
using Dotmim.Sync.Builders;
using Microsoft.Data.Sqlite;
using System.Threading.Tasks;

namespace Dotmim.Sync.Sqlite
{
    public class SqliteSyncAdapter : DbSyncAdapter
    {
        private SqliteObjectNames sqliteObjectNames;

        public override bool SupportsOutputParameters => false;

        public SqliteSyncAdapter(SyncTable tableDescription, ParserName tableName, ParserName trackingName, SyncSetup setup, string scopeName) : base(tableDescription, setup, scopeName)
        {
            this.sqliteObjectNames = new SqliteObjectNames(this.TableDescription, tableName, trackingName, this.Setup, scopeName);
        }

        public override (DbCommand, bool) GetCommand(DbCommandType commandType, SyncFilter filter = null)
        {
            var command = new SqliteCommand();
            string text;
            text = this.sqliteObjectNames.GetCommandName(commandType, filter);

            // on Sqlite, everything is text :)
            command.CommandType = CommandType.Text;
            command.CommandText = text;

            return (command, false);
        }

        public override void AddCommandParameterValue(DbParameter parameter, object value, DbCommand command, DbCommandType commandType)
        {
            if (value == null || value == DBNull.Value)
            {
                parameter.Value = DBNull.Value;
            }
            else
<<<<<<< HEAD
                parameter.Value = SyncTypeConverter.TryConvertFromDbType(value, parameter.DbType); 
=======
            {
                var convValue = SyncTypeConverter.TryConvertFromDbType(value, parameter.DbType);
                parameter.Value = convValue;
            }
>>>>>>> c842e336
        }

        public override DbCommand EnsureCommandParameters(DbCommand command, DbCommandType commandType, DbConnection connection, DbTransaction transaction, SyncFilter filter = null)
        {
<<<<<<< HEAD

=======
>>>>>>> c842e336
            return command;
        }

        public override DbCommand EnsureCommandParametersValues(DbCommand command, DbCommandType commandType, DbConnection connection, DbTransaction transaction)
        {

            return command;
        }

        public override Task ExecuteBatchCommandAsync(DbCommand cmd, Guid senderScopeId, IEnumerable<SyncRow> applyRows, SyncTable schemaChangesTable, SyncTable failedRows, long? lastTimestamp, DbConnection connection, DbTransaction transaction = null)
            => throw new NotImplementedException();


        private DbType GetValidDbType(DbType dbType)
        {
            if (dbType == DbType.Time)
                return DbType.String;

            if (dbType == DbType.Object)
                return DbType.String;

            return dbType;
        }
    }
}<|MERGE_RESOLUTION|>--- conflicted
+++ resolved
@@ -41,22 +41,32 @@
                 parameter.Value = DBNull.Value;
             }
             else
-<<<<<<< HEAD
                 parameter.Value = SyncTypeConverter.TryConvertFromDbType(value, parameter.DbType); 
-=======
-            {
-                var convValue = SyncTypeConverter.TryConvertFromDbType(value, parameter.DbType);
-                parameter.Value = convValue;
+        }
             }
->>>>>>> c842e336
         }
+            }
 
-        public override DbCommand EnsureCommandParameters(DbCommand command, DbCommandType commandType, DbConnection connection, DbTransaction transaction, SyncFilter filter = null)
-        {
-<<<<<<< HEAD
-
-=======
->>>>>>> c842e336
+            //{
+            //    var p = GetParameter(command, "sync_force_write");
+            //    if (p != null)
+            //        command.Parameters.Remove(p);
+            //    p = GetParameter(command, "sync_min_timestamp");
+            //    if (p != null)
+            //        command.Parameters.Remove(p);
+            //}
+            //{
+            //    var p = GetParameter(command, "sync_force_write");
+            //    if (p != null)
+            //        command.Parameters.Remove(p);
+            //    p = GetParameter(command, "sync_min_timestamp");
+            //    if (p != null)
+            //        command.Parameters.Remove(p);
+            //}
+            //    p = GetParameter(command, "sync_min_timestamp");
+            //    if (p != null)
+            //        command.Parameters.Remove(p);
+            //}
             return command;
         }
 
