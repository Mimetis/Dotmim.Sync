﻿

using System;
using System.Collections.Generic;
using System.Data.Common;
using System.Text;
using System.Threading.Tasks;

namespace Dotmim.Sync.Builders
{
    /// <summary>
    /// This class will be used to generate the tracking table
    /// </summary>
    public interface IDbBuilderTrackingTableHelper
    {
<<<<<<< HEAD
        ICollection<FilterClause> Filters { get; set; }
        bool NeedToCreateTrackingTable();
        void CreateTable();
        void DropTable();
        void CreatePk();
        void CreateIndex();
        void PopulateFromBaseTable();
        string CreateTableScriptText();
        string DropTableScriptText();
        string CreatePkScriptText();
        string CreateIndexScriptText();
        string ScriptAddFilterColumn(DmColumn filterColumn);
        string ScriptPopulateNewFilterColumnFromBaseTable(DmColumn filterColumn);
        string CreatePopulateFromBaseTableScriptText();
        void AddFilterColumn(DmColumn filterColumn);
        void PopulateNewFilterColumnFromBaseTable(DmColumn filterColumn);
=======
        Task<bool> NeedToCreateTrackingTableAsync(DbConnection connection, DbTransaction transaction);
        Task CreateTableAsync(DbConnection connection, DbTransaction transaction);
        Task DropTableAsync(DbConnection connection, DbTransaction transaction);
        Task RenameTableAsync(ParserName oldTableName, DbConnection connection, DbTransaction transaction);
        Task CreatePkAsync(DbConnection connection, DbTransaction transaction);
        Task CreateIndexAsync(DbConnection connection, DbTransaction transaction);
>>>>>>> 4ab0ed3f
    }
}<|MERGE_RESOLUTION|>--- conflicted
+++ resolved
@@ -13,30 +13,11 @@
     /// </summary>
     public interface IDbBuilderTrackingTableHelper
     {
-<<<<<<< HEAD
-        ICollection<FilterClause> Filters { get; set; }
-        bool NeedToCreateTrackingTable();
-        void CreateTable();
-        void DropTable();
-        void CreatePk();
-        void CreateIndex();
-        void PopulateFromBaseTable();
-        string CreateTableScriptText();
-        string DropTableScriptText();
-        string CreatePkScriptText();
-        string CreateIndexScriptText();
-        string ScriptAddFilterColumn(DmColumn filterColumn);
-        string ScriptPopulateNewFilterColumnFromBaseTable(DmColumn filterColumn);
-        string CreatePopulateFromBaseTableScriptText();
-        void AddFilterColumn(DmColumn filterColumn);
-        void PopulateNewFilterColumnFromBaseTable(DmColumn filterColumn);
-=======
         Task<bool> NeedToCreateTrackingTableAsync(DbConnection connection, DbTransaction transaction);
         Task CreateTableAsync(DbConnection connection, DbTransaction transaction);
         Task DropTableAsync(DbConnection connection, DbTransaction transaction);
         Task RenameTableAsync(ParserName oldTableName, DbConnection connection, DbTransaction transaction);
         Task CreatePkAsync(DbConnection connection, DbTransaction transaction);
         Task CreateIndexAsync(DbConnection connection, DbTransaction transaction);
->>>>>>> 4ab0ed3f
     }
 }