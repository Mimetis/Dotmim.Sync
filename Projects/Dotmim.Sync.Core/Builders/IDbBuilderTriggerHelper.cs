﻿using System;
using System.Collections.Generic;
using System.Data.Common;
using System.Text;
using System.Threading.Tasks;

namespace Dotmim.Sync.Builders
{
    /// <summary>
    /// This class is responsible to create the triggers for one particular Sync Table
    /// </summary>
    public interface IDbBuilderTriggerHelper
    {
<<<<<<< HEAD
        ICollection<FilterClause> Filters { get; set; }
    
        bool NeedToCreateTrigger(DbTriggerType triggerType);
        void CreateInsertTrigger();
        void CreateUpdateTrigger();
        void CreateDeleteTrigger();
        string CreateInsertTriggerScriptText();
        string CreateUpdateTriggerScriptText();
        string CreateDeleteTriggerScriptText();
        void DropInsertTrigger();
        void DropUpdateTrigger();
        void DropDeleteTrigger();
        string DropInsertTriggerScriptText();
        string DropUpdateTriggerScriptText();
        string DropDeleteTriggerScriptText();
        void AlterInsertTrigger();
        void AlterUpdateTrigger();
        void AlterDeleteTrigger();
        string AlterInsertTriggerScriptText();
        string AlterUpdateTriggerScriptText();
        string AlterDeleteTriggerScriptText();
=======
        Task<bool> NeedToCreateTriggerAsync(DbTriggerType triggerType, DbConnection connection, DbTransaction transaction);
        Task CreateInsertTriggerAsync(DbConnection connection, DbTransaction transaction);
        Task CreateUpdateTriggerAsync(DbConnection connection, DbTransaction transaction);
        Task CreateDeleteTriggerAsync(DbConnection connection, DbTransaction transaction);
        Task DropInsertTriggerAsync(DbConnection connection, DbTransaction transaction);
        Task DropUpdateTriggerAsync(DbConnection connection, DbTransaction transaction);
        Task DropDeleteTriggerAsync(DbConnection connection, DbTransaction transaction);
        Task AlterInsertTriggerAsync(DbConnection connection, DbTransaction transaction);
        Task AlterUpdateTriggerAsync(DbConnection connection, DbTransaction transaction);
        Task AlterDeleteTriggerAsync(DbConnection connection, DbTransaction transaction);
>>>>>>> 4ab0ed3f
    }
}<|MERGE_RESOLUTION|>--- conflicted
+++ resolved
@@ -11,29 +11,6 @@
     /// </summary>
     public interface IDbBuilderTriggerHelper
     {
-<<<<<<< HEAD
-        ICollection<FilterClause> Filters { get; set; }
-    
-        bool NeedToCreateTrigger(DbTriggerType triggerType);
-        void CreateInsertTrigger();
-        void CreateUpdateTrigger();
-        void CreateDeleteTrigger();
-        string CreateInsertTriggerScriptText();
-        string CreateUpdateTriggerScriptText();
-        string CreateDeleteTriggerScriptText();
-        void DropInsertTrigger();
-        void DropUpdateTrigger();
-        void DropDeleteTrigger();
-        string DropInsertTriggerScriptText();
-        string DropUpdateTriggerScriptText();
-        string DropDeleteTriggerScriptText();
-        void AlterInsertTrigger();
-        void AlterUpdateTrigger();
-        void AlterDeleteTrigger();
-        string AlterInsertTriggerScriptText();
-        string AlterUpdateTriggerScriptText();
-        string AlterDeleteTriggerScriptText();
-=======
         Task<bool> NeedToCreateTriggerAsync(DbTriggerType triggerType, DbConnection connection, DbTransaction transaction);
         Task CreateInsertTriggerAsync(DbConnection connection, DbTransaction transaction);
         Task CreateUpdateTriggerAsync(DbConnection connection, DbTransaction transaction);
@@ -44,6 +21,5 @@
         Task AlterInsertTriggerAsync(DbConnection connection, DbTransaction transaction);
         Task AlterUpdateTriggerAsync(DbConnection connection, DbTransaction transaction);
         Task AlterDeleteTriggerAsync(DbConnection connection, DbTransaction transaction);
->>>>>>> 4ab0ed3f
     }
 }