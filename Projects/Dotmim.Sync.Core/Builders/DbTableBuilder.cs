--- conflicted
+++ resolved
@@ -191,28 +191,6 @@
             if (procBuilder == null)
                 return;
 
-<<<<<<< HEAD
-            if (await procBuilder.NeedToCreateProcedureAsync(DbCommandType.SelectChanges, connection, transaction).ConfigureAwait(false))
-                await procBuilder.CreateSelectIncrementalChangesAsync(this.Filter, connection, transaction).ConfigureAwait(false);
-
-            if (await procBuilder.NeedToCreateProcedureAsync(DbCommandType.SelectInitializedChanges, connection, transaction).ConfigureAwait(false))
-                await procBuilder.CreateSelectInitializedChangesAsync(this.Filter, connection, transaction).ConfigureAwait(false);
-
-            if (await procBuilder.NeedToCreateProcedureAsync(DbCommandType.SelectRow, connection, transaction).ConfigureAwait(false))
-                await procBuilder.CreateSelectRowAsync(connection, transaction).ConfigureAwait(false);
-
-            //if (await procBuilder.NeedToCreateProcedureAsync(DbCommandType.UpdateRow, connection, transaction).ConfigureAwait(false))
-            //    await procBuilder.CreateUpdateAsync(hasMutableColumns, connection, transaction).ConfigureAwait(false);
-
-            if (await procBuilder.NeedToCreateProcedureAsync(DbCommandType.DeleteRow, connection, transaction).ConfigureAwait(false))
-                await procBuilder.CreateDeleteAsync(connection, transaction).ConfigureAwait(false);
-
-            if (await procBuilder.NeedToCreateProcedureAsync(DbCommandType.DeleteMetadata, connection, transaction).ConfigureAwait(false))
-                await procBuilder.CreateDeleteMetadataAsync(connection, transaction).ConfigureAwait(false);
-
-            if (await procBuilder.NeedToCreateProcedureAsync(DbCommandType.Reset, connection, transaction).ConfigureAwait(false))
-                await procBuilder.CreateResetAsync(connection, transaction).ConfigureAwait(false);
-=======
             await procBuilder.CreateSelectIncrementalChangesAsync(this.Filter, connection, transaction).ConfigureAwait(false);
             await procBuilder.CreateSelectInitializedChangesAsync(this.Filter, connection, transaction).ConfigureAwait(false);
             await procBuilder.CreateSelectRowAsync(connection, transaction).ConfigureAwait(false);
@@ -220,7 +198,6 @@
             await procBuilder.CreateDeleteAsync(connection, transaction).ConfigureAwait(false);
             await procBuilder.CreateDeleteMetadataAsync(connection, transaction).ConfigureAwait(false);
             await procBuilder.CreateResetAsync(connection, transaction).ConfigureAwait(false);
->>>>>>> 2aa46ba8
 
             if (this.UseBulkProcedures && await procBuilder.NeedToCreateTypeAsync(DbCommandType.BulkTableType, connection, transaction).ConfigureAwait(false))
             {
