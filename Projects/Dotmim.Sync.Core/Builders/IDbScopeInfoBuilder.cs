﻿using System;
using System.Collections.Generic;
using System.Data;
using System.Data.Common;
using System.Text;
using System.Threading.Tasks;

namespace Dotmim.Sync.Builders
{
    public interface IDbScopeInfoBuilder
    {
<<<<<<< HEAD
        bool NeedToCreateScopeInfoTable();
        void CreateScopeInfoTable();
        List<ScopeInfo> GetAllScopes(string scopeName);
        ScopeInfo InsertOrUpdateScopeInfo(ScopeInfo scopeInfo);
        long GetLocalTimestamp();
        void DropScopeInfoTable();
=======
        Task<bool> NeedToCreateClientScopeInfoTableAsync(DbConnection connection, DbTransaction transaction);
        Task<bool> NeedToCreateServerScopeInfoTableAsync(DbConnection connection, DbTransaction transaction);
        Task<bool> NeedToCreateServerHistoryScopeInfoTableAsync(DbConnection connection, DbTransaction transaction);

        Task CreateClientScopeInfoTableAsync(DbConnection connection, DbTransaction transaction);
        Task CreateServerScopeInfoTableAsync(DbConnection connection, DbTransaction transaction);
        Task CreateServerHistoryScopeInfoTableAsync(DbConnection connection, DbTransaction transaction);

        Task<List<ScopeInfo>> GetAllClientScopesAsync(string scopeName, DbConnection connection, DbTransaction transaction);
        Task<List<ServerScopeInfo>> GetAllServerScopesAsync(string scopeName, DbConnection connection, DbTransaction transaction);
        Task<List<ServerHistoryScopeInfo>> GetAllServerHistoryScopesAsync(string scopeName, DbConnection connection, DbTransaction transaction);

        Task<ScopeInfo> InsertOrUpdateClientScopeInfoAsync(ScopeInfo scopeInfo, DbConnection connection, DbTransaction transaction);
        Task<ServerScopeInfo> InsertOrUpdateServerScopeInfoAsync(ServerScopeInfo serverScopeInfo, DbConnection connection, DbTransaction transaction);
        Task<ServerHistoryScopeInfo> InsertOrUpdateServerHistoryScopeInfoAsync(ServerHistoryScopeInfo serverHistoryScopeInfo, DbConnection connection, DbTransaction transaction);

        Task<long> GetLocalTimestampAsync(DbConnection connection, DbTransaction transaction);

        Task DropClientScopeInfoTableAsync(DbConnection connection, DbTransaction transaction);
        Task DropServerScopeInfoTableAsync(DbConnection connection, DbTransaction transaction);
        Task DropServerHistoryScopeInfoTableAsync(DbConnection connection, DbTransaction transaction);
>>>>>>> 4ab0ed3f

    }
}<|MERGE_RESOLUTION|>--- conflicted
+++ resolved
@@ -9,14 +9,6 @@
 {
     public interface IDbScopeInfoBuilder
     {
-<<<<<<< HEAD
-        bool NeedToCreateScopeInfoTable();
-        void CreateScopeInfoTable();
-        List<ScopeInfo> GetAllScopes(string scopeName);
-        ScopeInfo InsertOrUpdateScopeInfo(ScopeInfo scopeInfo);
-        long GetLocalTimestamp();
-        void DropScopeInfoTable();
-=======
         Task<bool> NeedToCreateClientScopeInfoTableAsync(DbConnection connection, DbTransaction transaction);
         Task<bool> NeedToCreateServerScopeInfoTableAsync(DbConnection connection, DbTransaction transaction);
         Task<bool> NeedToCreateServerHistoryScopeInfoTableAsync(DbConnection connection, DbTransaction transaction);
@@ -38,7 +30,6 @@
         Task DropClientScopeInfoTableAsync(DbConnection connection, DbTransaction transaction);
         Task DropServerScopeInfoTableAsync(DbConnection connection, DbTransaction transaction);
         Task DropServerHistoryScopeInfoTableAsync(DbConnection connection, DbTransaction transaction);
->>>>>>> 4ab0ed3f
 
     }
 }