--- conflicted
+++ resolved
@@ -11,65 +11,6 @@
     /// </summary>
     public interface IDbBuilderProcedureHelper
     {
-<<<<<<< HEAD
-        ICollection<FilterClause> Filters { get; set; }
-
-        bool NeedToCreateProcedure(DbCommandType commandName);
-        bool NeedToCreateType(DbCommandType typeName);
-        void CreateSelectRow();
-        void CreateSelectIncrementalChanges();
-        void CreateInsert();
-        void CreateUpdate();
-        void CreateDelete();
-        void CreateInsertMetadata();
-        void CreateUpdateMetadata();
-        void CreateDeleteMetadata();
-        void CreateTVPType();
-        void CreateBulkInsert();
-        void CreateBulkUpdate();
-        void CreateBulkDelete();
-        void CreateReset();
-        void DropSelectRow();
-        void DropSelectIncrementalChanges();
-        void DropInsert();
-        void DropUpdate();
-        void DropDelete();
-        void DropInsertMetadata();
-        void DropUpdateMetadata();
-        void DropDeleteMetadata();
-        void DropTVPType();
-        void DropBulkInsert();
-        void DropBulkUpdate();
-        void DropBulkDelete();
-        void DropReset();
-        String CreateSelectRowScriptText();
-        String CreateSelectIncrementalChangesScriptText();
-        String CreateInsertScriptText();
-        String CreateUpdateScriptText();
-        String CreateDeleteScriptText();
-        String CreateInsertMetadataScriptText();
-        String CreateUpdateMetadataScriptText();
-        String CreateDeleteMetadataScriptText();
-        String CreateTVPTypeScriptText();
-        String CreateBulkInsertScriptText();
-        String CreateBulkUpdateScriptText();
-        String CreateBulkDeleteScriptText();
-        String CreateResetScriptText();
-        String DropSelectRowScriptText();
-        String DropSelectIncrementalChangesScriptText();
-        String DropInsertScriptText();
-        String DropUpdateScriptText();
-        String DropDeleteScriptText();
-        String DropInsertMetadataScriptText();
-        String DropUpdateMetadataScriptText();
-        String DropDeleteMetadataScriptText();
-        String DropTVPTypeScriptText();
-        String DropBulkInsertScriptText();
-        String DropBulkUpdateScriptText();
-        String DropBulkDeleteScriptText();
-        String DropResetScriptText();
-
-=======
         Task<bool> NeedToCreateProcedureAsync(DbCommandType commandName, DbConnection connection, DbTransaction transaction);
         Task<bool> NeedToCreateTypeAsync(DbCommandType typeName, DbConnection connection, DbTransaction transaction);
         Task CreateSelectRowAsync(DbConnection connection, DbTransaction transaction);
@@ -92,6 +33,5 @@
         Task DropBulkUpdateAsync(DbConnection connection, DbTransaction transaction);
         Task DropBulkDeleteAsync(DbConnection connection, DbTransaction transaction);
         Task DropResetAsync(DbConnection connection, DbTransaction transaction);
->>>>>>> 4ab0ed3f
     }
 }