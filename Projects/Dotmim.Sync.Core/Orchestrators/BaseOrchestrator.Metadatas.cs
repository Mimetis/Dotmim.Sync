--- conflicted
+++ resolved
@@ -63,7 +63,12 @@
 
                         await this.InterceptAsync(new ExecuteCommandArgs(context, command, DbCommandType.DeleteMetadata, connection, transaction), progress, cancellationToken).ConfigureAwait(false);
 
-<<<<<<< HEAD
+                        // Parametrized command timeout established if exist
+                        if (Options.DbCommandTimeout.HasValue)
+                        {
+                            command.CommandTimeout = Options.DbCommandTimeout.Value;
+                        }
+
                         int rowsCleanedCount = 0;
                         try
                         {
@@ -75,15 +80,6 @@
                             // we can try a stored proc that is not existing anymore
                             // so just pass through it
                         }
-=======
-                        // Parametrized command timeout established if exist
-                        if (Options.DbCommandTimeout.HasValue)
-                        {
-                            command.CommandTimeout = Options.DbCommandTimeout.Value;
-                        }
-
-                        var rowsCleanedCount = await command.ExecuteNonQueryAsync().ConfigureAwait(false);
->>>>>>> 815992bb
 
                         // Check if we have a return value instead
                         var syncRowCountParam = GetParameter(command, "sync_row_count");
@@ -137,21 +133,17 @@
 
             await this.InterceptAsync(new ExecuteCommandArgs(context, command, DbCommandType.UpdateMetadata, connection, transaction)).ConfigureAwait(false);
 
-<<<<<<< HEAD
-            Exception exception = null;
-            int metadataUpdatedRowsCount = 0;
-            try
-            {
-                metadataUpdatedRowsCount = await command.ExecuteNonQueryAsync().ConfigureAwait(false);
-=======
             // Parametrized command timeout established if exist
             if (Options.DbCommandTimeout.HasValue)
             {
                 command.CommandTimeout = Options.DbCommandTimeout.Value;
             }
 
-            var metadataUpdatedRowsCount = await command.ExecuteNonQueryAsync().ConfigureAwait(false);
->>>>>>> 815992bb
+            Exception exception = null;
+            int metadataUpdatedRowsCount = 0;
+            try
+            {
+                metadataUpdatedRowsCount = await command.ExecuteNonQueryAsync().ConfigureAwait(false);
 
                 // Check if we have a return value instead
                 var syncRowCountParam = GetParameter(command, "sync_row_count");
