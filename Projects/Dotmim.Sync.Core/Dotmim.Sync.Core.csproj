--- conflicted
+++ resolved
@@ -9,15 +9,11 @@
     <Description>Dotmim Sync core assembly. Manage a sync process beetween two relational databases provider. Can't be used alone. Choose a server and a client provider such as Dotmim.Sync.SqlServerProvider or Dotmim.Sync.SqliteProvider</Description>
     <PackageProjectUrl>https://mimetis.github.io/Dotmim.Sync/</PackageProjectUrl>
     <PackageTags>Dotmim.Sync, Sync Core Provider, .Net Standard 2.0, Sync, Synchronization, Sync Framework</PackageTags>
-<<<<<<< HEAD
-    <Version>0.3.0</Version>
-=======
 
     <VersionSuffix>$(VersionSuffix)</VersionSuffix>
     <Version>0.3.0</Version>
     <Version Condition=" '$(VersionSuffix)' != '' ">$(Version)-$(VersionSuffix)</Version>
     
->>>>>>> 46636a17
   </PropertyGroup>
 
   <!--generate NUGET package including symbols ans source on each release build -->
