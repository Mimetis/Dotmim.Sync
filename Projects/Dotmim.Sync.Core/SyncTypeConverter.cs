﻿using System;
using System.ComponentModel;
using System.Data;
using System.Globalization;

namespace Dotmim.Sync
{
    /// <summary>
    /// Sync Type Converter: Convert a value to another type.
    /// </summary>
    public static class SyncTypeConverter
    {
        /// <summary>
        /// Try to convert a value to another type.
        /// </summary>
        public static T TryConvertTo<T>(dynamic value, CultureInfo provider = default)
        {
            if (value == null)
                return default;

            provider ??= CultureInfo.InvariantCulture;

            var typeOfT = typeof(T);
            var typeOfU = value.GetType();

            if (typeOfT == typeOfU)
                return (T)Convert.ChangeType(value, typeOfT, provider);

            var typeConverter = TypeDescriptor.GetConverter(typeOfT);

            if (typeOfT == typeof(short))
            {
                return Convert.ToInt16(value, provider);
            }
            else if (typeOfT == typeof(int))
            {
                return Convert.ToInt32(value);
            }
            else if (typeOfT == typeof(long))
            {
                return Convert.ToInt64(value);
            }
            else if (typeOfT == typeof(ushort))
            {
                return Convert.ToUInt16(value);
            }
            else if (typeOfT == typeof(uint))
            {
                return Convert.ToUInt32(value);
            }
            else if (typeOfT == typeof(ulong))
            {
                return Convert.ToUInt64(value);
            }
#if NET6_0_OR_GREATER
            else if (typeOfT == typeof(DateOnly))
            {
                if (value is DateTimeOffset dateTimeOffset)
                    return (T)Convert.ChangeType(DateOnly.FromDateTime(dateTimeOffset.DateTime), typeOfT, provider);

                string valueStr = value.ToString(); // IOS bug ????
                if (DateOnly.TryParse(valueStr, provider, DateTimeStyles.None, out DateOnly dateOnly))
                    return (T)Convert.ChangeType(dateOnly, typeOfT, provider);
                else if (typeOfU == typeof(long))
                    return (T)Convert.ChangeType(DateOnly.FromDateTime(new DateTime(value)), typeOfT, provider);
                else
                    return (T)Convert.ChangeType(DateOnly.FromDateTime(Convert.ToDateTime(value)), typeOfT, provider);
            }

#endif
            else if (typeOfT == typeof(DateTime))
            {
                if (value is DateTimeOffset dateTimeOffset)
                    return (T)Convert.ChangeType(dateTimeOffset.DateTime, typeOfT, provider);

                string valueStr = value.ToString(); // IOS bug ????
                if (DateTime.TryParse(valueStr, provider, DateTimeStyles.None, out DateTime dateTime))
                    return (T)Convert.ChangeType(dateTime, typeOfT, provider);
                else if (typeOfU == typeof(long))
                    return (T)Convert.ChangeType(new DateTime(value), typeOfT, provider);
                else
                    return Convert.ToDateTime(value);
            }
            else if (typeOfT == typeof(DateTimeOffset))
            {
                if (value is DateTime dateTime)
                    return (T)Convert.ChangeType(new DateTimeOffset(dateTime), typeOfT, provider);
                else if (DateTimeOffset.TryParse(value.ToString(), provider, DateTimeStyles.None, out DateTimeOffset dateTimeOffset))
                    return (T)Convert.ChangeType(dateTimeOffset, typeOfT, provider);
                else if (typeOfU == typeof(long))
                    return (T)Convert.ChangeType(new DateTimeOffset(new DateTime(value)), typeOfT, provider);
                else
                    return Convert.ToDateTime(value);
            }
            else if (typeOfT == typeof(string))
            {
                return value.ToString();
            }
            else if (typeOfT == typeof(byte))
            {
                return Convert.ToByte(value);
            }
            else if (typeOfT == typeof(bool))
            {
                if (bool.TryParse(value.ToString(), out bool v))
                    return (T)Convert.ChangeType(v, typeOfT, CultureInfo.InvariantCulture);
                else if (value.ToString().Trim() == "0")
                    return (T)Convert.ChangeType(false, typeOfT, provider);
                else if (value.ToString().Trim() == "1")
                    return (T)Convert.ChangeType(true, typeOfT, provider);
                else
                    return Convert.ToBoolean(value);
            }
            else if (typeOfT == typeof(Guid))
            {
                string valueStr = value.ToString();
                if (Guid.TryParse(valueStr, out Guid j))
                    return (T)Convert.ChangeType(j, typeOfT, provider);
                else if (value.GetType() == typeof(byte[]))
                    return (T)Convert.ChangeType(new Guid(value as byte[]), typeOfT, provider);
                else
                    return (T)Convert.ChangeType(new Guid(value.ToString()), typeOfT, provider);
            }
            else if (typeOfT == typeof(char))
            {
                return Convert.ToChar(value);
            }
            else if (typeOfT == typeof(decimal))
            {
                return Convert.ToDecimal(value, provider);
            }
            else if (typeOfT == typeof(double))
            {
                return Convert.ToDouble(value, provider.NumberFormat);
            }
            else if (typeOfT == typeof(float))
            {
                return Convert.ToSingle(value, provider.NumberFormat);
            }
            else if (typeOfT == typeof(sbyte))
            {
                return Convert.ToSByte(value);
            }
            else if (typeOfT == typeof(TimeSpan))
            {
<<<<<<< HEAD
                if (typeOfU == typeof(Int16) || typeOfU == typeof(Int32) || typeOfU == typeof(Int64)
                   || typeOfU == typeof(UInt16) || typeOfU == typeof(UInt32) || typeOfU == typeof(UInt64))
=======
                if (typeOfU == typeof(short) || typeOfU == typeof(int) || typeOfU == typeof(long)
                   || typeOfU == typeof(ushort) || typeOfU == typeof(uint) || typeOfU == typeof(ulong))
>>>>>>> 2d5f8078
                    return (T)Convert.ChangeType(TimeSpan.FromTicks(value), typeOfT, provider);
                if (TimeSpan.TryParse(value.ToString(), provider, out TimeSpan q))
                    return (T)Convert.ChangeType(q, typeOfT, provider);
            }
            else if (typeOfT == typeof(byte[]))
            {
                if (typeOfU == typeof(string))
                    return (T)Convert.ChangeType(Convert.FromBase64String((string)value), typeOfT, provider);
                else
                    return (T)Convert.ChangeType(BitConverter.GetBytes((dynamic)value), typeOfT, provider);
            }
            else if (typeConverter.CanConvertFrom(typeOfT))
            {
                return (T)Convert.ChangeType(typeConverter.ConvertFrom(value), typeOfT, provider);
            }
            else
            {
                throw new FormatTypeException(typeOfT);
            }

            return default;
        }

        /// <summary>
        /// Try to convert a value to another type.
        /// </summary>
        public static object TryConvertTo(object value, Type typeOfT, CultureInfo provider = default)
        {

            var typeConverter = TypeDescriptor.GetConverter(typeOfT);

            if (typeOfT == typeof(short))
                return TryConvertTo<short>(value, provider);
            else if (typeOfT == typeof(int))
                return TryConvertTo<int>(value, provider);
            else if (typeOfT == typeof(long))
                return TryConvertTo<long>(value, provider);
            else if (typeOfT == typeof(ushort))
                return TryConvertTo<ushort>(value, provider);
            else if (typeOfT == typeof(uint))
                return TryConvertTo<uint>(value, provider);
            else if (typeOfT == typeof(ulong))
                return TryConvertTo<ulong>(value, provider);
            else if (typeOfT == typeof(DateTime))
                return TryConvertTo<DateTime>(value, provider);
#if NET6_0_OR_GREATER
            else if (typeOfT == typeof(DateOnly))
                return TryConvertTo<DateOnly>(value, provider);
#endif
            else if (typeOfT == typeof(DateTimeOffset))
                return TryConvertTo<DateTimeOffset>(value, provider);
            else if (typeOfT == typeof(string))
                return TryConvertTo<string>(value, provider);
            else if (typeOfT == typeof(byte))
                return TryConvertTo<byte>(value, provider);
            else if (typeOfT == typeof(bool))
                return TryConvertTo<bool>(value, provider);
            else if (typeOfT == typeof(Guid))
                return TryConvertTo<Guid>(value, provider);
            else if (typeOfT == typeof(char))
                return TryConvertTo<char>(value, provider);
            else if (typeOfT == typeof(decimal))
                return TryConvertTo<decimal>(value, provider);
            else if (typeOfT == typeof(double))
                return TryConvertTo<double>(value, provider);
            else if (typeOfT == typeof(float))
                return TryConvertTo<float>(value, provider);
            else if (typeOfT == typeof(sbyte))
                return TryConvertTo<sbyte>(value, provider);
            else if (typeOfT == typeof(TimeSpan))
                return TryConvertTo<TimeSpan>(value, provider);
            else if (typeOfT == typeof(byte[]))
                return TryConvertTo<byte[]>(value, provider);
            else if (typeConverter.CanConvertFrom(typeOfT))
                return Convert.ChangeType(typeConverter.ConvertFrom(value), typeOfT, provider);
            else if (typeOfT == typeof(object))
                return value;
            else
                throw new FormatTypeException(typeOfT);
        }

        /// <summary>
        /// Try to convert a value from DbType to another type.
        /// </summary>
        public static object TryConvertFromDbType(object value, DbType typeOfT, CultureInfo provider = default)
        {
            if (typeOfT == DbType.AnsiString || typeOfT == DbType.String
                || typeOfT == DbType.StringFixedLength || typeOfT == DbType.AnsiStringFixedLength
                || typeOfT == DbType.Xml)
                return TryConvertTo<string>(value, provider);
            else if (typeOfT == DbType.Binary)
                return TryConvertTo<byte[]>(value, provider);
            else if (typeOfT == DbType.Boolean)
                return TryConvertTo<bool>(value, provider);
            else if (typeOfT == DbType.Byte)
                return TryConvertTo<byte>(value, provider);
            else if (typeOfT == DbType.Currency || typeOfT == DbType.Decimal)
                return TryConvertTo<decimal>(value, provider);
            else if (typeOfT == DbType.Date)
#if NET6_0_OR_GREATER
                return TryConvertTo<DateOnly>(value, provider);
#else
                return TryConvertTo<DateTime>(value, provider);
#endif
            else if (typeOfT == DbType.DateTime || typeOfT == DbType.DateTime2)
                return TryConvertTo<DateTime>(value, provider);
            else if (typeOfT == DbType.DateTimeOffset)
                return TryConvertTo<DateTimeOffset>(value, provider);
            else if (typeOfT == DbType.Double)
                return TryConvertTo<double>(value, provider);
            else if (typeOfT == DbType.Guid)
                return TryConvertTo<Guid>(value, provider);
            else if (typeOfT == DbType.Int16)
                return TryConvertTo<short>(value, provider);
            else if (typeOfT == DbType.Int32)
                return TryConvertTo<int>(value, provider);
            else if (typeOfT == DbType.Int64)
                return TryConvertTo<long>(value, provider);
            else if (typeOfT == DbType.SByte)
                return TryConvertTo<sbyte>(value, provider);
            else if (typeOfT == DbType.Single)
                return TryConvertTo<float>(value, provider);
            else if (typeOfT == DbType.Time)
                return TryConvertTo<TimeSpan>(value, provider);
            else if (typeOfT == DbType.UInt16)
                return TryConvertTo<ushort>(value, provider);
            else if (typeOfT == DbType.UInt32)
                return TryConvertTo<uint>(value, provider);
            else if (typeOfT == DbType.UInt64)
                return TryConvertTo<ulong>(value, provider);
            else if (typeOfT == DbType.VarNumeric)
                return TryConvertTo<float>(value, provider);
            else if (typeOfT == DbType.Object)
                return TryConvertTo<byte[]>(value, provider);
            else
                throw new FormatDbTypeException(typeOfT);
        }
    }
}<|MERGE_RESOLUTION|>--- conflicted
+++ resolved
@@ -143,13 +143,8 @@
             }
             else if (typeOfT == typeof(TimeSpan))
             {
-<<<<<<< HEAD
-                if (typeOfU == typeof(Int16) || typeOfU == typeof(Int32) || typeOfU == typeof(Int64)
-                   || typeOfU == typeof(UInt16) || typeOfU == typeof(UInt32) || typeOfU == typeof(UInt64))
-=======
                 if (typeOfU == typeof(short) || typeOfU == typeof(int) || typeOfU == typeof(long)
                    || typeOfU == typeof(ushort) || typeOfU == typeof(uint) || typeOfU == typeof(ulong))
->>>>>>> 2d5f8078
                     return (T)Convert.ChangeType(TimeSpan.FromTicks(value), typeOfT, provider);
                 if (TimeSpan.TryParse(value.ToString(), provider, out TimeSpan q))
                     return (T)Convert.ChangeType(q, typeOfT, provider);
