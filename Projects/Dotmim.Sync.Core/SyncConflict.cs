﻿
using Dotmim.Sync.Enumerations;
using System;
using System.Collections.Generic;
using System.Linq;
using System.Text;
using System.Threading.Tasks;

namespace Dotmim.Sync
{
    /// <summary>
    /// Represents a synchronization conflict at the row level.
    /// Conflict rule resolution is set on the server side
    /// </summary>
    public class SyncConflict
    {
  
        /// <summary>
        /// Gets or sets the error message that is returned when a conflict is set to ConflictType.ErrorsOccurred
        /// </summary>
        public string ErrorMessage { get; set; }

        /// <summary>
        /// Gets the row that contains the conflicting row from the local database.
        /// </summary>
<<<<<<< HEAD
        public DmRow LocalRow
        {
            get
            {
                var rows = this.localRows?.Rows;

                if (rows != null && rows.Count > 0)
                    return rows[0];

                return null;
            }
        }

=======
        public SyncRow LocalRow { get; set; }
      
>>>>>>> 4ab0ed3f
        /// <summary>
        /// Gets the row that contains the conflicting row from the remote database.
        /// </summary>
<<<<<<< HEAD
        public DmRow RemoteRow
        {
            get
            {
                var rows = this.remoteRows?.Rows;

                if (rows != null && rows.Count > 0)
                    return rows[0];

                return null;
            }
        }
=======
        public SyncRow RemoteRow { get; set; }
>>>>>>> 4ab0ed3f

        /// <summary>
        /// Gets or sets the ConflictType enumeration value that represents the type of synchronization conflict.
        /// </summary>
        public ConflictType Type { get; set; }

        /// <summary>
        /// Initializes a new instance of the SyncConflict class by using default values.
        /// </summary>
        public SyncConflict()
        {
        }

        /// <summary>
        /// Initializes a new instance of the SyncConflict class by using conflict type and conflict stage parameters.
        /// </summary>
        public SyncConflict(ConflictType type)
        {
            this.Type = type;
        }


        /// <summary>
        /// add a local row
        /// </summary>
        internal void AddLocalRow(SyncRow row) => this.LocalRow = row;

        /// <summary>
        /// add a remote row
        /// </summary>
        internal void AddRemoteRow(SyncRow row) => this.RemoteRow = row;
    }
}<|MERGE_RESOLUTION|>--- conflicted
+++ resolved
@@ -23,43 +23,12 @@
         /// <summary>
         /// Gets the row that contains the conflicting row from the local database.
         /// </summary>
-<<<<<<< HEAD
-        public DmRow LocalRow
-        {
-            get
-            {
-                var rows = this.localRows?.Rows;
-
-                if (rows != null && rows.Count > 0)
-                    return rows[0];
-
-                return null;
-            }
-        }
-
-=======
         public SyncRow LocalRow { get; set; }
       
->>>>>>> 4ab0ed3f
         /// <summary>
         /// Gets the row that contains the conflicting row from the remote database.
         /// </summary>
-<<<<<<< HEAD
-        public DmRow RemoteRow
-        {
-            get
-            {
-                var rows = this.remoteRows?.Rows;
-
-                if (rows != null && rows.Count > 0)
-                    return rows[0];
-
-                return null;
-            }
-        }
-=======
         public SyncRow RemoteRow { get; set; }
->>>>>>> 4ab0ed3f
 
         /// <summary>
         /// Gets or sets the ConflictType enumeration value that represents the type of synchronization conflict.
