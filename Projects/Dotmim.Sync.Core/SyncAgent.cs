--- conflicted
+++ resolved
@@ -85,31 +85,6 @@
         public void OnApplyChangesFailed(Action<ApplyChangesFailedArgs> action)
             => this.RemoteOrchestrator.OnApplyChangesFailed(action);
 
-        /// <summary>
-        /// Lock sync to prevent multi call to sync at the same time
-        /// </summary>
-        private void LockSync()
-        {
-            lock (this)
-            {
-                if (this.syncInProgress)
-                    throw new AlreadyInProgressException();
-
-                this.syncInProgress = true;
-            }
-        }
-
-        /// <summary>
-        /// Unlock sync to be able to launch a new sync
-        /// </summary>
-        private void UnlockSync()
-        {
-            // Enf sync from local provider
-            lock (this)
-            {
-                this.syncInProgress = false;
-            }
-        }
 
         /// <summary>
         /// Lock sync to prevent multi call to sync at the same time
@@ -376,11 +351,7 @@
                 // End the current session
                 this.SessionState = SyncSessionState.Ready;
                 this.SessionStateChanged?.Invoke(this, this.SessionState);
-<<<<<<< HEAD
-                // Lock sync to prevent multi call to sync at the same time
-=======
                 // unlock sync since it's over
->>>>>>> 0a9443c6
                 UnlockSync();
             }
 
