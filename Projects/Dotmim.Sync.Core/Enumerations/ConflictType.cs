﻿using System;
using System.Collections.Generic;
using System.Linq;
using System.Text;
using System.Threading.Tasks;

namespace Dotmim.Sync.Enumerations
{
    /// <summary>
    /// Defines the types of conflicts that can occur during synchronization.
    /// </summary>
    public enum ConflictType
    {
        /// <summary>
        /// The peer database threw an exception while applying a change.
        /// </summary>
        ErrorsOccurred,

        /// <summary>
        /// The remote datasource raised an unique key constraint error
<<<<<<< HEAD
        /// </summary>
        UniqueKeyConstraint,

        /// <summary>
        /// The Remote datasource update a row and the Local datasource insert a row with same key
=======
>>>>>>> 4ab0ed3f
        /// </summary>
        UniqueKeyConstraint,


        // -------------------------------
        // Classic conflicts on update / update or deleted / deleted.
        // -------------------------------


        /// <summary>
        /// The Remote and Local datasources have both updated the same row.
        /// </summary>
        RemoteExistsLocalExists,

        /// <summary>
        /// The Remote and Local datasource have both deleted the same row.
        /// </summary>
        RemoteIsDeletedLocalIsDeleted,


        // -------------------------------
        // Updated or Inserted on one side and Not Exists on the other
        // -------------------------------

        /// <summary>
        /// The Remote datasource has updated or inserted a row that does not exists in the local datasource.
        /// </summary>
        RemoteExistsLocalNotExists,

        /// <summary>
        /// The Local datasource has inserted or updated a row that does not exists in the Remote datasource 
        /// </summary>
        RemoteNotExistsLocalExists,


        // -------------------------------
        // Deleted on one side and Updated or Inserted on the other
        // -------------------------------

        /// <summary>
        /// The Remote datasource has inserted or updated a row that the Local datasource has deleted.
        /// </summary>
        RemoteExistsLocalIsDeleted,

        /// <summary>
        /// The Remote datasource has deleted a row that the Local datasource has inserted or updated.
        /// </summary>
        RemoteIsDeletedLocalExists,


        // -------------------------------
        // Deleted on one side and Not Exists on the other
        // -------------------------------

        /// <summary>
        /// The Local datasource has deleted a row that does not exists in the Remote datasource 
        /// Note : this Case can't happen
        /// From the server point of view : Remote Not Exists means client has not the row. SO it will just not send anything to the server
        /// From the client point of view : Remote Not Exists means server has not the row. SO it will just not send back anything to client
        /// </summary>
        //RemoteNotExistsLocalIsDeleted,


        /// <summary>
        /// The Remote datasource has deleted a row that does not exists in the Local datasource 
        /// </summary>
        RemoteIsDeletedLocalNotExists
    }
}<|MERGE_RESOLUTION|>--- conflicted
+++ resolved
@@ -18,14 +18,6 @@
 
         /// <summary>
         /// The remote datasource raised an unique key constraint error
-<<<<<<< HEAD
-        /// </summary>
-        UniqueKeyConstraint,
-
-        /// <summary>
-        /// The Remote datasource update a row and the Local datasource insert a row with same key
-=======
->>>>>>> 4ab0ed3f
         /// </summary>
         UniqueKeyConstraint,
 
