--- conflicted
+++ resolved
@@ -109,26 +109,15 @@
         /// </summary>
         /// <param name="columnDefinition"></param>
         /// <returns></returns>
-<<<<<<< HEAD
-        public abstract bool ValidateIsReadonly(DmColumn columnDefinition);
-=======
         public abstract bool ValidateIsReadonly(SyncColumn columnDefinition);
->>>>>>> 4ab0ed3f
 
         /// <summary>
         /// Returns the corresponding Owner DbType. Because it could be lower case, we should handle it
         /// </summary>
-<<<<<<< HEAD
-        public Object TryGetOwnerDbType(string ownerDbType, DbType fallbackDbType, bool isUnsigned, bool isUnicode, long maxLength, string fromProviderType, string ownerProviderType)
-        {
-            // We MUST check if we are from the same provider (if it's mysql or oracle, we fallback on dbtype
-            if (!String.IsNullOrEmpty(ownerDbType) && fromProviderType == ownerProviderType)
-=======
         public object TryGetOwnerDbType(string ownerDbType, DbType fallbackDbType, bool isUnsigned, bool isUnicode, long maxLength, string fromProviderType, string ownerProviderType)
         {
             // We MUST check if we are from the same provider (if it's mysql or oracle, we fallback on dbtype
             if (!string.IsNullOrEmpty(ownerDbType) && fromProviderType == ownerProviderType)
->>>>>>> 4ab0ed3f
                 return ValidateOwnerDbType(ownerDbType, isUnsigned, isUnicode, maxLength);
 
             // if it's not the same provider, fallback on DbType instead.
