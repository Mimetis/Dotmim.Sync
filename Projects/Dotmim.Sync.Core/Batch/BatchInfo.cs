<<<<<<< HEAD
﻿using Dotmim.Sync.Data;
=======
﻿

>>>>>>> 4ab0ed3f
using System;
using System.Collections.Generic;
using System.IO;
using System.Linq;
<<<<<<< HEAD
=======
using System.Runtime.Serialization;
using System.Text;
using System.Threading.Tasks;
>>>>>>> 4ab0ed3f

namespace Dotmim.Sync.Batch
{
    /// <summary>
    /// Represents a Batch, containing a full or serialized change set
    /// </summary>
    [DataContract(Name = "bi"), Serializable]
    public class BatchInfo
    {

        /// <summary>
        /// Ctor for serializer
        /// </summary>
        public BatchInfo(bool isInMemory, string rootDirectory)
        {
<<<<<<< HEAD
            this.BatchPartsInfo = new List<BatchPartInfo>();
            this.DirectoryRoot = rootDirectory;
            this.InMemory = isInMemory;
=======

>>>>>>> 4ab0ed3f
        }

        /// <summary>
        /// Create a new BatchInfo, containing all BatchPartInfo
        /// </summary>
<<<<<<< HEAD
        public string DirectoryName { get; set; }

        /// <summary>
        /// Get the Directory full path
        /// </summary>
        public string DirectoryRoot { get; set; }

        /// <summary>
        /// Get the full path of the Batch directory
        /// </summary>
        /// <returns></returns>
        public string GetDirectoryFullPath() => Path.Combine(this.DirectoryRoot, this.DirectoryName);
=======
        public BatchInfo(bool isInMemory, SyncSet inSchema, string rootDirectory = null, string directoryName = null)
        {
            this.InMemory = isInMemory;

            // We need to create a change table set, containing table with columns not readonly
            foreach (var table in inSchema.Tables)
                SyncAdapter.CreateChangesTable(inSchema.Tables[table.TableName, table.SchemaName], this.SanitizedSchema);

            // If not in memory, generate a directory name and initialize batch parts list
            if (!this.InMemory)
            {
                this.DirectoryRoot = rootDirectory;
                this.BatchPartsInfo = new List<BatchPartInfo>();
                this.DirectoryName = string.IsNullOrEmpty(directoryName) ? string.Concat(DateTime.UtcNow.ToString("yyyy_MM_dd_ss"), Path.GetRandomFileName().Replace(".", "")) : directoryName;
            }
        }

        /// <summary>
        /// Internally setting schema
        /// </summary>
        [IgnoreDataMember]
        public SyncSet SanitizedSchema { get; set; } = new SyncSet();
>>>>>>> 4ab0ed3f

        /// <summary>
        /// Is the batch parts are in memory
        /// If true, only one BPI
        /// If false, several serialized BPI
        /// </summary>
        [IgnoreDataMember]
        public bool InMemory { get; set; }

        /// <summary>
        /// If in memory, return the in memory Dm
        /// </summary>
        [IgnoreDataMember]
        public SyncSet InMemoryData { get; set; }

        /// <summary>
        /// Gets or Sets directory name
        /// </summary>
        [DataMember(Name = "dirname", IsRequired = true, Order = 1)]
        public string DirectoryName { get; set; }

        /// <summary>
        /// Gets or sets directory root
        /// </summary>
        [DataMember(Name = "dir", IsRequired = true, Order = 2)]
        public string DirectoryRoot { get; set; }

        /// <summary>
        /// Gets or sets server timestamp
        /// </summary>
        [DataMember(Name = "ts", IsRequired = false, EmitDefaultValue = false, Order = 3)]
        public long Timestamp { get; set; }

        /// <summary>
        /// List of batch parts if not in memory
        /// </summary>
        [DataMember(Name = "parts", IsRequired = true, Order = 4)]
        public List<BatchPartInfo> BatchPartsInfo { get; set; }


        /// <summary>
        /// Get the full path of the Batch directory
        /// </summary>
        /// <returns></returns>
        public string GetDirectoryFullPath()
        {
<<<<<<< HEAD
            foreach (var batchPartinInfo in this.BatchPartsInfo)
            {
                var isSerialized = false;

                if (batchPartinInfo.Tables.Contains(tableName))
                {
                    // Batch not readed, so we deserialized the batch and get the table
                    if (batchPartinInfo.Set == null)
                    {
                        // Set is not already deserialized so we try to get the batch
                        var batchPart = batchPartinInfo.GetBatch();
=======
            if (this.InMemory)
                return null;

            return Path.Combine(this.DirectoryRoot, this.DirectoryName);
        }
>>>>>>> 4ab0ed3f


        /// <summary>
        /// Check if this batchinfo has some data (in memory or not)
        /// </summary>
        public async Task<bool> HasDataAsync(BaseOrchestrator orchestrator = null)
        {
            if (this.SanitizedSchema == null)
                throw new NullReferenceException("Batch info schema should not be null");

<<<<<<< HEAD
                    // return the table
                    if (batchPartinInfo.Set.Tables.Contains(tableName))
                    {
                        yield return batchPartinInfo.Set.Tables[tableName];

                        if (isSerialized)
                        {
                            batchPartinInfo.Set.Clear();
                            batchPartinInfo.Set = null;
                        }
=======
            if (InMemory && InMemoryData != null && InMemoryData.HasTables && InMemoryData.HasRows)
                return true;
>>>>>>> 4ab0ed3f

            if (!InMemory && BatchPartsInfo != null && BatchPartsInfo.Count > 0)
            {
                foreach (var bpi in BatchPartsInfo)
                {
                    await bpi.LoadBatchAsync(this.SanitizedSchema, GetDirectoryFullPath(), orchestrator).ConfigureAwait(false);

                    var hasData = bpi.Data.HasRows;

                    //bpi.Clear();
                    //bpi.Data = null;

                    return hasData;
                }
            }

            return false;
        }


        /// <summary>
        /// Get all parts containing this table
        /// Could be multiple parts, since the table may be spread across multiples files
        /// </summary>
<<<<<<< HEAD
        internal BatchPartInfo GenerateBatchInfo(int batchIndex, DmSet changesSet)
=======
        public IEnumerable<SyncTable> GetTable(string tableName, string schemaName, BaseOrchestrator orchestrator = null)
>>>>>>> 4ab0ed3f
        {
            if (this.SanitizedSchema == null)
                throw new NullReferenceException("Batch info schema should not be null");

            var tableInfo = new BatchPartTableInfo(tableName, schemaName);

<<<<<<< HEAD
            BatchPartInfo bpi = null;

            // Create a batch part
            // The batch part creation process will serialize the changesSet to the disk
            if (!this.InMemory)
            {
                var bpId = this.GenerateNewFileName(batchIndex.ToString());
                var fileName = Path.Combine(this.GetDirectoryFullPath(), bpId);

                bpi = BatchPartInfo.CreateBatchPartInfo(batchIndex, changesSet, fileName, false, false);
=======
            if (InMemory)
            {
                if (this.InMemoryData!= null && this.InMemoryData.HasTables)
                    yield return this.InMemoryData.Tables[tableName, schemaName];
>>>>>>> 4ab0ed3f
            }
            else
            {
                foreach (var batchPartinInfo in this.BatchPartsInfo.OrderBy(bpi => bpi.Index))
                {

                    

                    if (batchPartinInfo.Tables != null && batchPartinInfo.Tables.Any(t => t.EqualsByName(tableInfo)))
                    {
                        // TODO : Need to implement IAsyncEnumerable
                        // Need to use GetAwaiter().GetResult() until we have await in foreach yield
                        // IAsyncEnumerable is part of .Net Standard 2.1
                        // But .Net Standard 2.1 is not compatible with .Net Framework 4.8
                        // So far, we can't use it, until we decide to abandon .Net FX 4.8
                        // For sure, it will be replaced when .Net 5 will appears ...
                        batchPartinInfo.LoadBatchAsync(this.SanitizedSchema, GetDirectoryFullPath(), orchestrator).ConfigureAwait(false)
                            .GetAwaiter().GetResult();

                        // Get the table from the batchPartInfo
                        // generate a tmp SyncTable for 
                        var batchTable = batchPartinInfo.Data.Tables.FirstOrDefault(bt => bt.EqualsByName(new SyncTable(tableName, schemaName)));

                        if (batchTable != null)
                        {
                            yield return batchTable;

                            //// Once read, clear it
                            //batchPartinInfo.Data.Clear();
                            //batchPartinInfo.Data = null;
                        }
                    }
                }
            }
        }


        /// <summary>
        /// Ensure the last batch part (if not in memory) has the correct IsLastBatch flag
        /// </summary>
        public void EnsureLastBatch()
        {
            if (this.InMemory)
                return;

            if (this.BatchPartsInfo.Count == 0)
                return;

            // get last index
            var maxIndex = this.BatchPartsInfo.Max(tBpi => tBpi.Index);

            // Set corret last batch 
            foreach (var bpi in this.BatchPartsInfo)
                bpi.IsLastBatch = bpi.Index == maxIndex;
        }

<<<<<<< HEAD

        public void GenerateNewDirectoryName()
        {
            this.DirectoryName = string.Concat(DateTime.UtcNow.ToString("yyyy_MM_dd_ss"), Path.GetRandomFileName().Replace(".", ""));
=======
        /// <summary>
        /// Add changes to batch info.
        /// </summary>
        public async Task AddChangesAsync(SyncSet changes, int batchIndex = 0, bool isLastBatch = true, BaseOrchestrator orchestrator = null)
        {
            if (this.InMemory)
            {
                this.InMemoryData = changes;
            }
            else
            {
                var bpId = this.GenerateNewFileName(batchIndex.ToString());
                //var fileName = Path.Combine(this.GetDirectoryFullPath(), bpId);
                var bpi = await BatchPartInfo.CreateBatchPartInfoAsync(batchIndex, changes, bpId, GetDirectoryFullPath(), isLastBatch, orchestrator).ConfigureAwait(false);

                // add the batchpartinfo tp the current batchinfo
                this.BatchPartsInfo.Add(bpi);
            }
>>>>>>> 4ab0ed3f
        }

        /// <summary>
        /// generate a batch file name
        /// </summary>
<<<<<<< HEAD
        public string GenerateNewFileName(string batchIndex)
=======
        internal string GenerateNewFileName(string batchIndex)
>>>>>>> 4ab0ed3f
        {
            if (batchIndex.Length == 1)
                batchIndex = $"000{batchIndex}";
            else if (batchIndex.Length == 2)
                batchIndex = $"00{batchIndex}";
            else if (batchIndex.Length == 3)
                batchIndex = $"0{batchIndex}";
            else if (batchIndex.Length == 4)
                batchIndex = $"{batchIndex}";
            else
                throw new OverflowException("too much batches !!!");

            return $"{batchIndex}_{Path.GetRandomFileName().Replace(".", "_")}.batch";
        }


        /// <summary>
        /// try to delete the Batch tmp directory and all the files stored in it
        /// </summary>
        public void TryRemoveDirectory()
        {
            // Once we have applied all the batch, we can safely remove the temp dir and all it's files
            if (!this.InMemory && !string.IsNullOrEmpty(this.DirectoryRoot) && !string.IsNullOrEmpty(this.DirectoryName))
            {
                var tmpDirectory = new DirectoryInfo(this.GetDirectoryFullPath());

                if (tmpDirectory == null || !tmpDirectory.Exists)
                    return;

                try
                {
                    tmpDirectory.Delete(true);
                }
                // do nothing here 
                catch { }
            }
        }


        /// <summary>
        /// Clear all batch parts info and try to delete tmp folder if needed
        /// </summary>
        public void Clear(bool deleteFolder)
        {
<<<<<<< HEAD
=======
            if (this.InMemory)
            {
                this.InMemoryData.Dispose();
                return;
            }

>>>>>>> 4ab0ed3f
            // Delete folders before deleting batch parts
            if (deleteFolder)
                this.TryRemoveDirectory();

            foreach (var bpi in this.BatchPartsInfo)
                bpi.Clear();

            this.BatchPartsInfo.Clear();

        }
    }
}<|MERGE_RESOLUTION|>--- conflicted
+++ resolved
@@ -1,19 +1,12 @@
-<<<<<<< HEAD
-﻿using Dotmim.Sync.Data;
-=======
 ﻿
 
->>>>>>> 4ab0ed3f
 using System;
 using System.Collections.Generic;
 using System.IO;
 using System.Linq;
-<<<<<<< HEAD
-=======
 using System.Runtime.Serialization;
 using System.Text;
 using System.Threading.Tasks;
->>>>>>> 4ab0ed3f
 
 namespace Dotmim.Sync.Batch
 {
@@ -27,34 +20,14 @@
         /// <summary>
         /// Ctor for serializer
         /// </summary>
-        public BatchInfo(bool isInMemory, string rootDirectory)
-        {
-<<<<<<< HEAD
-            this.BatchPartsInfo = new List<BatchPartInfo>();
-            this.DirectoryRoot = rootDirectory;
-            this.InMemory = isInMemory;
-=======
-
->>>>>>> 4ab0ed3f
+        public BatchInfo()
+        {
+
         }
 
         /// <summary>
         /// Create a new BatchInfo, containing all BatchPartInfo
         /// </summary>
-<<<<<<< HEAD
-        public string DirectoryName { get; set; }
-
-        /// <summary>
-        /// Get the Directory full path
-        /// </summary>
-        public string DirectoryRoot { get; set; }
-
-        /// <summary>
-        /// Get the full path of the Batch directory
-        /// </summary>
-        /// <returns></returns>
-        public string GetDirectoryFullPath() => Path.Combine(this.DirectoryRoot, this.DirectoryName);
-=======
         public BatchInfo(bool isInMemory, SyncSet inSchema, string rootDirectory = null, string directoryName = null)
         {
             this.InMemory = isInMemory;
@@ -77,7 +50,6 @@
         /// </summary>
         [IgnoreDataMember]
         public SyncSet SanitizedSchema { get; set; } = new SyncSet();
->>>>>>> 4ab0ed3f
 
         /// <summary>
         /// Is the batch parts are in memory
@@ -124,25 +96,11 @@
         /// <returns></returns>
         public string GetDirectoryFullPath()
         {
-<<<<<<< HEAD
-            foreach (var batchPartinInfo in this.BatchPartsInfo)
-            {
-                var isSerialized = false;
-
-                if (batchPartinInfo.Tables.Contains(tableName))
-                {
-                    // Batch not readed, so we deserialized the batch and get the table
-                    if (batchPartinInfo.Set == null)
-                    {
-                        // Set is not already deserialized so we try to get the batch
-                        var batchPart = batchPartinInfo.GetBatch();
-=======
             if (this.InMemory)
                 return null;
 
             return Path.Combine(this.DirectoryRoot, this.DirectoryName);
         }
->>>>>>> 4ab0ed3f
 
 
         /// <summary>
@@ -153,21 +111,8 @@
             if (this.SanitizedSchema == null)
                 throw new NullReferenceException("Batch info schema should not be null");
 
-<<<<<<< HEAD
-                    // return the table
-                    if (batchPartinInfo.Set.Tables.Contains(tableName))
-                    {
-                        yield return batchPartinInfo.Set.Tables[tableName];
-
-                        if (isSerialized)
-                        {
-                            batchPartinInfo.Set.Clear();
-                            batchPartinInfo.Set = null;
-                        }
-=======
             if (InMemory && InMemoryData != null && InMemoryData.HasTables && InMemoryData.HasRows)
                 return true;
->>>>>>> 4ab0ed3f
 
             if (!InMemory && BatchPartsInfo != null && BatchPartsInfo.Count > 0)
             {
@@ -192,34 +137,17 @@
         /// Get all parts containing this table
         /// Could be multiple parts, since the table may be spread across multiples files
         /// </summary>
-<<<<<<< HEAD
-        internal BatchPartInfo GenerateBatchInfo(int batchIndex, DmSet changesSet)
-=======
         public IEnumerable<SyncTable> GetTable(string tableName, string schemaName, BaseOrchestrator orchestrator = null)
->>>>>>> 4ab0ed3f
         {
             if (this.SanitizedSchema == null)
                 throw new NullReferenceException("Batch info schema should not be null");
 
             var tableInfo = new BatchPartTableInfo(tableName, schemaName);
 
-<<<<<<< HEAD
-            BatchPartInfo bpi = null;
-
-            // Create a batch part
-            // The batch part creation process will serialize the changesSet to the disk
-            if (!this.InMemory)
-            {
-                var bpId = this.GenerateNewFileName(batchIndex.ToString());
-                var fileName = Path.Combine(this.GetDirectoryFullPath(), bpId);
-
-                bpi = BatchPartInfo.CreateBatchPartInfo(batchIndex, changesSet, fileName, false, false);
-=======
             if (InMemory)
             {
                 if (this.InMemoryData!= null && this.InMemoryData.HasTables)
                     yield return this.InMemoryData.Tables[tableName, schemaName];
->>>>>>> 4ab0ed3f
             }
             else
             {
@@ -276,12 +204,6 @@
                 bpi.IsLastBatch = bpi.Index == maxIndex;
         }
 
-<<<<<<< HEAD
-
-        public void GenerateNewDirectoryName()
-        {
-            this.DirectoryName = string.Concat(DateTime.UtcNow.ToString("yyyy_MM_dd_ss"), Path.GetRandomFileName().Replace(".", ""));
-=======
         /// <summary>
         /// Add changes to batch info.
         /// </summary>
@@ -300,17 +222,12 @@
                 // add the batchpartinfo tp the current batchinfo
                 this.BatchPartsInfo.Add(bpi);
             }
->>>>>>> 4ab0ed3f
         }
 
         /// <summary>
         /// generate a batch file name
         /// </summary>
-<<<<<<< HEAD
-        public string GenerateNewFileName(string batchIndex)
-=======
         internal string GenerateNewFileName(string batchIndex)
->>>>>>> 4ab0ed3f
         {
             if (batchIndex.Length == 1)
                 batchIndex = $"000{batchIndex}";
@@ -355,15 +272,12 @@
         /// </summary>
         public void Clear(bool deleteFolder)
         {
-<<<<<<< HEAD
-=======
             if (this.InMemory)
             {
                 this.InMemoryData.Dispose();
                 return;
             }
 
->>>>>>> 4ab0ed3f
             // Delete folders before deleting batch parts
             if (deleteFolder)
                 this.TryRemoveDirectory();
