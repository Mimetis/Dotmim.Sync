--- conflicted
+++ resolved
@@ -26,14 +26,6 @@
 
         /// <summary>
         /// Gets or Sets the ScopeName for this sync session
-<<<<<<< HEAD
-        /// </summary>
-        public String ScopeName { get; set; }
-
-        /// <summary>
-        /// <summary>Gets or sets the time when a sync session ended.
-=======
->>>>>>> 4ab0ed3f
         /// </summary>
         [DataMember(Name = "sn", IsRequired = false, EmitDefaultValue = false, Order = 3)]
         public string ScopeName { get; set; }
@@ -85,17 +77,8 @@
         /// <summary>
         /// Copy local properties to another syncContext instance
         /// </summary>
-<<<<<<< HEAD
-        public SyncParameterCollection Parameters { get; set; }
-
-        /// <summary>
-        /// Ctor. New sync context with a new Guid
-        /// </summary>
-        public SyncContext(Guid sessionId)
-=======
         /// <param name="otherSyncContext"></param>
         public void CopyTo(SyncContext otherSyncContext)
->>>>>>> 4ab0ed3f
         {
             otherSyncContext.Parameters = this.Parameters;
             otherSyncContext.ScopeName = this.ScopeName;
@@ -104,36 +87,11 @@
             otherSyncContext.SyncType = this.SyncType;
             otherSyncContext.SyncWay = this.SyncWay;
 
-<<<<<<< HEAD
-        /// <summary>
-        /// Get the result if sync session is ended
-        /// </summary>
-        public override string ToString()
-        {
-            if (this.CompleteTime != this.StartTime && this.CompleteTime > this.StartTime)
-            {
-                var tsEnded = TimeSpan.FromTicks(CompleteTime.Ticks);
-                var tsStarted = TimeSpan.FromTicks(StartTime.Ticks);
-
-                var durationTs = tsEnded.Subtract(tsStarted);
-                var durationstr = $"{durationTs.Hours}:{durationTs.Minutes}:{durationTs.Seconds}.{durationTs.Milliseconds}";
-
-                return ($"Synchronization done. " + Environment.NewLine +
-                        $"\tTotal changes downloaded: {TotalChangesDownloaded} " + Environment.NewLine +
-                        $"\tTotal changes uploaded: {TotalChangesUploaded}" + Environment.NewLine +
-                        $"\tTotal conflicts: {TotalSyncConflicts}" + Environment.NewLine +
-                        $"\tTotal duration :{durationstr} ");
-
-            }
-            return base.ToString();
-        }
-=======
         }
 
         /// <summary>
         /// Get the result if sync session is ended
         /// </summary>
         public override string ToString() => this.ScopeName;
->>>>>>> 4ab0ed3f
     }
 }