﻿<Project Sdk="Microsoft.NET.Sdk">
  <PropertyGroup>
    <TargetFramework>netstandard2.0</TargetFramework>
    <Authors>Sébastien Pertus</Authors>
    <Company>Microsoft</Company>
    <Title>Dotmim.Sync.Web.Client</Title>
    <Description>Proxy to be able to Sync through an ASP.NET CORE application. 
Can't work without a Server provider, you have to choose an existing one to be able to work with the Proxy</Description>
    <PackageProjectUrl>https://mimetis.github.io/Dotmim.Sync/</PackageProjectUrl>
    <PackageTags>Dotmim.Sync, ASP.NET Core, ASP.NET Core Web Sync Proxy, .Net Standard 2.0, Sync, Synchronization, Sync Framework</PackageTags>
<<<<<<< HEAD
    <Version>0.3.0</Version>
=======
    <VersionSuffix>$(VersionSuffix)</VersionSuffix>
    <Version>0.3.0</Version>
    <Version Condition=" '$(VersionSuffix)' != '' ">$(Version)-$(VersionSuffix)</Version>
>>>>>>> 46636a17
  </PropertyGroup>

  <!--generate NUGET package including symbols ans source on each release build -->
  <PropertyGroup Condition="'$(Configuration)|$(Platform)'=='Release|AnyCPU'">
    <GeneratePackageOnBuild>true</GeneratePackageOnBuild>
    <IncludeSource>True</IncludeSource>
    <IncludeSymbols>True</IncludeSymbols>
  </PropertyGroup>


  <ItemGroup>
    <ProjectReference Include="..\Dotmim.Sync.Core\Dotmim.Sync.Core.csproj" />
  </ItemGroup>

  <ItemGroup>
    <PackageReference Include="Microsoft.Net.Http.Headers" Version="2.1.1" />
  </ItemGroup>

</Project><|MERGE_RESOLUTION|>--- conflicted
+++ resolved
@@ -8,13 +8,9 @@
 Can't work without a Server provider, you have to choose an existing one to be able to work with the Proxy</Description>
     <PackageProjectUrl>https://mimetis.github.io/Dotmim.Sync/</PackageProjectUrl>
     <PackageTags>Dotmim.Sync, ASP.NET Core, ASP.NET Core Web Sync Proxy, .Net Standard 2.0, Sync, Synchronization, Sync Framework</PackageTags>
-<<<<<<< HEAD
-    <Version>0.3.0</Version>
-=======
     <VersionSuffix>$(VersionSuffix)</VersionSuffix>
     <Version>0.3.0</Version>
     <Version Condition=" '$(VersionSuffix)' != '' ">$(Version)-$(VersionSuffix)</Version>
->>>>>>> 46636a17
   </PropertyGroup>
 
   <!--generate NUGET package including symbols ans source on each release build -->
