--- conflicted
+++ resolved
@@ -1,8 +1,6 @@
 {
   "version": 1,
   "dependencies": {
-<<<<<<< HEAD
-=======
     ".NETStandard,Version=v2.0": {
       "DotNet.ReproducibleBuilds": {
         "type": "Direct",
@@ -421,7 +419,6 @@
         }
       }
     },
->>>>>>> 2d5f8078
     "net8.0": {
       "DotNet.ReproducibleBuilds": {
         "type": "Direct",
