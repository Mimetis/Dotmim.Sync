--- conflicted
+++ resolved
@@ -1,19 +1,11 @@
 using Dotmim.Sync.Builders;
-<<<<<<< HEAD
-=======
 
 using Dotmim.Sync.MySql.Builders;
 using MySql.Data.MySqlClient;
->>>>>>> 4ab0ed3f
 using System;
 using System.Collections.Generic;
 using System.Data;
-<<<<<<< HEAD
-using MySql.Data.MySqlClient;
-using Dotmim.Sync.MySql.Builders;
-=======
 using System.Data.Common;
->>>>>>> 4ab0ed3f
 using System.Diagnostics;
 using System.IO;
 using System.Linq;
@@ -66,22 +58,10 @@
         {
             var command = new MySqlCommand((MySqlConnection)connection, (MySqlTransaction)transaction);
 
-<<<<<<< HEAD
-            var childTable = foreignKey.ChildTable;
-            var childTableName = new ObjectNameParser(childTable.TableName, "`", "`");
-            var parentTable = foreignKey.ParentTable;
-            var parentTableName = new ObjectNameParser(parentTable.TableName, "`", "`"); ;
-
-            var relationName = foreignKey.RelationName;
-
-            DmColumn[] foreignKeyColumns = foreignKey.ChildColumns;
-            DmColumn[] referencesColumns = foreignKey.ParentColumns;
-=======
             var tableName = ParserName.Parse(constraint.GetTable(), "`").Quoted().ToString();
             var parentTableName = ParserName.Parse(constraint.GetParentTable(), "`").Quoted().ToString();
 
             var relationName = NormalizeRelationName(constraint.RelationName);
->>>>>>> 4ab0ed3f
 
             var keyColumns = constraint.Keys;
             var referencesColumns = constraint.ParentKeys;
@@ -89,83 +69,20 @@
             var stringBuilder = new StringBuilder();
             stringBuilder.Append("SET FOREIGN_KEY_CHECKS=0;");
             stringBuilder.Append("ALTER TABLE ");
-<<<<<<< HEAD
-            stringBuilder.AppendLine(childTableName.FullQuotedString);
-=======
             stringBuilder.AppendLine(tableName);
->>>>>>> 4ab0ed3f
             stringBuilder.Append("ADD CONSTRAINT ");
 
             stringBuilder.AppendLine($"`{relationName}`");
             stringBuilder.Append("FOREIGN KEY (");
             string empty = string.Empty;
-<<<<<<< HEAD
-            foreach (var foreignKeyColumn in foreignKeyColumns)
-            {
-                var foreignKeyColumnName = new ObjectNameParser(foreignKeyColumn.ColumnName.ToLowerInvariant(), "`", "`");
-                stringBuilder.Append($"{empty} {foreignKeyColumnName.FullQuotedString}");
-=======
             foreach (var keyColumn in keyColumns)
             {
                 var foreignKeyColumnName = ParserName.Parse(keyColumn.ColumnName, "`").Quoted().ToString();
                 stringBuilder.Append($"{empty} {foreignKeyColumnName}");
->>>>>>> 4ab0ed3f
                 empty = ", ";
             }
             stringBuilder.AppendLine(" )");
             stringBuilder.Append("REFERENCES ");
-<<<<<<< HEAD
-            stringBuilder.Append(parentTableName.FullQuotedString).Append(" (");
-            empty = string.Empty;
-            foreach (var referencesColumn in referencesColumns)
-            {
-                var referencesColumnName = new ObjectNameParser(referencesColumn.ColumnName.ToLowerInvariant(), "`", "`");
-                stringBuilder.Append($"{empty} {referencesColumnName.FullQuotedString}");
-                empty = ", ";
-            }
-            stringBuilder.Append(" ) ");
-            sqlCommand.CommandText = stringBuilder.ToString();
-
-            return sqlCommand;
-        }
-
-        public bool NeedToCreateForeignKeyConstraints(DmRelation foreignKey)
-        {
-            string parentTable = foreignKey.ParentTable.TableName;
-            string parentSchema = foreignKey.ParentTable.Schema;
-            string parentFullName = String.IsNullOrEmpty(parentSchema) ? parentTable : $"{parentSchema}.{parentTable}";
-
-            bool alreadyOpened = connection.State == ConnectionState.Open;
-
-            // Don't want foreign key on same table since it could be a problem on first 
-            // sync. We are not sure that parent row will be inserted in first position
-            if (String.Equals(parentTable, foreignKey.ChildTable.TableName, StringComparison.CurrentCultureIgnoreCase))
-                return false;
-
-            try
-            {
-                if (!alreadyOpened)
-                    connection.Open();
-
-                var dmTable = MySqlManagementUtils.RelationsForTable(connection, transaction, parentFullName);
-
-                var foreignKeyExist = dmTable.Rows.Any(r =>
-                   dmTable.IsEqual(r["ForeignKey"].ToString(), foreignKey.RelationName));
-
-                return !foreignKeyExist;
-            }
-            catch (Exception ex)
-            {
-                Debug.WriteLine($"Error during checking foreign keys: {ex}");
-                throw;
-            }
-            finally
-            {
-                if (!alreadyOpened && connection.State != ConnectionState.Closed)
-                    connection.Close();
-            }
-        }
-=======
             stringBuilder.Append(parentTableName).Append(" (");
             empty = string.Empty;
             foreach (var referencesColumn in referencesColumns)
@@ -178,7 +95,6 @@
             stringBuilder.AppendLine("SET FOREIGN_KEY_CHECKS=1;");
 
             command.CommandText = stringBuilder.ToString();
->>>>>>> 4ab0ed3f
 
             return command;
         }
@@ -199,19 +115,10 @@
 
         public async Task CreateForeignKeyConstraintsAsync(SyncRelation constraint, DbConnection connection, DbTransaction transaction)
         {
-<<<<<<< HEAD
-            StringBuilder stringBuilder = new StringBuilder();
-
-            var constraintName = $"Create Constraint {constraint.RelationName} between parent {constraint.ParentTable.TableName} and child {constraint.ChildTable.TableName}";
-            var constraintScript = BuildForeignKeyConstraintsCommand(constraint).CommandText;
-            stringBuilder.Append(MySqlBuilder.WrapScriptTextWithComments(constraintScript, constraintName));
-            stringBuilder.AppendLine();
-=======
             using (var command = this.BuildForeignKeyConstraintsCommand(constraint, connection, transaction))
             {
                 await command.ExecuteNonQueryAsync().ConfigureAwait(false);
             }
->>>>>>> 4ab0ed3f
 
         }
 
@@ -222,26 +129,14 @@
 
         private MySqlCommand BuildTableCommand(DbConnection connection, DbTransaction transaction)
         {
-<<<<<<< HEAD
-            MySqlCommand command = new MySqlCommand();
-
-            StringBuilder stringBuilder = new StringBuilder($"CREATE TABLE IF NOT EXISTS {tableName.FullQuotedString} (");
-=======
             var stringBuilder = new StringBuilder($"CREATE TABLE IF NOT EXISTS {this.tableName.Quoted().ToString()} (");
->>>>>>> 4ab0ed3f
             string empty = string.Empty;
             stringBuilder.AppendLine();
             foreach (var column in this.tableDescription.Columns)
             {
-<<<<<<< HEAD
-                var columnName = new ObjectNameParser(column.ColumnName, "`", "`");
-                var stringType = this.mySqlDbMetadata.TryGetOwnerDbTypeString(column.OriginalDbType, column.DbType, false, false, column.MaxLength, this.tableDescription.OriginalProvider, MySqlSyncProvider.ProviderType);
-                var stringPrecision = this.mySqlDbMetadata.TryGetOwnerDbTypePrecision(column.OriginalDbType, column.DbType, false, false, column.MaxLength, column.Precision, column.Scale, this.tableDescription.OriginalProvider, MySqlSyncProvider.ProviderType);
-=======
                 var columnName = ParserName.Parse(column, "`").Quoted().ToString();
                 var stringType = this.mySqlDbMetadata.TryGetOwnerDbTypeString(column.OriginalDbType, column.GetDbType(), false, false, column.MaxLength, this.tableDescription.OriginalProvider, MySqlSyncProvider.ProviderType);
                 var stringPrecision = this.mySqlDbMetadata.TryGetOwnerDbTypePrecision(column.OriginalDbType, column.GetDbType(), false, false, column.MaxLength, column.Precision, column.Scale, this.tableDescription.OriginalProvider, MySqlSyncProvider.ProviderType);
->>>>>>> 4ab0ed3f
                 var columnType = $"{stringType} {stringPrecision}";
 
                 var identity = string.Empty;
@@ -260,24 +155,6 @@
                 if (column.IsReadOnly)
                     nullString = "NULL";
 
-<<<<<<< HEAD
-                stringBuilder.AppendLine($"\t{empty}{columnName.FullQuotedString} {columnType} {identity} {nullString}");
-                empty = ",";
-            }
-
-            if (this.tableDescription.MutableColumns.Any(mc => mc.IsAutoIncrement))
-                stringBuilder.Append("\t, KEY (");
-
-            empty = string.Empty;
-            foreach (var column in this.tableDescription.MutableColumns.Where(c => c.IsAutoIncrement))
-            {
-                var columnName = new ObjectNameParser(column.ColumnName, "`", "`");
-                stringBuilder.Append($"{empty} {columnName}");
-                empty = ",";
-            }
-
-            if (this.tableDescription.MutableColumns.Any(mc => mc.IsAutoIncrement))
-=======
                 stringBuilder.AppendLine($"\t{empty}{columnName} {columnType} {identity} {nullString}");
                 empty = ",";
             }
@@ -294,22 +171,15 @@
             }
 
             if (this.tableDescription.GetMutableColumns().Any(mc => mc.IsAutoIncrement))
->>>>>>> 4ab0ed3f
                 stringBuilder.AppendLine(")");
 
             stringBuilder.Append("\t,PRIMARY KEY (");
 
             int i = 0;
             // It seems we need to specify the increment column in first place
-<<<<<<< HEAD
-            foreach (var pkColumn in this.tableDescription.PrimaryKey.Columns.OrderByDescending(pk => pk.IsAutoIncrement))
-            {
-                var quotedColumnName = new ObjectNameParser(pkColumn.ColumnName, "`", "`").QuotedObjectName;
-=======
             foreach (var pkColumn in this.tableDescription.GetPrimaryKeysColumns().OrderByDescending(pk => pk.IsAutoIncrement))
             {
                 var columnName = ParserName.Parse(pkColumn, "`").Quoted().ToString();
->>>>>>> 4ab0ed3f
 
                 stringBuilder.Append(columnName);
 
@@ -318,19 +188,6 @@
                 i++;
             }
 
-<<<<<<< HEAD
-            //for (int i = 0; i < this.tableDescription.PrimaryKey.Columns.Length; i++)
-            //{
-            //    DmColumn pkColumn = this.tableDescription.PrimaryKey.Columns[i];
-            //    var quotedColumnName = new ObjectNameParser(pkColumn.ColumnName., "`", "`").QuotedObjectName;
-
-            //    stringBuilder.Append(quotedColumnName);
-
-            //    if (i < this.tableDescription.PrimaryKey.Columns.Length - 1)
-            //        stringBuilder.Append(", ");
-            //}
-=======
->>>>>>> 4ab0ed3f
             stringBuilder.Append(")");
             stringBuilder.Append(")");
             return new MySqlCommand(stringBuilder.ToString(), (MySqlConnection)connection, (MySqlTransaction)transaction);
@@ -342,31 +199,6 @@
             {
                 await command.ExecuteNonQueryAsync().ConfigureAwait(false);
             }
-<<<<<<< HEAD
-            catch (Exception ex)
-            {
-                Debug.WriteLine($"Error during CreateTable : {ex}");
-                throw;
-
-            }
-            finally
-            {
-                if (!alreadyOpened && connection.State != ConnectionState.Closed)
-                    connection.Close();
-
-            }
-
-        }
-        public string CreateTableScriptText()
-        {
-            StringBuilder stringBuilder = new StringBuilder();
-            var tableNameScript = $"Create Table {tableName.FullQuotedString}";
-            var tableScript = BuildTableCommand().CommandText;
-            stringBuilder.Append(MySqlBuilder.WrapScriptTextWithComments(tableScript, tableNameScript));
-            stringBuilder.AppendLine();
-            return stringBuilder.ToString();
-=======
->>>>>>> 4ab0ed3f
         }
 
 
@@ -380,102 +212,16 @@
 
         public Task CreateSchemaAsync(DbConnection connection, DbTransaction transaction) => Task.CompletedTask;
 
-<<<<<<< HEAD
-            try
-            {
-                if (!alreadyOpened)
-                    connection.Open();
-
-                return MySqlManagementUtils.TableExists(connection, transaction, parentTable.TableName);
-=======
         public async Task DropTableAsync(DbConnection connection, DbTransaction transaction)
         {
             var commandText = $"drop table if exists {this.tableName.Quoted().ToString()}";
->>>>>>> 4ab0ed3f
 
             using (var command = new MySqlCommand(commandText, (MySqlConnection)connection, (MySqlTransaction)transaction))
             {
                 await command.ExecuteNonQueryAsync().ConfigureAwait(false);
             }
-<<<<<<< HEAD
-            finally
-            {
-                if (!alreadyOpened && connection.State != ConnectionState.Closed)
-                    connection.Close();
-
-            }
-
-
-        }
-
-        /// <summary>
-        /// Check if we need to create the table in the current database
-        /// </summary>
-        public bool NeedToCreateTable()
-        {
-            return !MySqlManagementUtils.TableExists(connection, transaction, tableName.FullUnquotedString);
-
-        }
-
-        public bool NeedToCreateSchema()
-        {
-            return false;
-        }
-
-        public void CreateSchema()
-        {
-            return;
-        }
-
-        public string CreateSchemaScriptText()
-        {
-            return string.Empty;
-        }
-
-        public void DropTable()
-        {
-            var commandText = $"drop table if exists {tableName.FullQuotedString}";
-
-            bool alreadyOpened = connection.State == ConnectionState.Open;
-
-            try
-            {
-                if (!alreadyOpened)
-                    connection.Open();
-
-                using (var command = new MySqlCommand(commandText, connection))
-                {
-                    if (transaction != null)
-                        command.Transaction = transaction;
-
-                    command.ExecuteNonQuery();
-                }
-            }
-            catch (Exception ex)
-            {
-                Debug.WriteLine($"Error during DropTableCommand : {ex}");
-                throw;
-            }
-            finally
-            {
-                if (!alreadyOpened && connection.State != ConnectionState.Closed)
-                    connection.Close();
-
-            }
-
-        }
-
-        public string DropTableScriptText()
-        {
-            var commandText = $"drop table if exists {tableName.FullQuotedString}";
-
-            var str1 = $"Drop table {tableName.FullQuotedString}";
-            return MySqlBuilder.WrapScriptTextWithComments(commandText, str1);
-        }
-=======
-
-        }
-
->>>>>>> 4ab0ed3f
+
+        }
+
     }
 }