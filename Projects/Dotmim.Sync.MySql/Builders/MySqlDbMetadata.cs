﻿using Dotmim.Sync.Manager;
using System;
using System.Collections.Generic;
using System.Text;
using System.Data;
using MySql.Data.MySqlClient;


namespace Dotmim.Sync.MySql.Builders
{
    public class MySqlDbMetadata : DbMetadata
    {
        public override int GetMaxLengthFromDbType(DbType dbType, int maxLength)
        {
            var typeName = GetStringFromDbType(dbType);
            if (IsTextType(typeName))
            {
                string lowerType = typeName.ToLowerInvariant();
                switch (lowerType)
                {
                    case "varbinary":
                    case "binary":
                    case "varchar":
                    case "char":
                    case "text":
                    case "nchar":
                    case "nvarchar":
                    case "enum":
                    case "set":
                        if (maxLength > 0)
                            return maxLength;
                        else
                            return 0;
                }
                return 0;
            }
            return 0;
        }

        public override int GetMaxLengthFromOwnerDbType(object dbType, int maxLength)
        {
            var typeName = GetStringFromOwnerDbType(dbType);
            if (IsTextType(typeName))
            {
                string lowerType = typeName.ToLowerInvariant();
                switch (lowerType)
                {
<<<<<<< HEAD
                    case "MEDIUMTEXT":
                    case "LONGTEXT":
                    case "TINYBLOB":
                    case "MEDIUMBLOB":
                    case "LONGBLOB":
                    case "BLOB":
                    case "JSON":
                    case "TINYTEXT":
                        return 0;
                    case "TEXT":
                    case "NCHAR":
                    case "NVARCHAR":
                    case "VARCHAR":
                    case "CHAR":
                    case "ENUM":
                    case "SET":
=======
                    case "mediumtext":
                    case "longtext":
                    case "tinyblob":
                    case "mediumblob":
                    case "longblob":
                    case "blob":
                    case "json":
                    case "tinytext":
                        return 0;
                    case "varbinary":
                        return maxLength > 0 ? Math.Min(maxLength, 65535) : 65535;
                    case "binary":
                        return maxLength > 0 ? Math.Min(maxLength, 255) : 255;
                    case "text":
                    case "nchar":
                    case "nvarchar":
                    case "varchar":
                    case "char":
                    case "enum":
                    case "set":
>>>>>>> 4ab0ed3f
                        if (maxLength > 0)
                            return maxLength;
                        else
                            return 0;
                }
                return 0;
            }
            return 0;
        }

        public override object GetOwnerDbTypeFromDbType(DbType dbType)
        {
            switch (dbType)
            {
                case DbType.AnsiString:
                case DbType.Xml:
                case DbType.String:
                    return MySqlDbType.LongText;
                case DbType.StringFixedLength:
                case DbType.AnsiStringFixedLength:
                    return MySqlDbType.VarChar;
                case DbType.Binary:
                    return MySqlDbType.VarBinary;
                case DbType.Boolean:
                    return MySqlDbType.Bit;
                case DbType.Byte:
                    return MySqlDbType.UByte;
                case DbType.Currency:
                    return MySqlDbType.Decimal;
                case DbType.Date:
                    return MySqlDbType.Date;
                case DbType.DateTime:
                case DbType.DateTime2:
                case DbType.DateTimeOffset:
                    return MySqlDbType.DateTime;
                case DbType.Decimal:
                    return MySqlDbType.Decimal;
                case DbType.Double:
                    return MySqlDbType.Double;
                case DbType.Guid:
                    return MySqlDbType.Guid;
                case DbType.Int16:
                    return MySqlDbType.Int16;
                case DbType.Int32:
                    return MySqlDbType.Int32;
                case DbType.Int64:
                    return MySqlDbType.Int64;
                case DbType.Object:
                    return MySqlDbType.LongBlob;
                case DbType.SByte:
                    return MySqlDbType.Byte;
                case DbType.Single:
                    return MySqlDbType.Float;
                case DbType.Time:
                    return MySqlDbType.Time;
                case DbType.UInt16:
                    return MySqlDbType.UInt16;
                case DbType.UInt32:
                    return MySqlDbType.UInt32;
                case DbType.UInt64:
                    return MySqlDbType.UInt64;
                case DbType.VarNumeric:
                    return MySqlDbType.Decimal;
            }
            throw new Exception($"this type {dbType} is not supported");
        }

        public override (byte precision, byte scale) GetPrecisionFromDbType(DbType dbType, byte precision, byte scale)
        {
            var typeName = GetStringFromDbType(dbType);
            if (IsNumericType(typeName) && precision == 0)
            {
                precision = 10;
                scale = 0;
            }
            if (!SupportScale(typeName) || scale == 0)
                return (0, 0);

            return (precision, scale);
        }

        public override (byte precision, byte scale) GetPrecisionFromOwnerDbType(object dbType, byte precision, byte scale)
        {
            var typeName = GetStringFromOwnerDbType(dbType);
            if (IsNumericType(typeName) && precision == 0)
            {
                precision = 10;
                scale = 0;
            }
            if (!SupportScale(typeName) || scale == 0)
                return (0, 0);

            return (precision, scale);
        }

        public override string GetPrecisionStringFromDbType(DbType dbType, int maxLength, byte precision, byte scale)
        {
            if (dbType == DbType.Guid)
                return "(36)";

            var typeName = GetStringFromDbType(dbType);
            if (IsTextType(typeName))
            {
                string lowerType = typeName.ToUpperInvariant();
                switch (lowerType)
                {
<<<<<<< HEAD

                    case "MEDIUMTEXT":
                    case "LONGTEXT":
                    case "TINYBLOB":
                    case "MEDIUMBLOB":
                    case "LONGBLOB":
                    case "BLOB":
                    case "JSON":
                    case "TINYTEXT":
                        return string.Empty; ;
                    case "TEXT":
                    case "NCHAR":
                    case "NVARCHAR":
                    case "VARCHAR":
                    case "CHAR":
                    case "ENUM":
                    case "SET":
=======
                    case "mediumtext":
                    case "longtext":
                    case "tinyblob":
                    case "mediumblob":
                    case "longblob":
                    case "blob":
                    case "json":
                    case "tinytext":
                        return string.Empty;
                    case "varbinary":
                    case "binary":
                    case "text":
                    case "nchar":
                    case "nvarchar":
                    case "varchar":
                    case "char":
                    case "enum":
                    case "set":
>>>>>>> 4ab0ed3f
                        if (maxLength > 0)
                            return $"({maxLength})";
                        else
                            return string.Empty;
                }
                return string.Empty;
            }

            if (IsNumericType(typeName) && precision == 0)
            {
                precision = 10;
                scale = 0;
            }
            if (SupportScale(typeName) && scale == 0)
                return String.Format("({0})", precision);

            if (!SupportScale(typeName))
                return string.Empty;

            return String.Format("({0},{1})", precision, scale);
        }

        public override string GetPrecisionStringFromOwnerDbType(object dbType, int maxLength, byte precision, byte scale)
        {
            MySqlDbType mySqlDbType = (MySqlDbType)dbType;

            if (mySqlDbType == MySqlDbType.Guid)
                return "(36)";

            var typeName = GetStringFromOwnerDbType(dbType);

            if (IsTextType(typeName))
            {
                string lowerType = typeName.ToUpperInvariant();
                switch (lowerType)
                {
<<<<<<< HEAD

                    case "MEDIUMTEXT":
                    case "LONGTEXT":
                    case "TINYBLOB":
                    case "MEDIUMBLOB":
                    case "LONGBLOB":
                    case "BLOB":
                    case "JSON":
                    case "TINYTEXT":
                        return string.Empty; ;
                    case "TEXT":
                    case "NCHAR":
                    case "NVARCHAR":
                    case "VARCHAR":
                    case "CHAR":
                    case "ENUM":
                    case "SET":
=======
                    case "mediumtext":
                    case "longtext":
                    case "tinyblob":
                    case "mediumblob":
                    case "longblob":
                    case "blob":
                    case "json":
                    case "tinytext":
                        return string.Empty;
                    case "varbinary" when maxLength <= 65535:
                    case "binary" when maxLength <= 255:
                    case "text":
                    case "nchar":
                    case "nvarchar":
                    case "varchar":
                    case "char":
                    case "enum":
                    case "set":
>>>>>>> 4ab0ed3f
                        if (maxLength > 0)
                            return $"({maxLength})";
                        else
                            return string.Empty;

                }
                return string.Empty;
            }

            if (IsNumericType(typeName) && precision == 0)
            {
                precision = 10;
                scale = 0;
            }
            if (SupportScale(typeName) && scale == 0)
                return String.Format("({0})", precision);

            if (!SupportScale(typeName))
                return string.Empty;

            return String.Format("({0},{1})", precision, scale);
        }

        public override string GetStringFromDbType(DbType dbType)
        {
            string mySqlType = string.Empty;
            switch (dbType)
            {
                case DbType.Binary:
                    mySqlType = "VARBINARY";
                    break;
                case DbType.Boolean:
                case DbType.Byte:
                case DbType.SByte:
                    mySqlType = "TINYINT";
                    break;
                case DbType.Time:
                    mySqlType = "TIME";
                    break;
                case DbType.Date:
                    mySqlType = "DATE";
                    break;
                case DbType.DateTime:
                case DbType.DateTime2:
                case DbType.DateTimeOffset:
                    mySqlType = "DATETIME";
                    break;
                case DbType.Currency:
                case DbType.Decimal:
                case DbType.Double:
                case DbType.Single:
                case DbType.VarNumeric:
                    mySqlType = "DECIMAL";
                    break;
                case DbType.Int16:
                case DbType.UInt16:
                    mySqlType = "SMALLINT";
                    break;
                case DbType.Int32:
                case DbType.UInt32:
                    mySqlType = "INT";
                    break;
                case DbType.Int64:
                case DbType.UInt64:
                    mySqlType = "BIGINT";
                    break;
                case DbType.String:
                case DbType.AnsiString:
                case DbType.Xml:
                    mySqlType = "LONGTEXT";
                    break;
                case DbType.StringFixedLength:
                case DbType.AnsiStringFixedLength:
                    mySqlType = "VARCHAR";
                    break;
                case DbType.Guid:
                    mySqlType = "CHAR";
                    break;
                case DbType.Object:
                    mySqlType = "LONGBLOB";
                    break;
            }

            if (string.IsNullOrEmpty(mySqlType))
                throw new Exception($"sqltype not valid");

            return mySqlType;
        }

        public override string GetStringFromOwnerDbType(object ownerType)
        {
            MySqlDbType sqlDbType = (MySqlDbType)ownerType;

            switch (sqlDbType)
            {
                case MySqlDbType.Decimal:
                case MySqlDbType.NewDecimal:
                    return "DECIMAL";
                case MySqlDbType.Byte:
                case MySqlDbType.Bool:
                case MySqlDbType.UByte:
                    return "TINYINT";
                case MySqlDbType.Int16:
                case MySqlDbType.Year:
                case MySqlDbType.UInt16:
                    return "SMALLINT";
                case MySqlDbType.Int24:
                case MySqlDbType.UInt24:
                    return "MEDIUMINT";
                case MySqlDbType.Int32:
                case MySqlDbType.UInt32:
                    return "INT";
                case MySqlDbType.Int64:
                case MySqlDbType.UInt64:
                    return "BIGINT";
                case MySqlDbType.Bit:
                    return "BIT";
                case MySqlDbType.Float:
                    return "FLOAT";
                case MySqlDbType.Double:
                    return "DOUBLE";
                case MySqlDbType.Time:
                    return "TIME";
                case MySqlDbType.Date:
                    return "DATE";
                case MySqlDbType.DateTime:
                    return "DATETIME";
                case MySqlDbType.Newdate:
                    return "NEWDATE";
                case MySqlDbType.Enum:
                    return "ENUM";
                case MySqlDbType.TinyText:
                    return "TINYTEXT";
                case MySqlDbType.MediumText:
                    return "MEDIUMTEXT";
                case MySqlDbType.LongText:
                    return "LONGTEXT";
                case MySqlDbType.Text:
                    return "TEXT";
                case MySqlDbType.JSON:
                case MySqlDbType.VarChar:
                case MySqlDbType.VarString:
                    return "VARCHAR";
                case MySqlDbType.String:
                case MySqlDbType.Guid:
                    return "CHAR";
                case MySqlDbType.Set:
                    return "SET";
                case MySqlDbType.Timestamp:
                    return "TIMESTAMP";
                case MySqlDbType.TinyBlob:
                    return "TINYBLOB";
                case MySqlDbType.MediumBlob:
                    return "MEDIUMBLOB";
                case MySqlDbType.LongBlob:
                    return "LONGBLOB";
                case MySqlDbType.Blob:
                    return "BLOB";
                case MySqlDbType.VarBinary:
                    return "VARBINARY";
                case MySqlDbType.Binary:
                    return "BINARY";
                case MySqlDbType.Geometry:
                    return "GEOMETRY";
            }
            throw new Exception("Unhandled type encountered");
        }

        public override bool IsNumericType(string typeName)
        {
            string lowerType = typeName.ToLowerInvariant();
            switch (lowerType)
            {
                case "int":
                case "int16":
                case "int24":
                case "int32":
                case "int64":
                case "uint16":
                case "uint24":
                case "uint32":
                case "uint64":
                case "integer":
                case "numeric":
                case "decimal":
                case "dec":
                case "fixed":
                case "tinyint":
                case "mediumint":
                case "bigint":
                case "real":
                case "double":
                case "float":
                case "serial":
                case "smallint": return true;
            }
            return false;
        }

        public override bool IsTextType(string typeName)
        {
            string lowerType = typeName.ToLowerInvariant();
            switch (lowerType)
            {
                case "varbinary":
                case "binary":
                case "varchar":
                case "char":
                case "text":
                case "longtext":
                case "tinytext":
                case "mediumtext":
                case "nchar":
                case "nvarchar":
                case "enum":
                case "set":
                    return true;
            }
            return false;
        }

        public override bool IsValid(SyncColumn columnDefinition)
        {
            switch (columnDefinition.OriginalTypeName.ToLowerInvariant())
            {
                case "int":
                case "int16":
                case "int24":
                case "int32":
                case "int64":
                case "uint16":
                case "uint24":
                case "uint32":
                case "uint64":
                case "bit":
                case "integer":
                case "datetime":
                case "date":
                case "newdate":
                case "numeric":
                case "decimal":
                case "dec":
                case "fixed":
                case "tinyint":
                case "mediumint":
                case "bigint":
                case "real":
                case "double":
                case "float":
                case "serial":
                case "smallint":
                case "varchar":
                case "char":
                case "text":
                case "longtext":
                case "tinytext":
                case "mediumtext":
                case "nchar":
                case "nvarchar":
                case "enum":
                case "set":
                case "blob":
                case "longblob":
                case "tinyblob":
                case "mediumblob":
                case "binary":
                case "varbinary":
                case "year":
                case "time":
                case "timestamp":
                    return true;
            }
            return false;
        }

        public override bool SupportScale(string typeName)
        {
            string lowerType = typeName.ToLowerInvariant();
            switch (lowerType)
            {
                case "numeric":
                case "decimal":
                case "dec":
                case "real": return true;
            }
            return false;
        }

        public override DbType ValidateDbType(string typeName, bool isUnsigned, bool isUnicode, long maxLength)
        {
            switch (typeName.ToLowerInvariant())
            {
                case "int":
                case "integer":
                case "mediumint":
                    return isUnsigned ? DbType.UInt32 : DbType.Int32;
                case "int16":
                    return DbType.Int16;
                case "int24":
                case "int32":
                    return DbType.Int32;
                case "int64":
                    return DbType.Int64;
                case "uint16":
                    return DbType.UInt16;
                case "uint24":
                case "uint32":
                    return DbType.UInt32;
                case "uint64":
                    return DbType.UInt64;
                case "bit":
                    return DbType.Boolean;
                case "numeric":
                    return DbType.VarNumeric;
                case "decimal":
                case "dec":
                case "fixed":
                case "real":
                case "double":
                case "float":
                    return DbType.Decimal;
                case "tinyint":
                    return isUnsigned ? DbType.Byte : DbType.SByte;
                case "bigint":
                    return isUnsigned ? DbType.UInt64 : DbType.Int64;
                case "serial":
                    return DbType.UInt64;
                case "smallint":
                    return isUnsigned ? DbType.UInt16 : DbType.Int16;

                case "mediumtext":
                case "longtext":
                case "json":
                case "tinytext":
                        return isUnicode ? DbType.String : DbType.AnsiString;
                case "text":
                case "nchar":
                case "nvarchar":
                case "varchar":
                case "enum":
                case "set":
                    if (isUnicode)
                        return maxLength <= 0 ? DbType.String : DbType.StringFixedLength;
                    else
                        return maxLength <= 0 ? DbType.AnsiString : DbType.AnsiStringFixedLength;
                case "char":
                    if (maxLength == 36)
                        return DbType.Guid;
                    else if (isUnicode)
                        return maxLength <= 0 ? DbType.String : DbType.StringFixedLength;
                    else
                        return maxLength <= 0 ? DbType.AnsiString : DbType.AnsiStringFixedLength;

                case "date":
                    return DbType.Date;
                case "datetime":
                case "newdate":
                    return DbType.DateTime;
                case "blob":
                case "longblob":
                case "tinyblob":
                case "mediumblob":
                case "binary":
                case "varbinary":
                    return DbType.Binary;
                case "year":
                    return DbType.Int32;
                case "time":
                    return DbType.Time;
                case "timestamp":
                    return DbType.UInt64;
            }
            throw new Exception($"this type name {typeName} is not supported");
        }

        public override bool ValidateIsReadonly(SyncColumn columnDefinition)
        {
            return columnDefinition.OriginalTypeName.ToLowerInvariant() == "timestamp";
        }

        public override int ValidateMaxLength(string typeName, bool isUnsigned, bool isUnicode, long maxLength)
        {
            Int32 iMaxLength = maxLength > 8000 ? 8000 : Convert.ToInt32(maxLength);
            return iMaxLength;
        }

        public override object ValidateOwnerDbType(string typeName, bool isUnsigned, bool isUnicode, long maxLength)
        {
            switch (typeName.ToUpperInvariant())
            {
                case "CHAR":
                    if (maxLength == 36)
                        return MySqlDbType.Guid;
                    else
                        return MySqlDbType.String;
                case "GUID":
                    return MySqlDbType.Guid;
                case "STRING":
                    return MySqlDbType.String;
                case "VARCHAR":
                    return MySqlDbType.VarChar;
                case "DATE":
                    return MySqlDbType.Date;
                case "DATETIME":
                    return MySqlDbType.DateTime;
                case "NUMERIC":
                case "DECIMAL":
                case "DEC":
                case "FIXED":
                    return MySqlDbType.Decimal;
                case "YEAR":
                    return MySqlDbType.Year;
                case "TIME":
                    return MySqlDbType.Time;
                case "TIMESTAMP":
                    return MySqlDbType.Timestamp;
                case "SET":
                    return MySqlDbType.Set;
                case "ENUM":
                    return MySqlDbType.Enum;
                case "BIT":
                    return MySqlDbType.Bit;
                case "BYTE":
                    return MySqlDbType.Byte;
                case "UBYTE":
                    return MySqlDbType.UByte;
                case "TINYINT":
                    return isUnsigned ? MySqlDbType.UByte : MySqlDbType.Byte;
                case "BOOL":
                case "BOOLEAN":
                    return MySqlDbType.Byte;
                case "SMALLINT":
                    return isUnsigned ? MySqlDbType.UInt16 : MySqlDbType.Int16;
                case "MEDIUMINT":
                    return isUnsigned ? MySqlDbType.UInt24 : MySqlDbType.Int24;
                case "INT":
                case "INTEGER":
                    return isUnsigned ? MySqlDbType.UInt32 : MySqlDbType.Int32;
                case "SERIAL":
                    return MySqlDbType.UInt64;
                case "BIGINT":
                    return isUnsigned ? MySqlDbType.UInt64 : MySqlDbType.Int64;
                case "UINT16":
                    return MySqlDbType.UInt16;
                case "UINT24":
                    return MySqlDbType.UInt24;
                case "UINT32":
                    return MySqlDbType.UInt32;
                case "UINT64":
                    return MySqlDbType.UInt64;
                case "INT16":
                    return MySqlDbType.Int16;
                case "INT24":
                    return MySqlDbType.Int24;
                case "INT32":
                    return MySqlDbType.Int32;
                case "INT64":
                    return MySqlDbType.Int64;
                case "FLOAT":
                    return MySqlDbType.Float;
                case "DOUBLE":
                    return MySqlDbType.Double;
                case "REAL":
                    return MySqlDbType.Float;
                case "TEXT":
                    return MySqlDbType.Text;
                case "BLOB":
                    return MySqlDbType.Blob;
                case "LONGBLOB":
                    return MySqlDbType.LongBlob;
                case "LONGTEXT":
                    return MySqlDbType.LongText;
                case "MEDIUMBLOB":
                    return MySqlDbType.MediumBlob;
                case "MEDIUMTEXT":
                    return MySqlDbType.MediumText;
                case "TINYBLOB":
                    return MySqlDbType.TinyBlob;
                case "TINYTEXT":
                    return MySqlDbType.TinyText;
                case "BINARY":
                    return MySqlDbType.Binary;
                case "VARBINARY":
                    return MySqlDbType.VarBinary;
            }
            throw new Exception("Unhandled type encountered");
        }

        public override byte ValidatePrecision(SyncColumn columnDefinition)
        {
            if (IsNumericType(columnDefinition.OriginalTypeName) && columnDefinition.Precision == 0)
                return 10;

            return columnDefinition.Precision;
        }

        public override (byte precision, byte scale) ValidatePrecisionAndScale(SyncColumn columnDefinition)
        {
            var precision = columnDefinition.Precision;
            var scale = columnDefinition.Scale;
            if (IsNumericType(columnDefinition.OriginalTypeName) && precision == 0)
            {
                precision = 10;
                scale = 0;
            }

            return (precision, scale);
        }

        public override Type ValidateType(object ownerType)
        {
            MySqlDbType sqlDbType = (MySqlDbType)ownerType;

            switch (sqlDbType)
            {
                case MySqlDbType.Decimal:
                case MySqlDbType.NewDecimal:
                    return typeof(decimal);
                case MySqlDbType.Byte:
                    return typeof(sbyte);
                case MySqlDbType.UByte:
                    return typeof(byte);
                case MySqlDbType.Int16:
                case MySqlDbType.Year:
                    return typeof(short);
                case MySqlDbType.Int24:
                case MySqlDbType.Int32:
                    return typeof(Int32);
                case MySqlDbType.UInt16:
                    return typeof(ushort);
                case MySqlDbType.Int64:
                    return typeof(long);
                case MySqlDbType.UInt24:
                case MySqlDbType.UInt32:
                    return typeof(UInt32);
                case MySqlDbType.Bit:
                case MySqlDbType.UInt64:
                    return typeof(ulong);
                case MySqlDbType.Float:
                    return typeof(float);
                case MySqlDbType.Double:
                    return typeof(double);
                case MySqlDbType.Time:
                    return typeof(TimeSpan);
                case MySqlDbType.Date:
                case MySqlDbType.DateTime:
                case MySqlDbType.Newdate:
                    return typeof(DateTime);
                case MySqlDbType.Enum:
                case MySqlDbType.VarString:
                case MySqlDbType.JSON:
                case MySqlDbType.VarChar:
                case MySqlDbType.String:
                case MySqlDbType.TinyText:
                case MySqlDbType.MediumText:
                case MySqlDbType.LongText:
                case MySqlDbType.Text:
                case MySqlDbType.Set:
                    return typeof(string);
                case MySqlDbType.Guid:
                    return typeof(Guid);
                case MySqlDbType.Timestamp:
                case MySqlDbType.TinyBlob:
                case MySqlDbType.MediumBlob:
                case MySqlDbType.LongBlob:
                case MySqlDbType.Blob:
                case MySqlDbType.Geometry:
                case MySqlDbType.VarBinary:
                case MySqlDbType.Binary:
                    return typeof(byte[]);
            }
            throw new Exception("Unhandled type encountered");
        }

    }
}<|MERGE_RESOLUTION|>--- conflicted
+++ resolved
@@ -45,24 +45,6 @@
                 string lowerType = typeName.ToLowerInvariant();
                 switch (lowerType)
                 {
-<<<<<<< HEAD
-                    case "MEDIUMTEXT":
-                    case "LONGTEXT":
-                    case "TINYBLOB":
-                    case "MEDIUMBLOB":
-                    case "LONGBLOB":
-                    case "BLOB":
-                    case "JSON":
-                    case "TINYTEXT":
-                        return 0;
-                    case "TEXT":
-                    case "NCHAR":
-                    case "NVARCHAR":
-                    case "VARCHAR":
-                    case "CHAR":
-                    case "ENUM":
-                    case "SET":
-=======
                     case "mediumtext":
                     case "longtext":
                     case "tinyblob":
@@ -83,7 +65,6 @@
                     case "char":
                     case "enum":
                     case "set":
->>>>>>> 4ab0ed3f
                         if (maxLength > 0)
                             return maxLength;
                         else
@@ -187,28 +168,9 @@
             var typeName = GetStringFromDbType(dbType);
             if (IsTextType(typeName))
             {
-                string lowerType = typeName.ToUpperInvariant();
+                string lowerType = typeName.ToLowerInvariant();
                 switch (lowerType)
                 {
-<<<<<<< HEAD
-
-                    case "MEDIUMTEXT":
-                    case "LONGTEXT":
-                    case "TINYBLOB":
-                    case "MEDIUMBLOB":
-                    case "LONGBLOB":
-                    case "BLOB":
-                    case "JSON":
-                    case "TINYTEXT":
-                        return string.Empty; ;
-                    case "TEXT":
-                    case "NCHAR":
-                    case "NVARCHAR":
-                    case "VARCHAR":
-                    case "CHAR":
-                    case "ENUM":
-                    case "SET":
-=======
                     case "mediumtext":
                     case "longtext":
                     case "tinyblob":
@@ -227,7 +189,6 @@
                     case "char":
                     case "enum":
                     case "set":
->>>>>>> 4ab0ed3f
                         if (maxLength > 0)
                             return $"({maxLength})";
                         else
@@ -261,28 +222,9 @@
 
             if (IsTextType(typeName))
             {
-                string lowerType = typeName.ToUpperInvariant();
+                string lowerType = typeName.ToLowerInvariant();
                 switch (lowerType)
                 {
-<<<<<<< HEAD
-
-                    case "MEDIUMTEXT":
-                    case "LONGTEXT":
-                    case "TINYBLOB":
-                    case "MEDIUMBLOB":
-                    case "LONGBLOB":
-                    case "BLOB":
-                    case "JSON":
-                    case "TINYTEXT":
-                        return string.Empty; ;
-                    case "TEXT":
-                    case "NCHAR":
-                    case "NVARCHAR":
-                    case "VARCHAR":
-                    case "CHAR":
-                    case "ENUM":
-                    case "SET":
-=======
                     case "mediumtext":
                     case "longtext":
                     case "tinyblob":
@@ -301,7 +243,6 @@
                     case "char":
                     case "enum":
                     case "set":
->>>>>>> 4ab0ed3f
                         if (maxLength > 0)
                             return $"({maxLength})";
                         else
