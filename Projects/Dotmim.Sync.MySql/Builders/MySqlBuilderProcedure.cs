﻿using Dotmim.Sync.Builders;
using System;
using System.Text;
using System.Data.Common;
using System.Data;
using System.Linq;
using MySql.Data.MySqlClient;
using Dotmim.Sync.MySql.Builders;
using System.Diagnostics;
using System.Collections.Generic;
<<<<<<< HEAD
=======
using System.Threading.Tasks;
>>>>>>> 4ab0ed3f

namespace Dotmim.Sync.MySql
{
    public class MySqlBuilderProcedure : IDbBuilderProcedureHelper
    {
        private ParserName tableName;
        private ParserName trackingName;
        private SyncTable tableDescription;
        private SyncSetup setup;
        private MySqlObjectNames mySqlObjectNames;
        private MySqlDbMetadata mySqlDbMetadata;
        internal const string MYSQL_PREFIX_PARAMETER = "in_";

<<<<<<< HEAD
        public ICollection<FilterClause> Filters { get; set; }

        public MySqlBuilderProcedure(DmTable tableDescription, DbConnection connection, DbTransaction transaction = null)
=======
        public MySqlBuilderProcedure(SyncTable tableDescription, ParserName tableName, ParserName trackingName, SyncSetup setup)
>>>>>>> 4ab0ed3f
        {
            this.tableDescription = tableDescription;
            this.setup = setup;
            this.tableName = tableName;
            this.trackingName = trackingName;
            this.mySqlObjectNames = new MySqlObjectNames(this.tableDescription, tableName, trackingName, this.setup);
            this.mySqlDbMetadata = new MySqlDbMetadata();
        }

        private void AddPkColumnParametersToCommand(MySqlCommand sqlCommand)
        {
            foreach (var pkColumn in this.tableDescription.GetPrimaryKeysColumns())
                sqlCommand.Parameters.Add(GetMySqlParameter(pkColumn));
        }
        private void AddColumnParametersToCommand(MySqlCommand sqlCommand)
        {
<<<<<<< HEAD
            foreach (DmColumn column in this.tableDescription.Columns.Where(c => !c.IsReadOnly))
                sqlCommand.Parameters.Add(column.GetMySqlParameter());
=======
            foreach (var column in this.tableDescription.Columns.Where(c => !c.IsReadOnly))
                sqlCommand.Parameters.Add(GetMySqlParameter(column));
>>>>>>> 4ab0ed3f
        }

        internal MySqlParameter GetMySqlParameter(SyncColumn column)
        {
            var mySqlDbMetadata = new MySqlDbMetadata();

            var parameterName = ParserName.Parse(column).Unquoted().Normalized().ToString();

            var sqlParameter = new MySqlParameter
            {
                ParameterName = $"{MySqlBuilderProcedure.MYSQL_PREFIX_PARAMETER}{parameterName}",
                DbType = column.GetDbType(),
                IsNullable = column.AllowDBNull
            };

            (byte precision, byte scale) = mySqlDbMetadata.TryGetOwnerPrecisionAndScale(column.OriginalDbType, column.GetDbType(), false, false, column.MaxLength, column.Precision, column.Scale, this.tableDescription.OriginalProvider, MySqlSyncProvider.ProviderType);

            if ((sqlParameter.DbType == DbType.Decimal || sqlParameter.DbType == DbType.Double
                 || sqlParameter.DbType == DbType.Single || sqlParameter.DbType == DbType.VarNumeric) && precision > 0)
            {
                sqlParameter.Precision = precision;
                if (scale > 0)
                    sqlParameter.Scale = scale;
            }
            else if (column.MaxLength > 0)
            {
                sqlParameter.Size = (int)column.MaxLength;
            }
            else if (sqlParameter.DbType == DbType.Guid)
            {
                sqlParameter.Size = 36;
            }
            else
            {
                sqlParameter.Size = -1;
            }

            return sqlParameter;
        }


        /// <summary>
        /// From a SqlParameter, create the declaration
        /// </summary>
        internal string CreateParameterDeclaration(MySqlParameter param)
        {
            var stringBuilder3 = new StringBuilder();
            var sqlDbType = param.MySqlDbType;

            string empty = string.Empty;
            var stringType = this.mySqlDbMetadata.GetStringFromDbType(param.DbType);
            string precision = this.mySqlDbMetadata.GetPrecisionStringFromDbType(param.DbType, param.Size, param.Precision, param.Scale);
<<<<<<< HEAD
            stringBuilder3.Append($"{param.ParameterName} {stringType}{precision}");
=======
            string output = string.Empty;
            string isNull = string.Empty;
            string defaultValue = string.Empty;

            if (param.Direction == ParameterDirection.Output || param.Direction == ParameterDirection.InputOutput)
                output = "OUT ";

            // MySql does not accept default value or Is Nullable

            //if (param.IsNullable)
            //    isNull="NULL";

            //if (param.Value != null)
            //    defaultValue = $"= {param.Value.ToString()}";

            stringBuilder3.Append($"{output}{param.ParameterName} {stringType}{precision} {isNull} {defaultValue}");
>>>>>>> 4ab0ed3f

            return stringBuilder3.ToString();

        }

        /// <summary>
        /// From a SqlCommand, create a stored procedure string
        /// </summary>
        private string CreateProcedureCommandText(MySqlCommand cmd, string procName)
        {
            var stringBuilder = new StringBuilder();
            stringBuilder.Append("create procedure ");
            stringBuilder.Append(procName);
            stringBuilder.Append(" (");
            stringBuilder.AppendLine();
            string str = "\n\t";
            foreach (MySqlParameter parameter in cmd.Parameters)
            {
                stringBuilder.Append(string.Concat(str, CreateParameterDeclaration(parameter)));
                str = ",\n\t";
            }
            stringBuilder.Append("\n)\nBEGIN\n");
            stringBuilder.Append(cmd.CommandText);
            stringBuilder.Append("\nEND");
            return stringBuilder.ToString();
        }

        /// <summary>
        /// Create a stored procedure
        /// </summary>
        private async Task CreateProcedureCommandAsync(Func<MySqlCommand> BuildCommand, string procName, DbConnection connection, DbTransaction transaction)
        {
            var str = CreateProcedureCommandText(BuildCommand(), procName);

            using (var command = new MySqlCommand(str, (MySqlConnection)connection, (MySqlTransaction)transaction))
            {
                await command.ExecuteNonQueryAsync().ConfigureAwait(false);
            }
        }

        private async Task CreateProcedureCommandAsync<T>(Func<T, MySqlCommand> BuildCommand, string procName, T t, DbConnection connection, DbTransaction transaction)
        {
            var str = CreateProcedureCommandText(BuildCommand(t), procName);

            using (var command = new MySqlCommand(str, (MySqlConnection)connection, (MySqlTransaction)transaction))
            {
                await command.ExecuteNonQueryAsync().ConfigureAwait(false);
            }
        }

        private string CreateProcedureCommandScriptText(Func<MySqlCommand> BuildCommand, string procName)
        {

<<<<<<< HEAD
            bool alreadyOpened = connection.State == ConnectionState.Open;

            try
            {
                if (!alreadyOpened)
                    connection.Open();

                var str1 = $"Command {procName} for table {tableName.FullQuotedString}";
                var str = CreateProcedureCommandText(BuildCommand(), procName);
                return MySqlBuilder.WrapScriptTextWithComments(str, str1);
=======
            var str1 = $"Command {procName} for table {tableName.Quoted().ToString()}";
            var str = CreateProcedureCommandText(BuildCommand(), procName);
            return MyTableSqlBuilder.WrapScriptTextWithComments(str, str1);
>>>>>>> 4ab0ed3f


        }
        private string CreateProcedureCommandScriptText<T>(Func<T, MySqlCommand> BuildCommand, string procName, T t, DbConnection connection, DbTransaction transaction)
        {

            var str1 = $"Command {procName} for table {tableName.Quoted().ToString()}";
            var str = CreateProcedureCommandText(BuildCommand(t), procName);
            return MyTableSqlBuilder.WrapScriptTextWithComments(str, str1);
        }

        /// <summary>
        /// Check if we need to create the stored procedure
        /// </summary>
        public async Task<bool> NeedToCreateProcedureAsync(DbCommandType commandType, DbConnection connection, DbTransaction transaction)
        {
            var commandName = this.mySqlObjectNames.GetCommandName(commandType).name;

            return !await MySqlManagementUtils.ProcedureExistsAsync((MySqlConnection)connection, (MySqlTransaction)transaction, commandName).ConfigureAwait(false);
        }

        /// <summary>
        /// Check if we need to create the TVP Type
        /// </summary>
<<<<<<< HEAD
        public bool NeedToCreateType(DbCommandType commandType)
        {
            return false;
        }
=======
        public Task<bool> NeedToCreateTypeAsync(DbCommandType commandType, DbConnection connection, DbTransaction transaction) => Task.FromResult(false);
>>>>>>> 4ab0ed3f

        //------------------------------------------------------------------
        // Reset command
        //------------------------------------------------------------------
        private MySqlCommand BuildResetCommand()
        {

<<<<<<< HEAD
            stringBuilder.AppendLine($"DELETE FROM {tableName.FullQuotedString};");
            stringBuilder.AppendLine($"DELETE FROM {trackingName.FullQuotedString};");
=======
            var sqlCommand = new MySqlCommand();
            var stringBuilder = new StringBuilder();
>>>>>>> 4ab0ed3f

            stringBuilder.AppendLine($"DELETE FROM {tableName.Quoted().ToString()};");
            stringBuilder.AppendLine($"DELETE FROM {trackingName.Quoted().ToString()};");
            stringBuilder.AppendLine();

            sqlCommand.CommandText = stringBuilder.ToString();
            return sqlCommand;
        }
        public async Task CreateResetAsync(DbConnection connection, DbTransaction transaction)
        {
            var commandName = this.mySqlObjectNames.GetCommandName(DbCommandType.Reset).name;
            await CreateProcedureCommandAsync(BuildResetCommand, commandName, connection, transaction).ConfigureAwait(false);
        }

<<<<<<< HEAD
       //------------------------------------------------------------------
=======
        //------------------------------------------------------------------
>>>>>>> 4ab0ed3f
        // Delete command
        //------------------------------------------------------------------
        private MySqlCommand BuildDeleteCommand()
        {
            MySqlCommand sqlCommand = new MySqlCommand();
            this.AddPkColumnParametersToCommand(sqlCommand);

            var sqlParameter1 = new MySqlParameter();
            sqlParameter1.ParameterName = "sync_scope_id";
            sqlParameter1.MySqlDbType = MySqlDbType.Guid;
            sqlParameter1.Size = 36;
            sqlCommand.Parameters.Add(sqlParameter1);

<<<<<<< HEAD
            StringBuilder stringBuilder = new StringBuilder();
            stringBuilder.AppendLine();
            stringBuilder.AppendLine("DECLARE ts BIGINT;");
            stringBuilder.AppendLine("SET ts = 0;");
            stringBuilder.AppendLine($"SELECT `timestamp` FROM {trackingName.QuotedObjectName} WHERE {MySqlManagementUtils.WhereColumnAndParameters(this.tableDescription.PrimaryKey.Columns, trackingName.QuotedObjectName)} LIMIT 1 INTO ts;");
            stringBuilder.AppendLine($"DELETE FROM {tableName.FullQuotedString} WHERE");
            stringBuilder.AppendLine(MySqlManagementUtils.WhereColumnAndParameters(this.tableDescription.PrimaryKey.Columns, ""));
            stringBuilder.AppendLine("AND (ts <= sync_min_timestamp  OR sync_force_write = 1);");
            sqlCommand.CommandText = stringBuilder.ToString();
            return sqlCommand;
        }

        public void CreateDelete()
        {
            var commandName = this.sqlObjectNames.GetCommandName(DbCommandType.DeleteRow);
            CreateProcedureCommand(BuildDeleteCommand, commandName);
        }

        public string CreateDeleteScriptText()
        {
            var commandName = this.sqlObjectNames.GetCommandName(DbCommandType.DeleteRow);
            return CreateProcedureCommandScriptText(BuildDeleteCommand, commandName);
        }
=======
            var sqlParameter = new MySqlParameter();
            sqlParameter.ParameterName = "sync_force_write";
            sqlParameter.MySqlDbType = MySqlDbType.Int32;
            sqlCommand.Parameters.Add(sqlParameter);
>>>>>>> 4ab0ed3f

            var sqlParameter2 = new MySqlParameter();
            sqlParameter2.ParameterName = "sync_min_timestamp";
            sqlParameter2.MySqlDbType = MySqlDbType.Int64;
            sqlCommand.Parameters.Add(sqlParameter2);

            sqlParameter = new MySqlParameter();
            sqlParameter.ParameterName = "sync_row_count";
            sqlParameter.MySqlDbType = MySqlDbType.Int32;
            sqlParameter.Direction = ParameterDirection.Output;
            sqlCommand.Parameters.Add(sqlParameter);


            StringBuilder stringBuilder = new StringBuilder();
            stringBuilder.AppendLine();
<<<<<<< HEAD
            stringBuilder.AppendLine($"DELETE FROM {trackingName.FullQuotedString} ");
            stringBuilder.Append($"WHERE ");
            stringBuilder.AppendLine(MySqlManagementUtils.ColumnsAndParameters(this.tableDescription.PrimaryKey.Columns, ""));
            stringBuilder.Append(";");
            sqlCommand.CommandText = stringBuilder.ToString();
            return sqlCommand;
        }

        public void CreateDeleteMetadata()
        {
            var commandName = this.sqlObjectNames.GetCommandName(DbCommandType.DeleteMetadata);
            CreateProcedureCommand(BuildDeleteMetadataCommand, commandName);
        }

        public string CreateDeleteMetadataScriptText()
        {
            var commandName = this.sqlObjectNames.GetCommandName(DbCommandType.DeleteMetadata);
            return CreateProcedureCommandScriptText(BuildDeleteMetadataCommand, commandName);
        }


        //------------------------------------------------------------------
        // Insert command
        //------------------------------------------------------------------
        private MySqlCommand BuildInsertCommand()
        {
            MySqlCommand sqlCommand = new MySqlCommand();
            StringBuilder stringBuilder = new StringBuilder();
            StringBuilder stringBuilderArguments = new StringBuilder();
            StringBuilder stringBuilderParameters = new StringBuilder();

            this.AddColumnParametersToCommand(sqlCommand);

            stringBuilder.Append(string.Concat("IF ((SELECT COUNT(*) FROM ", trackingName.FullQuotedString, " WHERE "));
            stringBuilder.Append(MySqlManagementUtils.ColumnsAndParameters(this.tableDescription.PrimaryKey.Columns, string.Empty));
            stringBuilder.AppendLine(") <= 0) THEN");

            string empty = string.Empty;
            foreach (var mutableColumn in this.tableDescription.Columns.Where(c => !c.IsReadOnly))
            {
                ObjectNameParser columnName = new ObjectNameParser(mutableColumn.ColumnName, "`", "`");
                stringBuilderArguments.Append(string.Concat(empty, columnName.FullQuotedString));
                stringBuilderParameters.Append(string.Concat(empty, $"{MYSQL_PREFIX_PARAMETER}{columnName.FullUnquotedString}"));
                empty = ", ";
            }
            stringBuilder.AppendLine($"\tINSERT INTO {tableName.FullQuotedString}");
            stringBuilder.AppendLine($"\t({stringBuilderArguments.ToString()})");
            stringBuilder.AppendLine($"\tVALUES ({stringBuilderParameters.ToString()});");
=======
            stringBuilder.AppendLine("DECLARE ts BIGINT;");
            stringBuilder.AppendLine("DECLARE t_update_scope_id VARCHAR(36);");
            stringBuilder.AppendLine("SET ts = 0;");
            stringBuilder.AppendLine($"SELECT `timestamp`, `update_scope_id` FROM {trackingName.Quoted().ToString()} WHERE {MySqlManagementUtils.WhereColumnAndParameters(this.tableDescription.GetPrimaryKeysColumns(), trackingName.Quoted().ToString())} LIMIT 1 INTO ts, t_update_scope_id;");
            stringBuilder.AppendLine($"DELETE FROM {tableName.Quoted().ToString()} WHERE");
            stringBuilder.AppendLine(MySqlManagementUtils.WhereColumnAndParameters(this.tableDescription.GetPrimaryKeysColumns(), ""));
            stringBuilder.AppendLine("AND (ts <= sync_min_timestamp OR ts IS NULL OR t_update_scope_id = sync_scope_id OR sync_force_write = 1);");

            stringBuilder.AppendLine();
            stringBuilder.AppendLine($"SELECT ROW_COUNT() LIMIT 1 INTO sync_row_count;");
            stringBuilder.AppendLine();

>>>>>>> 4ab0ed3f
            stringBuilder.AppendLine();
            stringBuilder.AppendLine($"IF (sync_row_count > 0) THEN");
            stringBuilder.AppendLine($"\tUPDATE {trackingName.Quoted().ToString()}");
            stringBuilder.AppendLine($"\tSET `update_scope_id` = sync_scope_id, ");
            stringBuilder.AppendLine($"\t\t `sync_row_is_tombstone` = 1, ");
            stringBuilder.AppendLine($"\t\t `timestamp` = {MySqlObjectNames.TimestampValue}, ");
            stringBuilder.AppendLine($"\t\t `last_change_datetime` = now() ");
            stringBuilder.AppendLine($"\tWHERE {MySqlManagementUtils.WhereColumnAndParameters(this.tableDescription.GetPrimaryKeysColumns(), "")};");
            stringBuilder.AppendLine($"END IF;");


            sqlCommand.CommandText = stringBuilder.ToString();
            return sqlCommand;
        }

        public async Task CreateDeleteAsync(DbConnection connection, DbTransaction transaction)
        {
            var commandName = this.mySqlObjectNames.GetCommandName(DbCommandType.DeleteRow).name;
            await CreateProcedureCommandAsync(BuildDeleteCommand, commandName, connection, transaction).ConfigureAwait(false);
        }

        //------------------------------------------------------------------
        // Delete Metadata command
        //------------------------------------------------------------------
        private MySqlCommand BuildDeleteMetadataCommand()
        {
            var sqlCommand = new MySqlCommand();

<<<<<<< HEAD
            StringBuilder stringBuilder = new StringBuilder();
            this.AddPkColumnParametersToCommand(sqlCommand);
            MySqlParameter sqlParameter = new MySqlParameter();
            sqlParameter.ParameterName = "sync_scope_id";
            sqlParameter.MySqlDbType = MySqlDbType.Guid;
            sqlParameter.Size = 36;
            sqlCommand.Parameters.Add(sqlParameter);

            MySqlParameter sqlParameter1 = new MySqlParameter();
            sqlParameter1.ParameterName = "sync_row_is_tombstone";
            sqlParameter1.MySqlDbType = MySqlDbType.Int32;
            sqlCommand.Parameters.Add(sqlParameter1);

            MySqlParameter sqlParameter3 = new MySqlParameter();
            sqlParameter3.ParameterName = "create_timestamp";
            sqlParameter3.MySqlDbType = MySqlDbType.Int64;

            sqlCommand.Parameters.Add(sqlParameter3);
            MySqlParameter sqlParameter4 = new MySqlParameter();
            sqlParameter4.ParameterName = "update_timestamp";
            sqlParameter4.MySqlDbType = MySqlDbType.Int64;
            sqlCommand.Parameters.Add(sqlParameter4);

            stringBuilder.AppendLine($"\tINSERT INTO {trackingName.FullQuotedString}");

            string empty = string.Empty;
            foreach (var pkColumn in this.tableDescription.PrimaryKey.Columns)
            {
                ObjectNameParser columnName = new ObjectNameParser(pkColumn.ColumnName, "`", "`");
                stringBuilderArguments.Append(string.Concat(empty, columnName.FullQuotedString));
                stringBuilderParameters.Append(string.Concat(empty, $"{MYSQL_PREFIX_PARAMETER}{columnName.FullUnquotedString}"));
                empty = ", ";
            }
            stringBuilder.Append($"\t({stringBuilderArguments.ToString()}, ");
            stringBuilder.AppendLine($"`create_scope_id`, `create_timestamp`, `update_scope_id`, `update_timestamp`,");
            stringBuilder.AppendLine($"\t`sync_row_is_tombstone`, `timestamp`, `last_change_datetime`)");
            stringBuilder.Append($"\tVALUES ({stringBuilderParameters.ToString()}, ");
            stringBuilder.AppendLine($"\tcreate_scope_id, create_timestamp, update_scope_id, update_timestamp, ");
            stringBuilder.AppendLine($"\tsync_row_is_tombstone, {MySqlObjectNames.TimestampValue}, now())");
            stringBuilder.AppendLine($"\tON DUPLICATE KEY UPDATE");
            stringBuilder.AppendLine($"\t `create_scope_id` = sync_scope_id, ");
            stringBuilder.AppendLine($"\t `create_timestamp` = create_timestamp, ");
            stringBuilder.AppendLine($"\t `update_scope_id` = sync_scope_id, ");
            stringBuilder.AppendLine($"\t `update_timestamp` = update_timestamp, ");
            stringBuilder.AppendLine($"\t `sync_row_is_tombstone` = sync_row_is_tombstone, ");
            stringBuilder.AppendLine($"\t `timestamp` = {MySqlObjectNames.TimestampValue}, ");
            stringBuilder.AppendLine($"\t `last_change_datetime` = now(); ");
=======
            var sqlParameter1 = new MySqlParameter
            {
                ParameterName = "sync_row_timestamp",
                MySqlDbType = MySqlDbType.Int64
            };
            sqlCommand.Parameters.Add(sqlParameter1);
>>>>>>> 4ab0ed3f

            var stringBuilder = new StringBuilder();
            stringBuilder.AppendLine();
            stringBuilder.AppendLine($"DELETE FROM {trackingName.Quoted().ToString()} WHERE `timestamp` < sync_row_timestamp;");
            sqlCommand.CommandText = stringBuilder.ToString();
            return sqlCommand;
        }

        public async Task CreateDeleteMetadataAsync(DbConnection connection, DbTransaction transaction)
        {
            var commandName = this.mySqlObjectNames.GetCommandName(DbCommandType.DeleteMetadata).name;
            await CreateProcedureCommandAsync(BuildDeleteMetadataCommand, commandName, connection, transaction).ConfigureAwait(false);
        }


        //------------------------------------------------------------------
        // Select Row command
        //------------------------------------------------------------------
        private MySqlCommand BuildSelectRowCommand()
        {
            MySqlCommand sqlCommand = new MySqlCommand();
            this.AddPkColumnParametersToCommand(sqlCommand);

            MySqlParameter sqlParameter = new MySqlParameter();
            sqlParameter.ParameterName = "sync_scope_id";
            sqlParameter.MySqlDbType = MySqlDbType.Guid;
            sqlParameter.Size = 36;
            sqlCommand.Parameters.Add(sqlParameter);

            StringBuilder stringBuilder = new StringBuilder("SELECT ");
            stringBuilder.AppendLine();
            StringBuilder stringBuilder1 = new StringBuilder();
            string empty = string.Empty;
            foreach (var pkColumn in this.tableDescription.PrimaryKeys)
            {
<<<<<<< HEAD
                ObjectNameParser pkColumnName = new ObjectNameParser(pkColumn.ColumnName, "`", "`");
                stringBuilder.AppendLine($"\t`side`.{pkColumnName.FullQuotedString}, ");
                stringBuilder1.Append($"{empty}`side`.{pkColumnName.FullQuotedString} = {MYSQL_PREFIX_PARAMETER}{pkColumnName.FullUnquotedString}");
                empty = " AND ";
            }
            foreach (DmColumn mutableColumn in this.tableDescription.MutableColumns)
            {
                ObjectNameParser nonPkColumnName = new ObjectNameParser(mutableColumn.ColumnName, "`", "`");
                stringBuilder.AppendLine($"\t`base`.{nonPkColumnName.FullQuotedString}, ");
            }
            stringBuilder.AppendLine("\t`side`.`sync_row_is_tombstone`,");
            stringBuilder.AppendLine("\t`side`.`create_scope_id`,");
            stringBuilder.AppendLine("\t`side`.`create_timestamp`,");
            stringBuilder.AppendLine("\t`side`.`update_scope_id`,");
            stringBuilder.AppendLine("\t`side`.`update_timestamp`");

            stringBuilder.AppendLine($"FROM {tableName.FullQuotedString} `base`");
            stringBuilder.AppendLine($"RIGHT JOIN {trackingName.FullQuotedString} `side` ON");
=======
                var columnName = ParserName.Parse(pkColumn, "`").Quoted().ToString();
                var parameterName = ParserName.Parse(pkColumn, "`").Unquoted().Normalized().ToString();

                stringBuilder.AppendLine($"\t`side`.{columnName}, ");
                stringBuilder1.Append($"{empty}`side`.{columnName} = {MYSQL_PREFIX_PARAMETER}{parameterName}");
                empty = " AND ";
            }
            foreach (var mutableColumn in this.tableDescription.GetMutableColumns())
            {
                var nonPkColumnName = ParserName.Parse(mutableColumn, "`").Quoted().ToString();
                stringBuilder.AppendLine($"\t`base`.{nonPkColumnName}, ");
            }
            stringBuilder.AppendLine("\t`side`.`sync_row_is_tombstone`, ");
            stringBuilder.AppendLine("\t`side`.`update_scope_id` ");
            stringBuilder.AppendLine($"FROM {tableName.Quoted().ToString()} `base`");
            stringBuilder.AppendLine($"RIGHT JOIN {trackingName.Quoted().ToString()} `side` ON");
>>>>>>> 4ab0ed3f

            string str = string.Empty;
            foreach (var pkColumn in this.tableDescription.PrimaryKeys)
            {
<<<<<<< HEAD
                ObjectNameParser pkColumnName = new ObjectNameParser(pkColumn.ColumnName, "`", "`");
                stringBuilder.Append($"{str}`base`.{pkColumnName.FullQuotedString} = `side`.{pkColumnName.FullQuotedString}");
=======
                var columnName = ParserName.Parse(pkColumn, "`").Quoted().ToString();

                stringBuilder.Append($"{str}`base`.{columnName} = `side`.{columnName}");
>>>>>>> 4ab0ed3f
                str = " AND ";
            }
            stringBuilder.AppendLine();
            stringBuilder.Append("WHERE ");
            stringBuilder.Append(stringBuilder1.ToString());
            stringBuilder.Append(";");
            sqlCommand.CommandText = stringBuilder.ToString();
            return sqlCommand;
        }

        public async Task CreateSelectRowAsync(DbConnection connection, DbTransaction transaction)
        {
            var commandName = this.mySqlObjectNames.GetCommandName(DbCommandType.SelectRow).name;
            await CreateProcedureCommandAsync(BuildSelectRowCommand, commandName, connection, transaction).ConfigureAwait(false);
        }

        //------------------------------------------------------------------
        // Update command
        //------------------------------------------------------------------
        private MySqlCommand BuildUpdateCommand(bool hasMutableColumns)
        {
            var sqlCommand = new MySqlCommand();

            var stringBuilder = new StringBuilder();
            this.AddColumnParametersToCommand(sqlCommand);

            var sqlParameter = new MySqlParameter();
            sqlParameter.ParameterName = "sync_scope_id";
            sqlParameter.MySqlDbType = MySqlDbType.Guid;
            sqlParameter.Size = 36;
            sqlCommand.Parameters.Add(sqlParameter);

            sqlParameter = new MySqlParameter();
            sqlParameter.ParameterName = "sync_force_write";
            sqlParameter.MySqlDbType = MySqlDbType.Int32;
            sqlCommand.Parameters.Add(sqlParameter);

            sqlParameter = new MySqlParameter();
            sqlParameter.ParameterName = "sync_min_timestamp";
            sqlParameter.MySqlDbType = MySqlDbType.Int64;
            sqlCommand.Parameters.Add(sqlParameter);

            sqlParameter = new MySqlParameter();
            sqlParameter.ParameterName = "sync_row_count";
            sqlParameter.MySqlDbType = MySqlDbType.Int32;
            sqlParameter.Direction = ParameterDirection.Output;
            sqlCommand.Parameters.Add(sqlParameter);

            var listColumnsTmp = new StringBuilder();
            var listColumnsTmp2 = new StringBuilder();
            var listColumnsTmp3 = new StringBuilder();


            var and = "";
            foreach (var column in this.tableDescription.GetPrimaryKeysColumns())
            {
                var param = GetMySqlParameter(column);
                var declar = CreateParameterDeclaration(param);
                var columnName = ParserName.Parse(column, "`").Quoted().ToString();

                // Primary keys column name, with quote
                listColumnsTmp.Append($"{columnName}, ");

                // param name without type
                listColumnsTmp2.Append($"t_{param.ParameterName}, ");

                // param name with type
                stringBuilder.AppendLine($"DECLARE t_{declar};");

                // Param equal IS NULL
                listColumnsTmp3.Append($"{and}t_{param.ParameterName} IS NULL");

                and = " AND ";

            }



            stringBuilder.AppendLine("DECLARE ts BIGINT;");

            stringBuilder.AppendLine("DECLARE t_update_scope_id VARCHAR(36);");
            stringBuilder.AppendLine("SET ts = 0;");
            stringBuilder.AppendLine($"SELECT {listColumnsTmp.ToString()}");
            stringBuilder.AppendLine($"`timestamp`, `update_scope_id` FROM {trackingName.Quoted().ToString()} ");
            stringBuilder.AppendLine($"WHERE {MySqlManagementUtils.WhereColumnAndParameters(this.tableDescription.GetPrimaryKeysColumns(), trackingName.Quoted().ToString())} LIMIT 1 ");
            stringBuilder.AppendLine($"INTO {listColumnsTmp2.ToString()} ts, t_update_scope_id;");
            stringBuilder.AppendLine();

            if (hasMutableColumns)
            {
                stringBuilder.AppendLine($"UPDATE {tableName.Quoted().ToString()}");
                stringBuilder.Append($"SET {MySqlManagementUtils.CommaSeparatedUpdateFromParameters(this.tableDescription)}");
                stringBuilder.Append($"WHERE {MySqlManagementUtils.WhereColumnAndParameters(this.tableDescription.GetPrimaryKeysColumns(), "")}");
                stringBuilder.AppendLine($" AND (ts <= sync_min_timestamp OR ts IS NULL OR t_update_scope_id  = sync_scope_id OR sync_force_write = 1);");
                stringBuilder.AppendLine();
                stringBuilder.AppendLine($"SELECT ROW_COUNT() LIMIT 1 INTO sync_row_count;");
                stringBuilder.AppendLine($"IF (sync_row_count = 0) THEN");

<<<<<<< HEAD
            stringBuilder.AppendLine($"UPDATE {tableName.FullQuotedString}");
            stringBuilder.Append($"SET {MySqlManagementUtils.CommaSeparatedUpdateFromParameters(this.tableDescription)}");
            stringBuilder.Append($"WHERE {MySqlManagementUtils.WhereColumnAndParameters(this.tableDescription.PrimaryKey.Columns, "")}");
            stringBuilder.AppendLine($" AND (ts <= sync_min_timestamp OR sync_force_write = 1);");
=======
            }
>>>>>>> 4ab0ed3f

            string empty = string.Empty;
            var stringBuilderArguments = new StringBuilder();
            var stringBuilderParameters = new StringBuilder();
            foreach (var mutableColumn in this.tableDescription.Columns.Where(c => !c.IsReadOnly))
            {
                var columnName = ParserName.Parse(mutableColumn, "`").Quoted().ToString();
                var parameterName = ParserName.Parse(mutableColumn, "`").Unquoted().Normalized().ToString();

                stringBuilderArguments.Append(string.Concat(empty, columnName));
                stringBuilderParameters.Append(string.Concat(empty, $"{MYSQL_PREFIX_PARAMETER}{parameterName}"));
                empty = ", ";
            }

            // If we don't have any mutable column, we can't update, and the Insert
            // will fail if we don't ignore the insert (on Reinitialize for example)
            var ignoreKeyWord = hasMutableColumns ? "" : "IGNORE";

            stringBuilder.AppendLine($"\tINSERT {ignoreKeyWord} INTO {tableName.Quoted().ToString()}");
            stringBuilder.AppendLine($"\t({stringBuilderArguments.ToString()})");
            stringBuilder.AppendLine($"\tSELECT * FROM ( SELECT {stringBuilderParameters.ToString()}) as TMP ");
            stringBuilder.AppendLine($"\tWHERE ( {listColumnsTmp3.ToString()} )");
            stringBuilder.AppendLine($"\tOR (ts <= sync_min_timestamp OR ts IS NULL OR t_update_scope_id = sync_scope_id OR sync_force_write = 1)");
            stringBuilder.AppendLine($"\tLIMIT 1;");
            stringBuilder.AppendLine();
            stringBuilder.AppendLine($"SELECT ROW_COUNT() LIMIT 1 INTO sync_row_count;");
            stringBuilder.AppendLine();

            if (hasMutableColumns)
                stringBuilder.AppendLine("END IF;");

            stringBuilder.AppendLine();
            stringBuilder.AppendLine($"IF (sync_row_count > 0) THEN");
            stringBuilder.AppendLine($"\tUPDATE {trackingName.Quoted().ToString()}");
            stringBuilder.AppendLine($"\tSET `update_scope_id` = sync_scope_id, ");
            stringBuilder.AppendLine($"\t\t `sync_row_is_tombstone` = 0, ");
            stringBuilder.AppendLine($"\t\t `timestamp` = {MySqlObjectNames.TimestampValue}, ");
            stringBuilder.AppendLine($"\t\t `last_change_datetime` = now() ");
            stringBuilder.AppendLine($"\tWHERE {MySqlManagementUtils.WhereColumnAndParameters(this.tableDescription.GetPrimaryKeysColumns(), "")};");
            stringBuilder.AppendLine($"END IF;");

            sqlCommand.CommandText = stringBuilder.ToString();
            return sqlCommand;
        }

        public async Task CreateUpdateAsync(bool hasMutableColumns, DbConnection connection, DbTransaction transaction)
        {
            var commandName = this.mySqlObjectNames.GetCommandName(DbCommandType.UpdateRow).name;
            await this.CreateProcedureCommandAsync(BuildUpdateCommand, commandName, hasMutableColumns, connection, transaction).ConfigureAwait(false);
        }

        /// <summary>
        /// Add all sql parameters
        /// </summary>
        protected void CreateFilterParameters(MySqlCommand sqlCommand, SyncFilter filter)
        {
            var parameters = filter.Parameters;

            if (parameters.Count == 0)
                return;

            foreach (var param in parameters)
            {
                if (param.DbType.HasValue)
                {
                    // Get column name and type
                    var columnName = ParserName.Parse(param.Name, "`").Unquoted().Normalized().ToString();
                    var sqlDbType = (MySqlDbType)this.mySqlDbMetadata.TryGetOwnerDbType(null, param.DbType.Value, false, false, param.MaxLength, MySqlSyncProvider.ProviderType, MySqlSyncProvider.ProviderType);

                    var customParameterFilter = new MySqlParameter($"in_{columnName}", sqlDbType);
                    customParameterFilter.Size = param.MaxLength;
                    customParameterFilter.IsNullable = param.AllowNull;
                    customParameterFilter.Value = param.DefaultValue;
                    sqlCommand.Parameters.Add(customParameterFilter);
                }
                else
                {
                    var tableFilter = this.tableDescription.Schema.Tables[param.TableName, param.SchemaName];
                    if (tableFilter == null)
                        throw new FilterParamTableNotExistsException(param.TableName);

                    var columnFilter = tableFilter.Columns[param.Name];
                    if (columnFilter == null)
                        throw new FilterParamColumnNotExistsException(param.Name, param.TableName);

                    // Get column name and type
                    var columnName = ParserName.Parse(columnFilter, "`").Unquoted().Normalized().ToString();
                    var sqlDbType = (SqlDbType)this.mySqlDbMetadata.TryGetOwnerDbType(columnFilter.OriginalDbType, columnFilter.GetDbType(), false, false, columnFilter.MaxLength, tableFilter.OriginalProvider, MySqlSyncProvider.ProviderType);

                    // Add it as parameter
                    var sqlParamFilter = new MySqlParameter($"in_{columnName}", sqlDbType);
                    sqlParamFilter.Size = columnFilter.MaxLength;
                    sqlParamFilter.IsNullable = param.AllowNull;
                    sqlParamFilter.Value = param.DefaultValue;
                    sqlCommand.Parameters.Add(sqlParamFilter);
                }

            }
        }

        /// <summary>
        /// Create all custom joins from within a filter 
        /// </summary>
        protected string CreateFilterCustomJoins(SyncFilter filter)
        {
            var customJoins = filter.Joins;

            if (customJoins.Count == 0)
                return string.Empty;

            var stringBuilder = new StringBuilder();

<<<<<<< HEAD
            MySqlParameter sqlParameter5 = new MySqlParameter();
            sqlParameter5.ParameterName = "update_timestamp";
            sqlParameter5.MySqlDbType = MySqlDbType.Int64;
            sqlCommand.Parameters.Add(sqlParameter5);

            stringBuilder.AppendLine($"DECLARE was_tombstone int;");
            stringBuilder.AppendLine($"SET was_tombstone = 1;");
            stringBuilder.AppendLine($"SELECT `sync_row_is_tombstone` " +
                                     $"FROM {trackingName.QuotedObjectName} " +
                                     $"WHERE {MySqlManagementUtils.WhereColumnAndParameters(this.tableDescription.PrimaryKey.Columns, trackingName.QuotedObjectName)} " +
                                     $"LIMIT 1 INTO was_tombstone;");
            stringBuilder.AppendLine($"IF (was_tombstone is not null and was_tombstone = 1 and sync_row_is_tombstone = 0) THEN");

            stringBuilder.AppendLine($"UPDATE {trackingName.FullQuotedString}");
            stringBuilder.AppendLine($"SET `create_scope_id` = sync_scope_id, ");
            stringBuilder.AppendLine($"\t `update_scope_id` = sync_scope_id, ");
            stringBuilder.AppendLine($"\t `create_timestamp` = create_timestamp, ");
            stringBuilder.AppendLine($"\t `update_timestamp` = update_timestamp, ");
            stringBuilder.AppendLine($"\t `sync_row_is_tombstone` = sync_row_is_tombstone, ");
            stringBuilder.AppendLine($"\t `timestamp` = {MySqlObjectNames.TimestampValue}, ");
            stringBuilder.AppendLine($"\t `last_change_datetime` = now() ");
            stringBuilder.AppendLine($"WHERE {MySqlManagementUtils.WhereColumnAndParameters(this.tableDescription.PrimaryKey.Columns, "")};");

            stringBuilder.AppendLine($"ELSE");

            stringBuilder.AppendLine($"UPDATE {trackingName.FullQuotedString}");
            stringBuilder.AppendLine($"SET `update_scope_id` = sync_scope_id, ");
            stringBuilder.AppendLine($"\t `update_timestamp` = update_timestamp, ");
            stringBuilder.AppendLine($"\t `sync_row_is_tombstone` = sync_row_is_tombstone, ");
            stringBuilder.AppendLine($"\t `timestamp` = {MySqlObjectNames.TimestampValue}, ");
            stringBuilder.AppendLine($"\t `last_change_datetime` = now() ");
            stringBuilder.AppendLine($"WHERE {MySqlManagementUtils.WhereColumnAndParameters(this.tableDescription.PrimaryKey.Columns, "")};");
            stringBuilder.AppendLine("END IF;");
=======
            stringBuilder.AppendLine();
            foreach (var customJoin in customJoins)
            {
                switch (customJoin.JoinEnum)
                {
                    case Join.Left:
                        stringBuilder.Append("LEFT JOIN ");
                        break;
                    case Join.Right:
                        stringBuilder.Append("RIGHT JOIN ");
                        break;
                    case Join.Outer:
                        stringBuilder.Append("OUTER JOIN ");
                        break;
                    case Join.Inner:
                    default:
                        stringBuilder.Append("INNER JOIN ");
                        break;
                }
>>>>>>> 4ab0ed3f

                var filterTableName = ParserName.Parse(filter.TableName, "`").Quoted().ToString();

                var joinTableName = ParserName.Parse(customJoin.TableName, "`").Quoted().ToString();

                var leftTableName = ParserName.Parse(customJoin.LeftTableName, "`").Quoted().ToString();
                if (string.Equals(filterTableName, leftTableName, SyncGlobalization.DataSourceStringComparison))
                    leftTableName = "`base`";

                var rightTableName = ParserName.Parse(customJoin.RightTableName, "`").Quoted().ToString();
                if (string.Equals(filterTableName, rightTableName, SyncGlobalization.DataSourceStringComparison))
                    rightTableName = "`base`";

                var leftColumName = ParserName.Parse(customJoin.LeftColumnName, "`").Quoted().ToString();
                var rightColumName = ParserName.Parse(customJoin.RightColumnName, "`").Quoted().ToString();

                stringBuilder.AppendLine($"{joinTableName} ON {leftTableName}.{leftColumName} = {rightTableName}.{rightColumName}");
            }

            return stringBuilder.ToString();
        }

        /// <summary>
        /// Create all side where criteria from within a filter
        /// </summary>
        protected string CreateFilterWhereSide(SyncFilter filter, bool checkTombstoneRows = false)
        {
            var sideWhereFilters = filter.Wheres;

            if (sideWhereFilters.Count == 0)
                return string.Empty;

            var stringBuilder = new StringBuilder();

            // Managing when state is tombstone
            if (checkTombstoneRows)
                stringBuilder.AppendLine($"(");

            stringBuilder.AppendLine($" (");


            var and2 = "   ";

            foreach (var whereFilter in sideWhereFilters)
            {
                var tableFilter = this.tableDescription.Schema.Tables[whereFilter.TableName, whereFilter.SchemaName];
                if (tableFilter == null)
                    throw new FilterParamTableNotExistsException(whereFilter.TableName);

                var columnFilter = tableFilter.Columns[whereFilter.ColumnName];
                if (columnFilter == null)
                    throw new FilterParamColumnNotExistsException(whereFilter.ColumnName, whereFilter.TableName);

                var tableName = ParserName.Parse(tableFilter, "`").Unquoted().ToString();
                if (string.Equals(tableName, filter.TableName, SyncGlobalization.DataSourceStringComparison))
                    tableName = "`base`";
                else
                    tableName = ParserName.Parse(tableFilter, "`").Quoted().ToString();

                var columnName = ParserName.Parse(columnFilter, "`").Quoted().ToString();
                var parameterName = ParserName.Parse(whereFilter.ParameterName, "`").Unquoted().Normalized().ToString();
                var sqlDbType = (MySqlDbType)this.mySqlDbMetadata.TryGetOwnerDbType(columnFilter.OriginalDbType, columnFilter.GetDbType(), false, false, columnFilter.MaxLength, tableFilter.OriginalProvider, MySqlSyncProvider.ProviderType);

                var param = filter.Parameters[parameterName];

                if (param == null)
                    throw new FilterParamColumnNotExistsException(columnName, whereFilter.TableName);

                stringBuilder.Append($"{and2}({tableName}.{columnName} = in_{parameterName}");

                if (param.AllowNull)
                    stringBuilder.Append($" OR in_{parameterName} IS NULL");

                stringBuilder.Append($")");

                and2 = " AND ";

            }
            stringBuilder.AppendLine();

            stringBuilder.AppendLine($"  )");

            if (checkTombstoneRows)
            {
                stringBuilder.AppendLine($" OR `side`.`sync_row_is_tombstone` = 1");
                stringBuilder.AppendLine($")");
            }
            // Managing when state is tombstone


            return stringBuilder.ToString();
        }

        /// <summary>
        /// Create all custom wheres from witing a filter
        /// </summary>
        protected string CreateFilterCustomWheres(SyncFilter filter)
        {
            var customWheres = filter.CustomWheres;

            if (customWheres.Count == 0)
                return string.Empty;

            var stringBuilder = new StringBuilder();
            var and2 = "  ";
            stringBuilder.AppendLine($"(");

            foreach (var customWhere in customWheres)
            {
                stringBuilder.Append($"{and2}{customWhere}");
                and2 = " AND ";
            }

            stringBuilder.AppendLine();
            stringBuilder.AppendLine($")");

            return stringBuilder.ToString();
        }



        //------------------------------------------------------------------
        // Select changes command
        //------------------------------------------------------------------
        private MySqlCommand BuildSelectIncrementalChangesCommand(SyncFilter filter = null)
        {
            var sqlCommand = new MySqlCommand();
            var sqlParameter1 = new MySqlParameter();
            sqlParameter1.ParameterName = "sync_min_timestamp";
            sqlParameter1.MySqlDbType = MySqlDbType.Int64;
            sqlParameter1.Value = 0;

            sqlCommand.Parameters.Add(sqlParameter1);

            var sqlParameter3 = new MySqlParameter();
            sqlParameter3.ParameterName = "sync_scope_id";
            sqlParameter3.MySqlDbType = MySqlDbType.Guid;
            sqlParameter3.Size = 36;
            sqlParameter3.Value = "NULL";
            sqlCommand.Parameters.Add(sqlParameter3);

            // Add filter parameters
            if (filter != null)
                CreateFilterParameters(sqlCommand, filter);


            var stringBuilder = new StringBuilder("SELECT DISTINCT");

            // ----------------------------------
            // Add all columns
            // ----------------------------------

            foreach (var pkColumn in this.tableDescription.GetPrimaryKeysColumns())
            {
<<<<<<< HEAD
                var pkColumnName = new ObjectNameParser(pkColumn.ColumnName, "`", "`");
                stringBuilder.AppendLine($"\t`side`.{pkColumnName.FullQuotedString}, ");
            }
            foreach (var mutableColumn in this.tableDescription.MutableColumns)
            {
                var columnName = new ObjectNameParser(mutableColumn.ColumnName, "`", "`");
                stringBuilder.AppendLine($"\t`base`.{columnName.FullQuotedString}, ");
            }
            stringBuilder.AppendLine($"\t`side`.`sync_row_is_tombstone`, ");
            stringBuilder.AppendLine($"\t`side`.`create_scope_id`, ");
            stringBuilder.AppendLine($"\t`side`.`create_timestamp`, ");
            stringBuilder.AppendLine($"\t`side`.`update_scope_id`, ");
            stringBuilder.AppendLine($"\t`side`.`update_timestamp` ");
            stringBuilder.AppendLine($"FROM {tableName.FullQuotedString} `base`");
            stringBuilder.AppendLine($"RIGHT JOIN {trackingName.FullQuotedString} `side`");
            stringBuilder.Append($"ON ");
=======
                var pkColumnName = ParserName.Parse(pkColumn, "`").Quoted().ToString();
                stringBuilder.AppendLine($"\t`side`.{pkColumnName}, ");
            }
            foreach (var mutableColumn in this.tableDescription.GetMutableColumns())
            {
                var columnName = ParserName.Parse(mutableColumn, "`").Quoted().ToString();
                stringBuilder.AppendLine($"\t`base`.{columnName}, ");
            }
            stringBuilder.AppendLine($"\t`side`.`sync_row_is_tombstone`, ");
            stringBuilder.AppendLine($"\t`side`.`update_scope_id` ");
            stringBuilder.AppendLine($"FROM {tableName.Quoted().ToString()} `base`");
            // ----------------------------------
            // Make Right Join
            // ----------------------------------
            stringBuilder.Append($"RIGHT JOIN {trackingName.Quoted().ToString()} `side` ON ");
>>>>>>> 4ab0ed3f

            string empty = "";
            foreach (var pkColumn in this.tableDescription.PrimaryKeys)
            {
<<<<<<< HEAD
                var pkColumnName = new ObjectNameParser(pkColumn.ColumnName, "`", "`");
                stringBuilder.Append($"{empty}`base`.{pkColumnName.FullQuotedString} = `side`.{pkColumnName.FullQuotedString}");
=======
                var pkColumnName = ParserName.Parse(pkColumn, "`").Quoted().ToString();
                stringBuilder.Append($"{empty}`base`.{pkColumnName} = `side`.{pkColumnName}");
>>>>>>> 4ab0ed3f
                empty = " AND ";
            }

            // ----------------------------------
            // Custom Joins
            // ----------------------------------
            if (filter != null)
                stringBuilder.Append(CreateFilterCustomJoins(filter));

            stringBuilder.AppendLine();
            stringBuilder.AppendLine("WHERE (");

            // ----------------------------------
            // Where filters and Custom Where string
            // ----------------------------------
            if (filter != null)
            {
                var createFilterWhereSide = CreateFilterWhereSide(filter, true);
                stringBuilder.Append(createFilterWhereSide);

                if (!string.IsNullOrEmpty(createFilterWhereSide))
                    stringBuilder.AppendLine($"AND ");

<<<<<<< HEAD
                    builderFilter.Append($"`side`.{columnFilterName.QuotedObjectName} = {columnFilterName.FullUnquotedString}{filterSeparationString}");
                    filterSeparationString = " AND ";
                }
                builderFilter.AppendLine(")");
                builderFilter.Append("\tOR (");
                builderFilter.AppendLine("(`side`.`update_scope_id` = sync_scope_id or `side`.`update_scope_id` IS NULL)");
                builderFilter.Append("\t\tAND (");

                filterSeparationString = "";
                foreach (var c in this.Filters)
                {
                    var columnFilter = this.tableDescription.Columns[c.ColumnName];
                    var columnFilterName = new ObjectNameParser(columnFilter.ColumnName, "`", "`");
=======
                var createFilterCustomWheres = CreateFilterCustomWheres(filter);
                stringBuilder.Append(createFilterCustomWheres);
>>>>>>> 4ab0ed3f

                if (!string.IsNullOrEmpty(createFilterCustomWheres))
                    stringBuilder.AppendLine($"AND ");
            }
            // ----------------------------------


            stringBuilder.AppendLine("\t`side`.`timestamp` > sync_min_timestamp");
<<<<<<< HEAD
            stringBuilder.AppendLine("\tOR");
            stringBuilder.AppendLine("\t-- remote instance is new, so we don't take the last timestamp");
            stringBuilder.AppendLine("\tsync_scope_is_new = 1");
            stringBuilder.AppendLine("\t)");
            stringBuilder.AppendLine("AND (");
            stringBuilder.AppendLine("\t`side`.`sync_row_is_tombstone` = 1 ");
            stringBuilder.AppendLine("\tOR");
            stringBuilder.Append("\t(`side`.`sync_row_is_tombstone` = 0");

            empty = " AND ";
            foreach (var pkColumn in this.tableDescription.PrimaryKey.Columns)
            {
                var pkColumnName = new ObjectNameParser(pkColumn.ColumnName, "`", "`");
                stringBuilder.Append($"{empty}`base`.{pkColumnName.FullQuotedString} is not null");
            }
            stringBuilder.AppendLine("\t)");
=======
            stringBuilder.AppendLine("\tAND (`side`.`update_scope_id` <> sync_scope_id OR `side`.`update_scope_id` IS NULL) ");
>>>>>>> 4ab0ed3f
            stringBuilder.AppendLine(");");

            sqlCommand.CommandText = stringBuilder.ToString();

            return sqlCommand;
        }

        public async Task CreateSelectIncrementalChangesAsync(SyncFilter filter, DbConnection connection, DbTransaction transaction)
        {
            var commandName = this.mySqlObjectNames.GetCommandName(DbCommandType.SelectChanges).name;
            Func<MySqlCommand> cmdWithoutFilter = () => BuildSelectIncrementalChangesCommand(null);
            await CreateProcedureCommandAsync(cmdWithoutFilter, commandName, connection, transaction).ConfigureAwait(false);

            if (filter != null)
            {
                commandName = this.mySqlObjectNames.GetCommandName(DbCommandType.SelectChangesWithFilters, filter).name;
                Func<MySqlCommand> cmdWithFilter = () => BuildSelectIncrementalChangesCommand(filter);
                await CreateProcedureCommandAsync(cmdWithFilter, commandName, connection, transaction).ConfigureAwait(false);
            }
        }



        public Task CreateTVPTypeAsync(DbConnection connection, DbTransaction transaction) => throw new NotImplementedException();


        public Task CreateBulkUpdateAsync(bool hasMutableColumns, DbConnection connection, DbTransaction transaction) => throw new NotImplementedException();


        public Task CreateBulkDeleteAsync(DbConnection connection, DbTransaction transaction) => throw new NotImplementedException();


        private async Task DropProcedureAsync(DbCommandType procType, SyncFilter filter, DbConnection connection, DbTransaction transaction)
        {
            var commandName = this.mySqlObjectNames.GetCommandName(procType).name;
            var commandText = $"drop procedure if exists {commandName}";

            using (var command = new MySqlCommand(commandText, (MySqlConnection)connection, (MySqlTransaction)transaction))
            {
                await command.ExecuteNonQueryAsync().ConfigureAwait(false);
            }

            if (filter != null)
            {
                var commandNameWithFilter = this.mySqlObjectNames.GetCommandName(DbCommandType.SelectChangesWithFilters, filter).name;
                var commandTextWithFilter = $"DROP PROCEDURE {commandNameWithFilter};";

                using (var command = new MySqlCommand(commandTextWithFilter, (MySqlConnection)connection, (MySqlTransaction)transaction))
                {
                    await command.ExecuteNonQueryAsync().ConfigureAwait(false);
                }
            }
        }


        public Task DropSelectInitializedChangesAsync(SyncFilter filter, DbConnection connection, DbTransaction transaction) => this.DropProcedureAsync(DbCommandType.SelectInitializedChanges, filter, connection, transaction);
        public Task DropSelectRowAsync(DbConnection connection, DbTransaction transaction) => this.DropProcedureAsync(DbCommandType.SelectRow, null, connection, transaction);
        public Task DropSelectIncrementalChangesAsync(SyncFilter filter, DbConnection connection, DbTransaction transaction) => this.DropProcedureAsync(DbCommandType.SelectChanges, filter, connection, transaction);
        public Task DropUpdateAsync(DbConnection connection, DbTransaction transaction) => this.DropProcedureAsync(DbCommandType.UpdateRow, null, connection, transaction);
        public Task DropDeleteAsync(DbConnection connection, DbTransaction transaction) => this.DropProcedureAsync(DbCommandType.DeleteRow, null, connection, transaction);
        public Task DropDeleteMetadataAsync(DbConnection connection, DbTransaction transaction) => this.DropProcedureAsync(DbCommandType.DeleteMetadata, null, connection, transaction);
        public Task DropResetAsync(DbConnection connection, DbTransaction transaction) => this.DropProcedureAsync(DbCommandType.Reset, null, connection, transaction);
        public Task DropTVPTypeAsync(DbConnection connection, DbTransaction transaction) => Task.CompletedTask;
        public Task DropBulkUpdateAsync(DbConnection connection, DbTransaction transaction) => Task.CompletedTask;
        public Task DropBulkDeleteAsync(DbConnection connection, DbTransaction transaction) => Task.CompletedTask;

        //------------------------------------------------------------------
        // Select changes command
        //------------------------------------------------------------------
        private MySqlCommand BuildSelectInitializedChangesCommand(SyncFilter filter)
        {
            var sqlCommand = new MySqlCommand();

            // Add filter parameters
            if (filter != null)
                CreateFilterParameters(sqlCommand, filter);

            var stringBuilder = new StringBuilder("SELECT DISTINCT");
            var columns = this.tableDescription.GetMutableColumns(false, true).ToList();

            for (var i = 0; i < columns.Count; i++)
            {
                var mutableColumn = columns[i];
                var columnName = ParserName.Parse(mutableColumn, "`").Quoted().ToString();
                stringBuilder.AppendLine($"\t`base`.{columnName}");

                if (i < columns.Count - 1)
                    stringBuilder.Append(", ");
            }
            stringBuilder.AppendLine($"FROM {tableName.Quoted().ToString()} `base`");

<<<<<<< HEAD
                    var unquotedColumnName = new ObjectNameParser(columnFilter.ColumnName, "`", "`").FullUnquotedString;
                    name += $"{unquotedColumnName}{sep}";
                    sep = "_";
                }
=======
            if (filter != null)
            {
                // ----------------------------------
                // Custom Joins
                // ----------------------------------
                stringBuilder.Append(CreateFilterCustomJoins(filter));
>>>>>>> 4ab0ed3f

                // ----------------------------------
                // Where filters on [side]
                // ----------------------------------

                var whereString = CreateFilterWhereSide(filter);
                var customWhereString = CreateFilterCustomWheres(filter);

                if (!string.IsNullOrEmpty(whereString) || !string.IsNullOrEmpty(customWhereString))
                {
                    stringBuilder.AppendLine("WHERE");

                    if (!string.IsNullOrEmpty(whereString))
                        stringBuilder.AppendLine(whereString);

                    if (!string.IsNullOrEmpty(whereString) && !string.IsNullOrEmpty(customWhereString))
                        stringBuilder.AppendLine("AND");

                    if (!string.IsNullOrEmpty(customWhereString))
                        stringBuilder.AppendLine(customWhereString);
                }
            }
            // ----------------------------------

            stringBuilder.Append(";");
            sqlCommand.CommandText = stringBuilder.ToString();

            return sqlCommand;
        }

        public async Task CreateSelectInitializedChangesAsync(SyncFilter filter, DbConnection connection, DbTransaction transaction)
        {
            var commandName = this.mySqlObjectNames.GetCommandName(DbCommandType.SelectInitializedChanges).name;
            Func<MySqlCommand> cmdWithoutFilter = () => BuildSelectInitializedChangesCommand(null);
            await CreateProcedureCommandAsync(cmdWithoutFilter, commandName, connection, transaction).ConfigureAwait(false);

            if (filter != null)
            {
                commandName = this.mySqlObjectNames.GetCommandName(DbCommandType.SelectInitializedChangesWithFilters, filter).name;
                Func<MySqlCommand> cmdWithFilter = () => BuildSelectInitializedChangesCommand(filter);
                await CreateProcedureCommandAsync(cmdWithFilter, commandName, connection, transaction).ConfigureAwait(false);

            }

        }

<<<<<<< HEAD

        private string DropProcedureText(DbCommandType procType)
        {
            var commandName = this.sqlObjectNames.GetCommandName(procType);
            var commandText = $"drop procedure if exists {commandName}";

            var str1 = $"Drop procedure {commandName} for table {tableName.FullQuotedString}";
            return MySqlBuilder.WrapScriptTextWithComments(commandText, str1);

        }
        private void DropProcedure(DbCommandType procType)
        {
            var commandName = this.sqlObjectNames.GetCommandName(procType);
            var commandText = $"drop procedure if exists {commandName}";

            bool alreadyOpened = connection.State == ConnectionState.Open;

            try
            {
                if (!alreadyOpened)
                    connection.Open();

                using (var command = new MySqlCommand(commandText, connection))
                {
                    if (transaction != null)
                        command.Transaction = transaction;

                    command.ExecuteNonQuery();
                }
            }
            catch (Exception ex)
            {
                Debug.WriteLine($"Error during DropProcedureCommand : {ex}");
                throw;
            }
            finally
            {
                if (!alreadyOpened && connection.State != ConnectionState.Closed)
                    connection.Close();

            }

        }

        public void DropSelectRow()
        {
            DropProcedure(DbCommandType.SelectRow);
        }

        public void DropSelectIncrementalChanges()
        {
            DropProcedure(DbCommandType.SelectChanges);

            // filtered 
            if (this.Filters != null && this.Filters.Count > 0)
            {
                bool alreadyOpened = this.connection.State == ConnectionState.Open;

                using (var command = new MySqlCommand())
                {
                    if (!alreadyOpened)
                        this.connection.Open();

                    if (this.transaction != null)
                        command.Transaction = this.transaction;

                    foreach (var c in this.Filters)
                    {
                        var columnFilter = this.tableDescription.Columns[c.ColumnName];

                        if (columnFilter == null)
                            throw new InvalidExpressionException($"Column {c.ColumnName} does not exist in Table {this.tableDescription.TableName}");
                    }

                    var filtersName = this.Filters.Select(f => f.ColumnName);
                    var commandNameWithFilter = this.sqlObjectNames.GetCommandName(DbCommandType.SelectChangesWitFilters, filtersName);

                    command.CommandText = $"DROP PROCEDURE IF EXISTS {commandNameWithFilter};";
                    command.Connection = this.connection;
                    command.ExecuteNonQuery();

                }

                if (!alreadyOpened && this.connection.State != ConnectionState.Closed)
                    this.connection.Close();

            }

        }

        public void DropInsert()
        {
            DropProcedure(DbCommandType.InsertRow);
        }

        public void DropUpdate()
        {
            DropProcedure(DbCommandType.UpdateRow);
        }

        public void DropDelete()
        {
            DropProcedure(DbCommandType.DeleteRow);
        }

        public void DropInsertMetadata()
        {
            DropProcedure(DbCommandType.InsertMetadata);
        }

        public void DropUpdateMetadata()
        {
            DropProcedure(DbCommandType.UpdateMetadata);
        }

        public void DropDeleteMetadata()
        {
            DropProcedure(DbCommandType.DeleteMetadata);
        }

        public void DropTVPType()
        {
            return;
        }

        public void DropBulkInsert()
        {
            return;
        }

        public void DropBulkUpdate()
        {
            return;
        }

        public void DropBulkDelete()
        {
            return;
        }

        public void DropReset()
        {
            DropProcedure(DbCommandType.Reset);
        }

        public string DropSelectRowScriptText()
        {
            return DropProcedureText(DbCommandType.SelectRow);
        }

        public string DropSelectIncrementalChangesScriptText()
        {
            return DropProcedureText(DbCommandType.SelectChanges);
        }

        public string DropInsertScriptText()
        {
            return DropProcedureText(DbCommandType.InsertRow);

        }

        public string DropUpdateScriptText()
        {
            return DropProcedureText(DbCommandType.UpdateRow);
        }

        public string DropDeleteScriptText()
        {
            return DropProcedureText(DbCommandType.DeleteRow);
        }

        public string DropInsertMetadataScriptText()
        {
            return DropProcedureText(DbCommandType.InsertMetadata);

        }

        public string DropUpdateMetadataScriptText()
        {
            return DropProcedureText(DbCommandType.UpdateMetadata);
        }

        public string DropDeleteMetadataScriptText()
        {
            return DropProcedureText(DbCommandType.DeleteMetadata);
        }

        public string DropTVPTypeScriptText()
        {
            throw new NotImplementedException();
        }

        public string DropBulkInsertScriptText()
        {
            throw new NotImplementedException();
        }

        public string DropBulkUpdateScriptText()
        {
            throw new NotImplementedException();
        }

        public string DropBulkDeleteScriptText()
        {
            throw new NotImplementedException();
        }

        public string DropResetScriptText()
        {
            return DropProcedureText(DbCommandType.Reset);
        }
=======
>>>>>>> 4ab0ed3f
    }
}<|MERGE_RESOLUTION|>--- conflicted
+++ resolved
@@ -8,10 +8,7 @@
 using Dotmim.Sync.MySql.Builders;
 using System.Diagnostics;
 using System.Collections.Generic;
-<<<<<<< HEAD
-=======
 using System.Threading.Tasks;
->>>>>>> 4ab0ed3f
 
 namespace Dotmim.Sync.MySql
 {
@@ -25,13 +22,7 @@
         private MySqlDbMetadata mySqlDbMetadata;
         internal const string MYSQL_PREFIX_PARAMETER = "in_";
 
-<<<<<<< HEAD
-        public ICollection<FilterClause> Filters { get; set; }
-
-        public MySqlBuilderProcedure(DmTable tableDescription, DbConnection connection, DbTransaction transaction = null)
-=======
         public MySqlBuilderProcedure(SyncTable tableDescription, ParserName tableName, ParserName trackingName, SyncSetup setup)
->>>>>>> 4ab0ed3f
         {
             this.tableDescription = tableDescription;
             this.setup = setup;
@@ -48,13 +39,8 @@
         }
         private void AddColumnParametersToCommand(MySqlCommand sqlCommand)
         {
-<<<<<<< HEAD
-            foreach (DmColumn column in this.tableDescription.Columns.Where(c => !c.IsReadOnly))
-                sqlCommand.Parameters.Add(column.GetMySqlParameter());
-=======
             foreach (var column in this.tableDescription.Columns.Where(c => !c.IsReadOnly))
                 sqlCommand.Parameters.Add(GetMySqlParameter(column));
->>>>>>> 4ab0ed3f
         }
 
         internal MySqlParameter GetMySqlParameter(SyncColumn column)
@@ -107,9 +93,6 @@
             string empty = string.Empty;
             var stringType = this.mySqlDbMetadata.GetStringFromDbType(param.DbType);
             string precision = this.mySqlDbMetadata.GetPrecisionStringFromDbType(param.DbType, param.Size, param.Precision, param.Scale);
-<<<<<<< HEAD
-            stringBuilder3.Append($"{param.ParameterName} {stringType}{precision}");
-=======
             string output = string.Empty;
             string isNull = string.Empty;
             string defaultValue = string.Empty;
@@ -126,7 +109,6 @@
             //    defaultValue = $"= {param.Value.ToString()}";
 
             stringBuilder3.Append($"{output}{param.ParameterName} {stringType}{precision} {isNull} {defaultValue}");
->>>>>>> 4ab0ed3f
 
             return stringBuilder3.ToString();
 
@@ -180,22 +162,9 @@
         private string CreateProcedureCommandScriptText(Func<MySqlCommand> BuildCommand, string procName)
         {
 
-<<<<<<< HEAD
-            bool alreadyOpened = connection.State == ConnectionState.Open;
-
-            try
-            {
-                if (!alreadyOpened)
-                    connection.Open();
-
-                var str1 = $"Command {procName} for table {tableName.FullQuotedString}";
-                var str = CreateProcedureCommandText(BuildCommand(), procName);
-                return MySqlBuilder.WrapScriptTextWithComments(str, str1);
-=======
             var str1 = $"Command {procName} for table {tableName.Quoted().ToString()}";
             var str = CreateProcedureCommandText(BuildCommand(), procName);
             return MyTableSqlBuilder.WrapScriptTextWithComments(str, str1);
->>>>>>> 4ab0ed3f
 
 
         }
@@ -220,14 +189,7 @@
         /// <summary>
         /// Check if we need to create the TVP Type
         /// </summary>
-<<<<<<< HEAD
-        public bool NeedToCreateType(DbCommandType commandType)
-        {
-            return false;
-        }
-=======
         public Task<bool> NeedToCreateTypeAsync(DbCommandType commandType, DbConnection connection, DbTransaction transaction) => Task.FromResult(false);
->>>>>>> 4ab0ed3f
 
         //------------------------------------------------------------------
         // Reset command
@@ -235,13 +197,8 @@
         private MySqlCommand BuildResetCommand()
         {
 
-<<<<<<< HEAD
-            stringBuilder.AppendLine($"DELETE FROM {tableName.FullQuotedString};");
-            stringBuilder.AppendLine($"DELETE FROM {trackingName.FullQuotedString};");
-=======
             var sqlCommand = new MySqlCommand();
             var stringBuilder = new StringBuilder();
->>>>>>> 4ab0ed3f
 
             stringBuilder.AppendLine($"DELETE FROM {tableName.Quoted().ToString()};");
             stringBuilder.AppendLine($"DELETE FROM {trackingName.Quoted().ToString()};");
@@ -256,11 +213,7 @@
             await CreateProcedureCommandAsync(BuildResetCommand, commandName, connection, transaction).ConfigureAwait(false);
         }
 
-<<<<<<< HEAD
-       //------------------------------------------------------------------
-=======
-        //------------------------------------------------------------------
->>>>>>> 4ab0ed3f
+        //------------------------------------------------------------------
         // Delete command
         //------------------------------------------------------------------
         private MySqlCommand BuildDeleteCommand()
@@ -274,36 +227,10 @@
             sqlParameter1.Size = 36;
             sqlCommand.Parameters.Add(sqlParameter1);
 
-<<<<<<< HEAD
-            StringBuilder stringBuilder = new StringBuilder();
-            stringBuilder.AppendLine();
-            stringBuilder.AppendLine("DECLARE ts BIGINT;");
-            stringBuilder.AppendLine("SET ts = 0;");
-            stringBuilder.AppendLine($"SELECT `timestamp` FROM {trackingName.QuotedObjectName} WHERE {MySqlManagementUtils.WhereColumnAndParameters(this.tableDescription.PrimaryKey.Columns, trackingName.QuotedObjectName)} LIMIT 1 INTO ts;");
-            stringBuilder.AppendLine($"DELETE FROM {tableName.FullQuotedString} WHERE");
-            stringBuilder.AppendLine(MySqlManagementUtils.WhereColumnAndParameters(this.tableDescription.PrimaryKey.Columns, ""));
-            stringBuilder.AppendLine("AND (ts <= sync_min_timestamp  OR sync_force_write = 1);");
-            sqlCommand.CommandText = stringBuilder.ToString();
-            return sqlCommand;
-        }
-
-        public void CreateDelete()
-        {
-            var commandName = this.sqlObjectNames.GetCommandName(DbCommandType.DeleteRow);
-            CreateProcedureCommand(BuildDeleteCommand, commandName);
-        }
-
-        public string CreateDeleteScriptText()
-        {
-            var commandName = this.sqlObjectNames.GetCommandName(DbCommandType.DeleteRow);
-            return CreateProcedureCommandScriptText(BuildDeleteCommand, commandName);
-        }
-=======
             var sqlParameter = new MySqlParameter();
             sqlParameter.ParameterName = "sync_force_write";
             sqlParameter.MySqlDbType = MySqlDbType.Int32;
             sqlCommand.Parameters.Add(sqlParameter);
->>>>>>> 4ab0ed3f
 
             var sqlParameter2 = new MySqlParameter();
             sqlParameter2.ParameterName = "sync_min_timestamp";
@@ -319,56 +246,6 @@
 
             StringBuilder stringBuilder = new StringBuilder();
             stringBuilder.AppendLine();
-<<<<<<< HEAD
-            stringBuilder.AppendLine($"DELETE FROM {trackingName.FullQuotedString} ");
-            stringBuilder.Append($"WHERE ");
-            stringBuilder.AppendLine(MySqlManagementUtils.ColumnsAndParameters(this.tableDescription.PrimaryKey.Columns, ""));
-            stringBuilder.Append(";");
-            sqlCommand.CommandText = stringBuilder.ToString();
-            return sqlCommand;
-        }
-
-        public void CreateDeleteMetadata()
-        {
-            var commandName = this.sqlObjectNames.GetCommandName(DbCommandType.DeleteMetadata);
-            CreateProcedureCommand(BuildDeleteMetadataCommand, commandName);
-        }
-
-        public string CreateDeleteMetadataScriptText()
-        {
-            var commandName = this.sqlObjectNames.GetCommandName(DbCommandType.DeleteMetadata);
-            return CreateProcedureCommandScriptText(BuildDeleteMetadataCommand, commandName);
-        }
-
-
-        //------------------------------------------------------------------
-        // Insert command
-        //------------------------------------------------------------------
-        private MySqlCommand BuildInsertCommand()
-        {
-            MySqlCommand sqlCommand = new MySqlCommand();
-            StringBuilder stringBuilder = new StringBuilder();
-            StringBuilder stringBuilderArguments = new StringBuilder();
-            StringBuilder stringBuilderParameters = new StringBuilder();
-
-            this.AddColumnParametersToCommand(sqlCommand);
-
-            stringBuilder.Append(string.Concat("IF ((SELECT COUNT(*) FROM ", trackingName.FullQuotedString, " WHERE "));
-            stringBuilder.Append(MySqlManagementUtils.ColumnsAndParameters(this.tableDescription.PrimaryKey.Columns, string.Empty));
-            stringBuilder.AppendLine(") <= 0) THEN");
-
-            string empty = string.Empty;
-            foreach (var mutableColumn in this.tableDescription.Columns.Where(c => !c.IsReadOnly))
-            {
-                ObjectNameParser columnName = new ObjectNameParser(mutableColumn.ColumnName, "`", "`");
-                stringBuilderArguments.Append(string.Concat(empty, columnName.FullQuotedString));
-                stringBuilderParameters.Append(string.Concat(empty, $"{MYSQL_PREFIX_PARAMETER}{columnName.FullUnquotedString}"));
-                empty = ", ";
-            }
-            stringBuilder.AppendLine($"\tINSERT INTO {tableName.FullQuotedString}");
-            stringBuilder.AppendLine($"\t({stringBuilderArguments.ToString()})");
-            stringBuilder.AppendLine($"\tVALUES ({stringBuilderParameters.ToString()});");
-=======
             stringBuilder.AppendLine("DECLARE ts BIGINT;");
             stringBuilder.AppendLine("DECLARE t_update_scope_id VARCHAR(36);");
             stringBuilder.AppendLine("SET ts = 0;");
@@ -381,7 +258,6 @@
             stringBuilder.AppendLine($"SELECT ROW_COUNT() LIMIT 1 INTO sync_row_count;");
             stringBuilder.AppendLine();
 
->>>>>>> 4ab0ed3f
             stringBuilder.AppendLine();
             stringBuilder.AppendLine($"IF (sync_row_count > 0) THEN");
             stringBuilder.AppendLine($"\tUPDATE {trackingName.Quoted().ToString()}");
@@ -410,117 +286,47 @@
         {
             var sqlCommand = new MySqlCommand();
 
-<<<<<<< HEAD
-            StringBuilder stringBuilder = new StringBuilder();
+            var sqlParameter1 = new MySqlParameter
+            {
+                ParameterName = "sync_row_timestamp",
+                MySqlDbType = MySqlDbType.Int64
+            };
+            sqlCommand.Parameters.Add(sqlParameter1);
+
+            var stringBuilder = new StringBuilder();
+            stringBuilder.AppendLine();
+            stringBuilder.AppendLine($"DELETE FROM {trackingName.Quoted().ToString()} WHERE `timestamp` < sync_row_timestamp;");
+            sqlCommand.CommandText = stringBuilder.ToString();
+            return sqlCommand;
+        }
+
+        public async Task CreateDeleteMetadataAsync(DbConnection connection, DbTransaction transaction)
+        {
+            var commandName = this.mySqlObjectNames.GetCommandName(DbCommandType.DeleteMetadata).name;
+            await CreateProcedureCommandAsync(BuildDeleteMetadataCommand, commandName, connection, transaction).ConfigureAwait(false);
+        }
+
+
+        //------------------------------------------------------------------
+        // Select Row command
+        //------------------------------------------------------------------
+        private MySqlCommand BuildSelectRowCommand()
+        {
+            MySqlCommand sqlCommand = new MySqlCommand();
             this.AddPkColumnParametersToCommand(sqlCommand);
+
             MySqlParameter sqlParameter = new MySqlParameter();
             sqlParameter.ParameterName = "sync_scope_id";
             sqlParameter.MySqlDbType = MySqlDbType.Guid;
             sqlParameter.Size = 36;
             sqlCommand.Parameters.Add(sqlParameter);
 
-            MySqlParameter sqlParameter1 = new MySqlParameter();
-            sqlParameter1.ParameterName = "sync_row_is_tombstone";
-            sqlParameter1.MySqlDbType = MySqlDbType.Int32;
-            sqlCommand.Parameters.Add(sqlParameter1);
-
-            MySqlParameter sqlParameter3 = new MySqlParameter();
-            sqlParameter3.ParameterName = "create_timestamp";
-            sqlParameter3.MySqlDbType = MySqlDbType.Int64;
-
-            sqlCommand.Parameters.Add(sqlParameter3);
-            MySqlParameter sqlParameter4 = new MySqlParameter();
-            sqlParameter4.ParameterName = "update_timestamp";
-            sqlParameter4.MySqlDbType = MySqlDbType.Int64;
-            sqlCommand.Parameters.Add(sqlParameter4);
-
-            stringBuilder.AppendLine($"\tINSERT INTO {trackingName.FullQuotedString}");
-
-            string empty = string.Empty;
-            foreach (var pkColumn in this.tableDescription.PrimaryKey.Columns)
-            {
-                ObjectNameParser columnName = new ObjectNameParser(pkColumn.ColumnName, "`", "`");
-                stringBuilderArguments.Append(string.Concat(empty, columnName.FullQuotedString));
-                stringBuilderParameters.Append(string.Concat(empty, $"{MYSQL_PREFIX_PARAMETER}{columnName.FullUnquotedString}"));
-                empty = ", ";
-            }
-            stringBuilder.Append($"\t({stringBuilderArguments.ToString()}, ");
-            stringBuilder.AppendLine($"`create_scope_id`, `create_timestamp`, `update_scope_id`, `update_timestamp`,");
-            stringBuilder.AppendLine($"\t`sync_row_is_tombstone`, `timestamp`, `last_change_datetime`)");
-            stringBuilder.Append($"\tVALUES ({stringBuilderParameters.ToString()}, ");
-            stringBuilder.AppendLine($"\tcreate_scope_id, create_timestamp, update_scope_id, update_timestamp, ");
-            stringBuilder.AppendLine($"\tsync_row_is_tombstone, {MySqlObjectNames.TimestampValue}, now())");
-            stringBuilder.AppendLine($"\tON DUPLICATE KEY UPDATE");
-            stringBuilder.AppendLine($"\t `create_scope_id` = sync_scope_id, ");
-            stringBuilder.AppendLine($"\t `create_timestamp` = create_timestamp, ");
-            stringBuilder.AppendLine($"\t `update_scope_id` = sync_scope_id, ");
-            stringBuilder.AppendLine($"\t `update_timestamp` = update_timestamp, ");
-            stringBuilder.AppendLine($"\t `sync_row_is_tombstone` = sync_row_is_tombstone, ");
-            stringBuilder.AppendLine($"\t `timestamp` = {MySqlObjectNames.TimestampValue}, ");
-            stringBuilder.AppendLine($"\t `last_change_datetime` = now(); ");
-=======
-            var sqlParameter1 = new MySqlParameter
-            {
-                ParameterName = "sync_row_timestamp",
-                MySqlDbType = MySqlDbType.Int64
-            };
-            sqlCommand.Parameters.Add(sqlParameter1);
->>>>>>> 4ab0ed3f
-
-            var stringBuilder = new StringBuilder();
-            stringBuilder.AppendLine();
-            stringBuilder.AppendLine($"DELETE FROM {trackingName.Quoted().ToString()} WHERE `timestamp` < sync_row_timestamp;");
-            sqlCommand.CommandText = stringBuilder.ToString();
-            return sqlCommand;
-        }
-
-        public async Task CreateDeleteMetadataAsync(DbConnection connection, DbTransaction transaction)
-        {
-            var commandName = this.mySqlObjectNames.GetCommandName(DbCommandType.DeleteMetadata).name;
-            await CreateProcedureCommandAsync(BuildDeleteMetadataCommand, commandName, connection, transaction).ConfigureAwait(false);
-        }
-
-
-        //------------------------------------------------------------------
-        // Select Row command
-        //------------------------------------------------------------------
-        private MySqlCommand BuildSelectRowCommand()
-        {
-            MySqlCommand sqlCommand = new MySqlCommand();
-            this.AddPkColumnParametersToCommand(sqlCommand);
-
-            MySqlParameter sqlParameter = new MySqlParameter();
-            sqlParameter.ParameterName = "sync_scope_id";
-            sqlParameter.MySqlDbType = MySqlDbType.Guid;
-            sqlParameter.Size = 36;
-            sqlCommand.Parameters.Add(sqlParameter);
-
             StringBuilder stringBuilder = new StringBuilder("SELECT ");
             stringBuilder.AppendLine();
             StringBuilder stringBuilder1 = new StringBuilder();
             string empty = string.Empty;
             foreach (var pkColumn in this.tableDescription.PrimaryKeys)
             {
-<<<<<<< HEAD
-                ObjectNameParser pkColumnName = new ObjectNameParser(pkColumn.ColumnName, "`", "`");
-                stringBuilder.AppendLine($"\t`side`.{pkColumnName.FullQuotedString}, ");
-                stringBuilder1.Append($"{empty}`side`.{pkColumnName.FullQuotedString} = {MYSQL_PREFIX_PARAMETER}{pkColumnName.FullUnquotedString}");
-                empty = " AND ";
-            }
-            foreach (DmColumn mutableColumn in this.tableDescription.MutableColumns)
-            {
-                ObjectNameParser nonPkColumnName = new ObjectNameParser(mutableColumn.ColumnName, "`", "`");
-                stringBuilder.AppendLine($"\t`base`.{nonPkColumnName.FullQuotedString}, ");
-            }
-            stringBuilder.AppendLine("\t`side`.`sync_row_is_tombstone`,");
-            stringBuilder.AppendLine("\t`side`.`create_scope_id`,");
-            stringBuilder.AppendLine("\t`side`.`create_timestamp`,");
-            stringBuilder.AppendLine("\t`side`.`update_scope_id`,");
-            stringBuilder.AppendLine("\t`side`.`update_timestamp`");
-
-            stringBuilder.AppendLine($"FROM {tableName.FullQuotedString} `base`");
-            stringBuilder.AppendLine($"RIGHT JOIN {trackingName.FullQuotedString} `side` ON");
-=======
                 var columnName = ParserName.Parse(pkColumn, "`").Quoted().ToString();
                 var parameterName = ParserName.Parse(pkColumn, "`").Unquoted().Normalized().ToString();
 
@@ -537,19 +343,13 @@
             stringBuilder.AppendLine("\t`side`.`update_scope_id` ");
             stringBuilder.AppendLine($"FROM {tableName.Quoted().ToString()} `base`");
             stringBuilder.AppendLine($"RIGHT JOIN {trackingName.Quoted().ToString()} `side` ON");
->>>>>>> 4ab0ed3f
 
             string str = string.Empty;
             foreach (var pkColumn in this.tableDescription.PrimaryKeys)
             {
-<<<<<<< HEAD
-                ObjectNameParser pkColumnName = new ObjectNameParser(pkColumn.ColumnName, "`", "`");
-                stringBuilder.Append($"{str}`base`.{pkColumnName.FullQuotedString} = `side`.{pkColumnName.FullQuotedString}");
-=======
                 var columnName = ParserName.Parse(pkColumn, "`").Quoted().ToString();
 
                 stringBuilder.Append($"{str}`base`.{columnName} = `side`.{columnName}");
->>>>>>> 4ab0ed3f
                 str = " AND ";
             }
             stringBuilder.AppendLine();
@@ -648,14 +448,7 @@
                 stringBuilder.AppendLine($"SELECT ROW_COUNT() LIMIT 1 INTO sync_row_count;");
                 stringBuilder.AppendLine($"IF (sync_row_count = 0) THEN");
 
-<<<<<<< HEAD
-            stringBuilder.AppendLine($"UPDATE {tableName.FullQuotedString}");
-            stringBuilder.Append($"SET {MySqlManagementUtils.CommaSeparatedUpdateFromParameters(this.tableDescription)}");
-            stringBuilder.Append($"WHERE {MySqlManagementUtils.WhereColumnAndParameters(this.tableDescription.PrimaryKey.Columns, "")}");
-            stringBuilder.AppendLine($" AND (ts <= sync_min_timestamp OR sync_force_write = 1);");
-=======
-            }
->>>>>>> 4ab0ed3f
+            }
 
             string empty = string.Empty;
             var stringBuilderArguments = new StringBuilder();
@@ -768,41 +561,6 @@
 
             var stringBuilder = new StringBuilder();
 
-<<<<<<< HEAD
-            MySqlParameter sqlParameter5 = new MySqlParameter();
-            sqlParameter5.ParameterName = "update_timestamp";
-            sqlParameter5.MySqlDbType = MySqlDbType.Int64;
-            sqlCommand.Parameters.Add(sqlParameter5);
-
-            stringBuilder.AppendLine($"DECLARE was_tombstone int;");
-            stringBuilder.AppendLine($"SET was_tombstone = 1;");
-            stringBuilder.AppendLine($"SELECT `sync_row_is_tombstone` " +
-                                     $"FROM {trackingName.QuotedObjectName} " +
-                                     $"WHERE {MySqlManagementUtils.WhereColumnAndParameters(this.tableDescription.PrimaryKey.Columns, trackingName.QuotedObjectName)} " +
-                                     $"LIMIT 1 INTO was_tombstone;");
-            stringBuilder.AppendLine($"IF (was_tombstone is not null and was_tombstone = 1 and sync_row_is_tombstone = 0) THEN");
-
-            stringBuilder.AppendLine($"UPDATE {trackingName.FullQuotedString}");
-            stringBuilder.AppendLine($"SET `create_scope_id` = sync_scope_id, ");
-            stringBuilder.AppendLine($"\t `update_scope_id` = sync_scope_id, ");
-            stringBuilder.AppendLine($"\t `create_timestamp` = create_timestamp, ");
-            stringBuilder.AppendLine($"\t `update_timestamp` = update_timestamp, ");
-            stringBuilder.AppendLine($"\t `sync_row_is_tombstone` = sync_row_is_tombstone, ");
-            stringBuilder.AppendLine($"\t `timestamp` = {MySqlObjectNames.TimestampValue}, ");
-            stringBuilder.AppendLine($"\t `last_change_datetime` = now() ");
-            stringBuilder.AppendLine($"WHERE {MySqlManagementUtils.WhereColumnAndParameters(this.tableDescription.PrimaryKey.Columns, "")};");
-
-            stringBuilder.AppendLine($"ELSE");
-
-            stringBuilder.AppendLine($"UPDATE {trackingName.FullQuotedString}");
-            stringBuilder.AppendLine($"SET `update_scope_id` = sync_scope_id, ");
-            stringBuilder.AppendLine($"\t `update_timestamp` = update_timestamp, ");
-            stringBuilder.AppendLine($"\t `sync_row_is_tombstone` = sync_row_is_tombstone, ");
-            stringBuilder.AppendLine($"\t `timestamp` = {MySqlObjectNames.TimestampValue}, ");
-            stringBuilder.AppendLine($"\t `last_change_datetime` = now() ");
-            stringBuilder.AppendLine($"WHERE {MySqlManagementUtils.WhereColumnAndParameters(this.tableDescription.PrimaryKey.Columns, "")};");
-            stringBuilder.AppendLine("END IF;");
-=======
             stringBuilder.AppendLine();
             foreach (var customJoin in customJoins)
             {
@@ -822,7 +580,6 @@
                         stringBuilder.Append("INNER JOIN ");
                         break;
                 }
->>>>>>> 4ab0ed3f
 
                 var filterTableName = ParserName.Parse(filter.TableName, "`").Quoted().ToString();
 
@@ -977,24 +734,6 @@
 
             foreach (var pkColumn in this.tableDescription.GetPrimaryKeysColumns())
             {
-<<<<<<< HEAD
-                var pkColumnName = new ObjectNameParser(pkColumn.ColumnName, "`", "`");
-                stringBuilder.AppendLine($"\t`side`.{pkColumnName.FullQuotedString}, ");
-            }
-            foreach (var mutableColumn in this.tableDescription.MutableColumns)
-            {
-                var columnName = new ObjectNameParser(mutableColumn.ColumnName, "`", "`");
-                stringBuilder.AppendLine($"\t`base`.{columnName.FullQuotedString}, ");
-            }
-            stringBuilder.AppendLine($"\t`side`.`sync_row_is_tombstone`, ");
-            stringBuilder.AppendLine($"\t`side`.`create_scope_id`, ");
-            stringBuilder.AppendLine($"\t`side`.`create_timestamp`, ");
-            stringBuilder.AppendLine($"\t`side`.`update_scope_id`, ");
-            stringBuilder.AppendLine($"\t`side`.`update_timestamp` ");
-            stringBuilder.AppendLine($"FROM {tableName.FullQuotedString} `base`");
-            stringBuilder.AppendLine($"RIGHT JOIN {trackingName.FullQuotedString} `side`");
-            stringBuilder.Append($"ON ");
-=======
                 var pkColumnName = ParserName.Parse(pkColumn, "`").Quoted().ToString();
                 stringBuilder.AppendLine($"\t`side`.{pkColumnName}, ");
             }
@@ -1010,18 +749,12 @@
             // Make Right Join
             // ----------------------------------
             stringBuilder.Append($"RIGHT JOIN {trackingName.Quoted().ToString()} `side` ON ");
->>>>>>> 4ab0ed3f
 
             string empty = "";
             foreach (var pkColumn in this.tableDescription.PrimaryKeys)
             {
-<<<<<<< HEAD
-                var pkColumnName = new ObjectNameParser(pkColumn.ColumnName, "`", "`");
-                stringBuilder.Append($"{empty}`base`.{pkColumnName.FullQuotedString} = `side`.{pkColumnName.FullQuotedString}");
-=======
                 var pkColumnName = ParserName.Parse(pkColumn, "`").Quoted().ToString();
                 stringBuilder.Append($"{empty}`base`.{pkColumnName} = `side`.{pkColumnName}");
->>>>>>> 4ab0ed3f
                 empty = " AND ";
             }
 
@@ -1045,24 +778,8 @@
                 if (!string.IsNullOrEmpty(createFilterWhereSide))
                     stringBuilder.AppendLine($"AND ");
 
-<<<<<<< HEAD
-                    builderFilter.Append($"`side`.{columnFilterName.QuotedObjectName} = {columnFilterName.FullUnquotedString}{filterSeparationString}");
-                    filterSeparationString = " AND ";
-                }
-                builderFilter.AppendLine(")");
-                builderFilter.Append("\tOR (");
-                builderFilter.AppendLine("(`side`.`update_scope_id` = sync_scope_id or `side`.`update_scope_id` IS NULL)");
-                builderFilter.Append("\t\tAND (");
-
-                filterSeparationString = "";
-                foreach (var c in this.Filters)
-                {
-                    var columnFilter = this.tableDescription.Columns[c.ColumnName];
-                    var columnFilterName = new ObjectNameParser(columnFilter.ColumnName, "`", "`");
-=======
                 var createFilterCustomWheres = CreateFilterCustomWheres(filter);
                 stringBuilder.Append(createFilterCustomWheres);
->>>>>>> 4ab0ed3f
 
                 if (!string.IsNullOrEmpty(createFilterCustomWheres))
                     stringBuilder.AppendLine($"AND ");
@@ -1071,26 +788,7 @@
 
 
             stringBuilder.AppendLine("\t`side`.`timestamp` > sync_min_timestamp");
-<<<<<<< HEAD
-            stringBuilder.AppendLine("\tOR");
-            stringBuilder.AppendLine("\t-- remote instance is new, so we don't take the last timestamp");
-            stringBuilder.AppendLine("\tsync_scope_is_new = 1");
-            stringBuilder.AppendLine("\t)");
-            stringBuilder.AppendLine("AND (");
-            stringBuilder.AppendLine("\t`side`.`sync_row_is_tombstone` = 1 ");
-            stringBuilder.AppendLine("\tOR");
-            stringBuilder.Append("\t(`side`.`sync_row_is_tombstone` = 0");
-
-            empty = " AND ";
-            foreach (var pkColumn in this.tableDescription.PrimaryKey.Columns)
-            {
-                var pkColumnName = new ObjectNameParser(pkColumn.ColumnName, "`", "`");
-                stringBuilder.Append($"{empty}`base`.{pkColumnName.FullQuotedString} is not null");
-            }
-            stringBuilder.AppendLine("\t)");
-=======
             stringBuilder.AppendLine("\tAND (`side`.`update_scope_id` <> sync_scope_id OR `side`.`update_scope_id` IS NULL) ");
->>>>>>> 4ab0ed3f
             stringBuilder.AppendLine(");");
 
             sqlCommand.CommandText = stringBuilder.ToString();
@@ -1182,19 +880,12 @@
             }
             stringBuilder.AppendLine($"FROM {tableName.Quoted().ToString()} `base`");
 
-<<<<<<< HEAD
-                    var unquotedColumnName = new ObjectNameParser(columnFilter.ColumnName, "`", "`").FullUnquotedString;
-                    name += $"{unquotedColumnName}{sep}";
-                    sep = "_";
-                }
-=======
             if (filter != null)
             {
                 // ----------------------------------
                 // Custom Joins
                 // ----------------------------------
                 stringBuilder.Append(CreateFilterCustomJoins(filter));
->>>>>>> 4ab0ed3f
 
                 // ----------------------------------
                 // Where filters on [side]
@@ -1241,219 +932,5 @@
 
         }
 
-<<<<<<< HEAD
-
-        private string DropProcedureText(DbCommandType procType)
-        {
-            var commandName = this.sqlObjectNames.GetCommandName(procType);
-            var commandText = $"drop procedure if exists {commandName}";
-
-            var str1 = $"Drop procedure {commandName} for table {tableName.FullQuotedString}";
-            return MySqlBuilder.WrapScriptTextWithComments(commandText, str1);
-
-        }
-        private void DropProcedure(DbCommandType procType)
-        {
-            var commandName = this.sqlObjectNames.GetCommandName(procType);
-            var commandText = $"drop procedure if exists {commandName}";
-
-            bool alreadyOpened = connection.State == ConnectionState.Open;
-
-            try
-            {
-                if (!alreadyOpened)
-                    connection.Open();
-
-                using (var command = new MySqlCommand(commandText, connection))
-                {
-                    if (transaction != null)
-                        command.Transaction = transaction;
-
-                    command.ExecuteNonQuery();
-                }
-            }
-            catch (Exception ex)
-            {
-                Debug.WriteLine($"Error during DropProcedureCommand : {ex}");
-                throw;
-            }
-            finally
-            {
-                if (!alreadyOpened && connection.State != ConnectionState.Closed)
-                    connection.Close();
-
-            }
-
-        }
-
-        public void DropSelectRow()
-        {
-            DropProcedure(DbCommandType.SelectRow);
-        }
-
-        public void DropSelectIncrementalChanges()
-        {
-            DropProcedure(DbCommandType.SelectChanges);
-
-            // filtered 
-            if (this.Filters != null && this.Filters.Count > 0)
-            {
-                bool alreadyOpened = this.connection.State == ConnectionState.Open;
-
-                using (var command = new MySqlCommand())
-                {
-                    if (!alreadyOpened)
-                        this.connection.Open();
-
-                    if (this.transaction != null)
-                        command.Transaction = this.transaction;
-
-                    foreach (var c in this.Filters)
-                    {
-                        var columnFilter = this.tableDescription.Columns[c.ColumnName];
-
-                        if (columnFilter == null)
-                            throw new InvalidExpressionException($"Column {c.ColumnName} does not exist in Table {this.tableDescription.TableName}");
-                    }
-
-                    var filtersName = this.Filters.Select(f => f.ColumnName);
-                    var commandNameWithFilter = this.sqlObjectNames.GetCommandName(DbCommandType.SelectChangesWitFilters, filtersName);
-
-                    command.CommandText = $"DROP PROCEDURE IF EXISTS {commandNameWithFilter};";
-                    command.Connection = this.connection;
-                    command.ExecuteNonQuery();
-
-                }
-
-                if (!alreadyOpened && this.connection.State != ConnectionState.Closed)
-                    this.connection.Close();
-
-            }
-
-        }
-
-        public void DropInsert()
-        {
-            DropProcedure(DbCommandType.InsertRow);
-        }
-
-        public void DropUpdate()
-        {
-            DropProcedure(DbCommandType.UpdateRow);
-        }
-
-        public void DropDelete()
-        {
-            DropProcedure(DbCommandType.DeleteRow);
-        }
-
-        public void DropInsertMetadata()
-        {
-            DropProcedure(DbCommandType.InsertMetadata);
-        }
-
-        public void DropUpdateMetadata()
-        {
-            DropProcedure(DbCommandType.UpdateMetadata);
-        }
-
-        public void DropDeleteMetadata()
-        {
-            DropProcedure(DbCommandType.DeleteMetadata);
-        }
-
-        public void DropTVPType()
-        {
-            return;
-        }
-
-        public void DropBulkInsert()
-        {
-            return;
-        }
-
-        public void DropBulkUpdate()
-        {
-            return;
-        }
-
-        public void DropBulkDelete()
-        {
-            return;
-        }
-
-        public void DropReset()
-        {
-            DropProcedure(DbCommandType.Reset);
-        }
-
-        public string DropSelectRowScriptText()
-        {
-            return DropProcedureText(DbCommandType.SelectRow);
-        }
-
-        public string DropSelectIncrementalChangesScriptText()
-        {
-            return DropProcedureText(DbCommandType.SelectChanges);
-        }
-
-        public string DropInsertScriptText()
-        {
-            return DropProcedureText(DbCommandType.InsertRow);
-
-        }
-
-        public string DropUpdateScriptText()
-        {
-            return DropProcedureText(DbCommandType.UpdateRow);
-        }
-
-        public string DropDeleteScriptText()
-        {
-            return DropProcedureText(DbCommandType.DeleteRow);
-        }
-
-        public string DropInsertMetadataScriptText()
-        {
-            return DropProcedureText(DbCommandType.InsertMetadata);
-
-        }
-
-        public string DropUpdateMetadataScriptText()
-        {
-            return DropProcedureText(DbCommandType.UpdateMetadata);
-        }
-
-        public string DropDeleteMetadataScriptText()
-        {
-            return DropProcedureText(DbCommandType.DeleteMetadata);
-        }
-
-        public string DropTVPTypeScriptText()
-        {
-            throw new NotImplementedException();
-        }
-
-        public string DropBulkInsertScriptText()
-        {
-            throw new NotImplementedException();
-        }
-
-        public string DropBulkUpdateScriptText()
-        {
-            throw new NotImplementedException();
-        }
-
-        public string DropBulkDeleteScriptText()
-        {
-            throw new NotImplementedException();
-        }
-
-        public string DropResetScriptText()
-        {
-            return DropProcedureText(DbCommandType.Reset);
-        }
-=======
->>>>>>> 4ab0ed3f
     }
 }