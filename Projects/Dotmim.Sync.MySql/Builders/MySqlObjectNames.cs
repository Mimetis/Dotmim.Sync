--- conflicted
+++ resolved
@@ -79,42 +79,10 @@
         /// </summary>
         private void SetDefaultNames()
         {
-<<<<<<< HEAD
-            var pref = this.TableDescription.TrackingTablesPrefix != null ? this.TableDescription.TrackingTablesPrefix.ToLowerInvariant() : "";
-            var suf = this.TableDescription.TrackingTablesSuffix != null ? this.TableDescription.TrackingTablesSuffix.ToLowerInvariant() : "";
-            var tpref = this.TableDescription.TriggersPrefix != null ? this.TableDescription.TriggersPrefix.ToLowerInvariant() : "";
-            var tsuf = this.TableDescription.TriggersSuffix != null ? this.TableDescription.TriggersSuffix.ToLowerInvariant() : "";
-
-            this.AddName(DbCommandType.InsertTrigger, string.Format(insertTriggerName, $"{tpref}{tableName.ObjectNameNormalized}{tsuf}"));
-            this.AddName(DbCommandType.UpdateTrigger, string.Format(updateTriggerName, $"{tpref}{tableName.ObjectNameNormalized}{tsuf}"));
-            this.AddName(DbCommandType.DeleteTrigger, string.Format(deleteTriggerName, $"{tpref}{tableName.ObjectNameNormalized}{tsuf}"));
-
-            this.AddName(DbCommandType.SelectChanges, string.Format(selectChangesProcName, $"{pref}{tableName.ObjectNameNormalized}{suf}"));
-            this.AddName(DbCommandType.SelectChangesWitFilters, string.Format(selectChangesProcNameWithFilters, $"{pref}{tableName.ObjectNameNormalized}{suf}", "{0}"));
-            this.AddName(DbCommandType.SelectRow, string.Format(selectRowProcName, $"{pref}{tableName.ObjectNameNormalized}{suf}"));
-            this.AddName(DbCommandType.InsertRow, string.Format(insertProcName, $"{pref}{tableName.ObjectNameNormalized}{suf}"));
-            this.AddName(DbCommandType.UpdateRow, string.Format(updateProcName, $"{pref}{tableName.ObjectNameNormalized}{suf}"));
-            this.AddName(DbCommandType.DeleteRow, string.Format(deleteProcName, $"{pref}{tableName.ObjectNameNormalized}{suf}"));
-            this.AddName(DbCommandType.InsertMetadata, string.Format(insertMetadataProcName, $"{pref}{tableName.ObjectNameNormalized}{suf}"));
-            this.AddName(DbCommandType.UpdateMetadata, string.Format(updateMetadataProcName, $"{pref}{tableName.ObjectNameNormalized}{suf}"));
-            this.AddName(DbCommandType.DeleteMetadata, string.Format(deleteMetadataProcName, $"{pref}{tableName.ObjectNameNormalized}{suf}"));
-            this.AddName(DbCommandType.Reset, string.Format(resetProcName, $"{pref}{tableName.ObjectNameNormalized}{suf}"));
-
-            //// Select changes
-            //this.CreateSelectChangesCommandText();
-            //this.CreateSelectRowCommandText();
-            //this.CreateDeleteCommandText();
-            //this.CreateDeleteMetadataCommandText();
-            //this.CreateInsertCommandText();
-            //this.CreateInsertMetadataCommandText();
-            //this.CreateUpdateCommandText();
-            //this.CreateUpdatedMetadataCommandText();
-=======
             var spPref = this.Setup.StoredProceduresPrefix != null ? this.Setup.StoredProceduresPrefix : "";
             var spSuf = this.Setup.StoredProceduresSuffix != null ? this.Setup.StoredProceduresSuffix : "";
             var trigPref = this.Setup.TriggersPrefix != null ? this.Setup.TriggersPrefix : "";
             var trigSuf = this.Setup.TriggersSuffix != null ? this.Setup.TriggersSuffix : "";
->>>>>>> 4ab0ed3f
 
             this.AddName(DbCommandType.InsertTrigger, string.Format(insertTriggerName, $"{trigPref}{tableName.Unquoted().Normalized().ToString()}{trigSuf}"), true);
             this.AddName(DbCommandType.UpdateTrigger, string.Format(updateTriggerName, $"{trigPref}{tableName.Unquoted().Normalized().ToString()}{trigSuf}"), true);
@@ -126,17 +94,6 @@
             this.AddName(DbCommandType.SelectInitializedChanges, string.Format(initializeChangesProcName, $"{spPref}{tableName.Unquoted().Normalized().ToString()}{spSuf}"), true);
             this.AddName(DbCommandType.SelectInitializedChangesWithFilters, string.Format(initializeChangesProcNameWithFilters, $"{spPref}{tableName.Unquoted().Normalized().ToString()}{spSuf}", "{0}"), true);
 
-<<<<<<< HEAD
-            StringBuilder stringBuilder = new StringBuilder();
-            stringBuilder.AppendLine($"UPDATE {tableName.FullQuotedString}");
-            stringBuilder.Append($"SET {MySqlManagementUtils.CommaSeparatedUpdateFromParameters(this.TableDescription)}");
-            stringBuilder.Append($"WHERE {MySqlManagementUtils.WhereColumnAndParameters(this.TableDescription.PrimaryKey.Columns, "")}");
-            stringBuilder.AppendLine($" AND ((SELECT `timestamp` FROM {trackingName.QuotedObjectName} ");
-            stringBuilder.AppendLine($"  WHERE {MySqlManagementUtils.JoinTwoTablesOnClause(this.TableDescription.PrimaryKey.Columns, tableName.QuotedObjectName, trackingName.QuotedObjectName)}");
-            stringBuilder.AppendLine(" ) <= @sync_min_timestamp OR @sync_force_write = 1");
-            stringBuilder.AppendLine(");");
-            this.AddName(DbCommandType.UpdateRow, stringBuilder.ToString());
-=======
             this.AddName(DbCommandType.SelectRow, string.Format(selectRowProcName, $"{spPref}{tableName.Unquoted().Normalized().ToString()}{spSuf}"), true);
             this.AddName(DbCommandType.UpdateRow, string.Format(updateProcName, $"{spPref}{tableName.Unquoted().Normalized().ToString()}{spSuf}"), true);
             this.AddName(DbCommandType.DeleteRow, string.Format(deleteProcName, $"{spPref}{tableName.Unquoted().Normalized().ToString()}{spSuf}"), true);
@@ -145,7 +102,6 @@
 
             this.AddName(DbCommandType.DisableConstraints, string.Format(disableConstraintsText, ParserName.Parse(TableDescription).Quoted().ToString()), false);
             this.AddName(DbCommandType.EnableConstraints, string.Format(enableConstraintsText, ParserName.Parse(TableDescription).Quoted().ToString()), false);
->>>>>>> 4ab0ed3f
 
             this.AddName(DbCommandType.UpdateUntrackedRows, CreateUpdateUntrackedRowsCommand(), false);
             this.AddName(DbCommandType.UpdateMetadata, CreateUpdateMetadataCommand(), false);
@@ -156,17 +112,7 @@
         {
             StringBuilder stringBuilder = new StringBuilder();
 
-<<<<<<< HEAD
-            stringBuilder.AppendLine($"UPDATE {trackingName.FullQuotedString}");
-            stringBuilder.AppendLine($"SET `update_scope_id` = @update_scope_id, ");
-            stringBuilder.AppendLine($"\t `update_timestamp` = @update_timestamp, ");
-            stringBuilder.AppendLine($"\t `sync_row_is_tombstone` = @sync_row_is_tombstone, ");
-            stringBuilder.AppendLine($"\t `timestamp` = {MySqlObjectNames.TimestampValue}, ");
-            stringBuilder.AppendLine($"\t `last_change_datetime` = now() ");
-            stringBuilder.Append($"WHERE {MySqlManagementUtils.WhereColumnAndParameters(this.TableDescription.PrimaryKey.Columns, "")}");
-=======
             stringBuilder.AppendLine($"\tINSERT INTO {trackingName.Quoted().ToString()} (");
->>>>>>> 4ab0ed3f
 
             var pkeySelect = new StringBuilder();
             var pkeyValues = new StringBuilder();
@@ -178,17 +124,6 @@
                 var columnName = ParserName.Parse(mutableColumn, "`").Quoted().ToString();
                 var unquotedColumnName = ParserName.Parse(mutableColumn, "`").Unquoted().ToString();
 
-<<<<<<< HEAD
-            stringBuilder.AppendLine($"\tINSERT INTO {trackingName.FullQuotedString}");
-
-            string empty = string.Empty;
-            foreach (var pkColumn in this.TableDescription.PrimaryKey.Columns)
-            {
-                ObjectNameParser columnName = new ObjectNameParser(pkColumn.ColumnName, "`", "`");
-                stringBuilderArguments.Append(string.Concat(empty, columnName.FullQuotedString));
-                stringBuilderParameters.Append(string.Concat(empty, $"@{columnName.FullUnquotedString}"));
-                empty = ", ";
-=======
                 // Select
                 pkeySelect.AppendLine($"\t\t{argComma}{columnName}");
 
@@ -197,7 +132,6 @@
                 
                 argComma = ",";
                 argAnd = " AND ";
->>>>>>> 4ab0ed3f
             }
 
             stringBuilder.Append(pkeySelect.ToString());
@@ -227,27 +161,6 @@
             stringBuilder.AppendLine("\t`last_change_datetime` = utc_timestamp();");
             return stringBuilder.ToString();
         }
-<<<<<<< HEAD
-        private void CreateInsertCommandText()
-        {
-            StringBuilder stringBuilder = new StringBuilder();
-            StringBuilder stringBuilderArguments = new StringBuilder();
-            StringBuilder stringBuilderParameters = new StringBuilder();
-            string empty = string.Empty;
-            foreach (var mutableColumn in this.TableDescription.Columns.Where(c => !c.IsReadOnly))
-            {
-                ObjectNameParser columnName = new ObjectNameParser(mutableColumn.ColumnName, "`", "`");
-                stringBuilderArguments.Append(string.Concat(empty, columnName.FullQuotedString));
-                stringBuilderParameters.Append(string.Concat(empty, $"@{columnName.FullUnquotedString}"));
-                empty = ", ";
-            }
-            stringBuilder.AppendLine($"\tINSERT INTO {tableName.FullQuotedString}");
-            stringBuilder.AppendLine($"\t({stringBuilderArguments.ToString()})");
-            stringBuilder.AppendLine($"\tVALUES ({stringBuilderParameters.ToString()});");
-
-            this.AddName(DbCommandType.InsertRow, stringBuilder.ToString());
-=======
->>>>>>> 4ab0ed3f
 
         private string CreateUpdateUntrackedRowsCommand()
         {
@@ -257,60 +170,12 @@
             var str3 = new StringBuilder();
             var str4 = MySqlManagementUtils.JoinTwoTablesOnClause(this.TableDescription.GetPrimaryKeysColumns(), "`side`", "`base`");
 
-<<<<<<< HEAD
-            StringBuilder stringBuilder = new StringBuilder();
-            stringBuilder.AppendLine($"DELETE FROM {trackingName.FullQuotedString} ");
-            stringBuilder.Append($"WHERE ");
-            stringBuilder.AppendLine(MySqlManagementUtils.WhereColumnAndParameters(this.TableDescription.PrimaryKey.Columns, ""));
-            stringBuilder.Append(";");
-
-            this.AddName(DbCommandType.DeleteMetadata, stringBuilder.ToString());
-        }
-        private void CreateDeleteCommandText()
-        {
-            StringBuilder stringBuilder = new StringBuilder();
-
-            stringBuilder.AppendLine($"DELETE FROM {tableName.FullQuotedString} ");
-            stringBuilder.Append($"WHERE {MySqlManagementUtils.WhereColumnAndParameters(this.TableDescription.PrimaryKey.Columns, "")}");
-            stringBuilder.AppendLine($" AND ((SELECT `timestamp` FROM {trackingName.QuotedObjectName} ");
-            stringBuilder.AppendLine($"  WHERE {MySqlManagementUtils.JoinTwoTablesOnClause(this.TableDescription.PrimaryKey.Columns, tableName.QuotedObjectName, trackingName.QuotedObjectName)}");
-            stringBuilder.AppendLine(" ) <= @sync_min_timestamp OR @sync_force_write = 1");
-            stringBuilder.AppendLine(");");
-=======
             stringBuilder.AppendLine($"INSERT INTO {trackingName.Schema().Quoted().ToString()} (");
 
->>>>>>> 4ab0ed3f
 
             var comma = "";
             foreach (var pkeyColumn in TableDescription.GetPrimaryKeysColumns())
             {
-<<<<<<< HEAD
-                ObjectNameParser pkColumnName = new ObjectNameParser(pkColumn.ColumnName, "`", "`");
-                stringBuilder.AppendLine($"\t`side`.{pkColumnName.FullQuotedString}, ");
-                stringBuilder1.Append($"{empty}`side`.{pkColumnName.FullQuotedString} = @{pkColumnName.FullUnquotedString}");
-                empty = " AND ";
-            }
-            foreach (DmColumn mutableColumn in this.TableDescription.MutableColumns)
-            {
-                ObjectNameParser nonPkColumnName = new ObjectNameParser(mutableColumn.ColumnName, "`", "`");
-                stringBuilder.AppendLine($"\t`base`.{nonPkColumnName.FullQuotedString}, ");
-            }
-            stringBuilder.AppendLine("\t`side`.`sync_row_is_tombstone`,");
-            stringBuilder.AppendLine("\t`side`.`create_scope_id`,");
-            stringBuilder.AppendLine("\t`side`.`create_timestamp`,");
-            stringBuilder.AppendLine("\t`side`.`update_scope_id`,");
-            stringBuilder.AppendLine("\t`side`.`update_timestamp`");
-
-            stringBuilder.AppendLine($"FROM {trackingName.FullQuotedString} `side` ");
-            stringBuilder.AppendLine($"LEFT JOIN {tableName.FullQuotedString} `base` ON ");
-
-            string str = string.Empty;
-            foreach (var pkColumn in this.TableDescription.PrimaryKey.Columns)
-            {
-                ObjectNameParser pkColumnName = new ObjectNameParser(pkColumn.ColumnName, "`", "`");
-                stringBuilder.Append($"{str}`base`.{pkColumnName.FullQuotedString} = `side`.{pkColumnName.FullQuotedString}");
-                str = " AND ";
-=======
                 var pkeyColumnName = ParserName.Parse(pkeyColumn).Quoted().ToString();
 
                 str1.Append($"{comma}{pkeyColumnName}");
@@ -318,7 +183,6 @@
                 str3.Append($"{comma}`side`.{pkeyColumnName}");
 
                 comma = ", ";
->>>>>>> 4ab0ed3f
             }
             stringBuilder.Append(str1.ToString());
             stringBuilder.AppendLine($", `update_scope_id`, `sync_row_is_tombstone`, `timestamp`, `last_change_datetime`");
@@ -336,77 +200,6 @@
 
             return r;
 
-<<<<<<< HEAD
-            StringBuilder stringBuilder = new StringBuilder("SELECT ");
-            foreach (var pkColumn in this.TableDescription.PrimaryKey.Columns)
-            {
-                var pkColumnName = new ObjectNameParser(pkColumn.ColumnName, "`", "`");
-                stringBuilder.AppendLine($"\t`side`.{pkColumnName.FullQuotedString}, ");
-            }
-            foreach (var mutableColumn in this.TableDescription.MutableColumns)
-            {
-                var columnName = new ObjectNameParser(mutableColumn.ColumnName, "`", "`");
-                stringBuilder.AppendLine($"\t`base`.{columnName.FullQuotedString}, ");
-            }
-            stringBuilder.AppendLine($"\t`side`.`sync_row_is_tombstone`, ");
-            stringBuilder.AppendLine($"\t`side`.`create_scope_id`, ");
-            stringBuilder.AppendLine($"\t`side`.`create_timestamp`, ");
-            stringBuilder.AppendLine($"\t`side`.`update_scope_id`, ");
-            stringBuilder.AppendLine($"\t`side`.`update_timestamp` ");
-            stringBuilder.AppendLine($"FROM {trackingName.FullQuotedString} `side`");
-            stringBuilder.AppendLine($"LEFT JOIN {tableName.FullQuotedString} `base`");
-            stringBuilder.Append($"ON ");
-
-            string empty = "";
-            foreach (var pkColumn in this.TableDescription.PrimaryKey.Columns)
-            {
-                var pkColumnName = new ObjectNameParser(pkColumn.ColumnName, "`", "`");
-                stringBuilder.Append($"{empty}`base`.{pkColumnName.FullQuotedString} = `side`.{pkColumnName.FullQuotedString}");
-                empty = " AND ";
-            }
-            stringBuilder.AppendLine();
-            stringBuilder.AppendLine("WHERE (");
-            string str = string.Empty;
-
-
-            //if (!MySqlManagementUtils.IsStringNullOrWhitespace(this._filterClause))
-            //{
-            //    StringBuilder stringBuilder1 = new StringBuilder();
-            //    stringBuilder1.Append("((").Append(this._filterClause).Append(") OR (");
-            //    stringBuilder1.Append(SqlSyncProcedureHelper.TrackingTableAlias).Append(".").Append(this._trackingColNames.SyncRowIsTombstone).Append(" = 1 AND ");
-            //    stringBuilder1.Append("(");
-            //    stringBuilder1.Append(SqlSyncProcedureHelper.TrackingTableAlias).Append(".").Append(this._trackingColNames.UpdateScopeLocalId).Append(" = ").Append(sqlParameter.ParameterName);
-            //    stringBuilder1.Append(" OR ");
-            //    stringBuilder1.Append(SqlSyncProcedureHelper.TrackingTableAlias).Append(".").Append(this._trackingColNames.UpdateScopeLocalId).Append(" IS NULL");
-            //    stringBuilder1.Append(") AND ");
-            //    string empty1 = string.Empty;
-            //    foreach (DbSyncColumnDescription _filterColumn in this._filterColumns)
-            //    {
-            //        stringBuilder1.Append(empty1).Append(SqlSyncProcedureHelper.TrackingTableAlias).Append(".").Append(_filterColumn.QuotedName).Append(" IS NULL");
-            //        empty1 = " AND ";
-            //    }
-            //    stringBuilder1.Append("))");
-            //    stringBuilder.Append(stringBuilder1.ToString());
-            //    str = " AND ";
-            //}
-
-            stringBuilder.AppendLine("\t-- Update made by the local instance");
-            stringBuilder.AppendLine("\t`side`.`update_scope_id` IS NULL");
-            stringBuilder.AppendLine("\t-- Or Update different from remote");
-            stringBuilder.AppendLine("\tOR `side`.`update_scope_id` <> @sync_scope_id");
-            stringBuilder.AppendLine("    )");
-            stringBuilder.AppendLine("AND (");
-            stringBuilder.AppendLine("\t-- And Timestamp is > from remote timestamp");
-            stringBuilder.AppendLine("\t`side`.`timestamp` > @sync_min_timestamp");
-            stringBuilder.AppendLine("\tOR");
-            stringBuilder.AppendLine("\t-- remote instance is new, so we don't take the last timestamp");
-            stringBuilder.AppendLine("\t@sync_scope_is_new = 1");
-            stringBuilder.AppendLine("\t);");
-
-            this.AddName(DbCommandType.SelectChanges, stringBuilder.ToString());
-            this.AddName(DbCommandType.SelectChangesWitFilters, stringBuilder.ToString());
-=======
->>>>>>> 4ab0ed3f
         }
 
 
