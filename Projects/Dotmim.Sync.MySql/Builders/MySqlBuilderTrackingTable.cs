﻿using Dotmim.Sync.Builders;
using System;
using System.Text;

using System.Data.Common;

using System.Data;
using MySql.Data.MySqlClient;
using System.Linq;
using Dotmim.Sync.MySql.Builders;
using System.Diagnostics;
using System.Collections.Generic;
<<<<<<< HEAD
=======
using System.Threading.Tasks;
>>>>>>> 4ab0ed3f

namespace Dotmim.Sync.MySql
{
    public class MySqlBuilderTrackingTable : IDbBuilderTrackingTableHelper
    {
<<<<<<< HEAD
        private ObjectNameParser tableName;
        private ObjectNameParser trackingName;
        private DmTable tableDescription;
        private MySqlConnection connection;
        private MySqlTransaction transaction;
        public ICollection<FilterClause> Filters { get; set; }
        private MySqlDbMetadata mySqlDbMetadata;
=======
        private ParserName tableName;
        private ParserName trackingName;
        private readonly SyncSetup setup;
        private readonly SyncTable tableDescription;
        private readonly MySqlDbMetadata mySqlDbMetadata;
>>>>>>> 4ab0ed3f


        public MySqlBuilderTrackingTable(SyncTable tableDescription, ParserName tableName, ParserName trackingName, SyncSetup setup)
        {
            this.tableDescription = tableDescription;
            this.tableName = tableName;
            this.trackingName = trackingName;
            this.setup = setup;
            this.mySqlDbMetadata = new MySqlDbMetadata();
        }

        public async Task<bool> NeedToCreateTrackingTableAsync(DbConnection connection, DbTransaction transaction)
             => !await MySqlManagementUtils.TableExistsAsync((MySqlConnection)connection, (MySqlTransaction)transaction, trackingName).ConfigureAwait(false);

<<<<<<< HEAD
        public void CreateIndex()
        {


        }

        private string CreateIndexCommandText()
        {
            StringBuilder stringBuilder = new StringBuilder();

            return stringBuilder.ToString();
        }

        public string CreateIndexScriptText()
        {
            string str = string.Concat("Create index on Tracking Table ", trackingName.FullQuotedString);
            return "";
        }
=======
        public Task CreateIndexAsync(DbConnection connection, DbTransaction transaction) => Task.CompletedTask;
        public Task CreatePkAsync(DbConnection connection, DbTransaction transaction) => Task.CompletedTask;
>>>>>>> 4ab0ed3f

        public async Task CreateTableAsync(DbConnection connection, DbTransaction transaction)
        {
            var commandText = this.CreateTableCommandText();

            using (var command = new MySqlCommand(commandText, (MySqlConnection)connection, (MySqlTransaction)transaction))
            {
                await command.ExecuteNonQueryAsync().ConfigureAwait(false);
            }
<<<<<<< HEAD
            finally
            {
                if (!alreadyOpened && this.connection.State != ConnectionState.Closed)
                    this.connection.Close();
            }
        }
        public string CreatePkScriptText()
        {
            string str = string.Concat("No need to Create Primary Key on Tracking Table since it's done during table creation ", trackingName.FullQuotedString);
            return "";
        }

        public string CreatePkCommandText()
        {
            return "";
        }

        public void CreateTable()
        {
            bool alreadyOpened = this.connection.State == ConnectionState.Open;

            try
            {
                using (var command = new MySqlCommand())
                {
                    if (!alreadyOpened)
                        this.connection.Open();

                    if (this.transaction != null)
                        command.Transaction = this.transaction;

                    command.CommandText = this.CreateTableCommandText();
                    command.Connection = this.connection;
                    command.ExecuteNonQuery();

                }
            }
            catch (Exception ex)
            {
                Debug.WriteLine($"Error during CreateIndex : {ex}");
                throw;

            }
            finally
            {
                if (!alreadyOpened && this.connection.State != ConnectionState.Closed)
                    this.connection.Close();

            }


        }

        public string CreateTableScriptText()
        {
            string str = string.Concat("Create Tracking Table ", trackingName.FullQuotedString);
            return MySqlBuilder.WrapScriptTextWithComments(this.CreateTableCommandText(), str);
=======
>>>>>>> 4ab0ed3f
        }

        public string CreateTableCommandText()
        {
<<<<<<< HEAD
            StringBuilder stringBuilder = new StringBuilder();
            stringBuilder.AppendLine($"CREATE TABLE {trackingName.FullQuotedString} (");
=======
            var stringBuilder = new StringBuilder();
            stringBuilder.AppendLine($"CREATE TABLE {trackingName.Quoted().ToString()} (");
>>>>>>> 4ab0ed3f

            // Adding the primary key
            foreach (var pkColumn in this.tableDescription.GetPrimaryKeysColumns())
            {
<<<<<<< HEAD
                var quotedColumnName = new ObjectNameParser(pkColumn.ColumnName, "`", "`").FullQuotedString;

                var columnTypeString = this.mySqlDbMetadata.TryGetOwnerDbTypeString(pkColumn.OriginalDbType, pkColumn.DbType, false, false, pkColumn.MaxLength, this.tableDescription.OriginalProvider, MySqlSyncProvider.ProviderType);
                var unQuotedColumnType = new ObjectNameParser(columnTypeString, "`", "`").FullUnquotedString;
                var columnPrecisionString = this.mySqlDbMetadata.TryGetOwnerDbTypePrecision(pkColumn.OriginalDbType, pkColumn.DbType, false, false, pkColumn.MaxLength, pkColumn.Precision, pkColumn.Scale, this.tableDescription.OriginalProvider, MySqlSyncProvider.ProviderType);
=======
                var columnName = ParserName.Parse(pkColumn, "`").Quoted().ToString();
                var columnTypeString = this.mySqlDbMetadata.TryGetOwnerDbTypeString(pkColumn.OriginalDbType, pkColumn.GetDbType(), false, false, pkColumn.MaxLength, this.tableDescription.OriginalProvider, MySqlSyncProvider.ProviderType);
                var unQuotedColumnType = ParserName.Parse(columnTypeString, "`").Unquoted().Normalized().ToString();

                var columnPrecisionString = this.mySqlDbMetadata.TryGetOwnerDbTypePrecision(pkColumn.OriginalDbType, pkColumn.GetDbType(), false, false, pkColumn.MaxLength, pkColumn.Precision, pkColumn.Scale, this.tableDescription.OriginalProvider, MySqlSyncProvider.ProviderType);
>>>>>>> 4ab0ed3f
                var columnType = $"{unQuotedColumnType} {columnPrecisionString}";

                stringBuilder.AppendLine($"{columnName} {columnType} NOT NULL, ");
            }

            // adding the tracking columns
            stringBuilder.AppendLine($"`update_scope_id` VARCHAR(36) NULL, ");
            stringBuilder.AppendLine($"`timestamp` BIGINT NULL, ");
            stringBuilder.AppendLine($"`sync_row_is_tombstone` BIT NOT NULL default 0, ");
            stringBuilder.AppendLine($"`last_change_datetime` DATETIME NULL, ");

<<<<<<< HEAD
            if (this.Filters != null && this.Filters.Count > 0)
                foreach (var filter in this.Filters)
                {
                    var columnFilter = this.tableDescription.Columns[filter.ColumnName];

                    if (columnFilter == null)
                        throw new InvalidExpressionException($"Column {filter.ColumnName} does not exist in Table {this.tableDescription.TableName}");

                    var isPk = this.tableDescription.PrimaryKey.Columns.Any(dm => this.tableDescription.IsEqual(dm.ColumnName, filter.ColumnName));
                    if (isPk)
                        continue;


                    var quotedColumnName = new ObjectNameParser(columnFilter.ColumnName, "`", "`").FullQuotedString;

                    var columnTypeString = this.mySqlDbMetadata.TryGetOwnerDbTypeString(columnFilter.OriginalDbType, columnFilter.DbType, false, false, columnFilter.MaxLength, this.tableDescription.OriginalProvider, MySqlSyncProvider.ProviderType);
                    var unQuotedColumnType = new ObjectNameParser(columnTypeString, "`", "`").FullUnquotedString;
                    var columnPrecisionString = this.mySqlDbMetadata.TryGetOwnerDbTypePrecision(columnFilter.OriginalDbType, columnFilter.DbType, false, false, columnFilter.MaxLength, columnFilter.Precision, columnFilter.Scale, this.tableDescription.OriginalProvider, MySqlSyncProvider.ProviderType);
                    var columnType = $"{unQuotedColumnType} {columnPrecisionString}";

                    var nullableColumn = columnFilter.AllowDBNull ? "NULL" : "NOT NULL";

                    stringBuilder.AppendLine($"{quotedColumnName} {columnType} {nullableColumn}, ");
                }

=======
>>>>>>> 4ab0ed3f
            stringBuilder.Append(" PRIMARY KEY (");

            var comma = "";
            foreach (var pkColumn in this.tableDescription.GetPrimaryKeysColumns())
            {
<<<<<<< HEAD
                DmColumn pkColumn = this.tableDescription.PrimaryKey.Columns[i];
                var quotedColumnName = new ObjectNameParser(pkColumn.ColumnName, "`", "`").QuotedObjectName;
=======
                var quotedColumnName = ParserName.Parse(pkColumn, "`").Quoted().ToString();
>>>>>>> 4ab0ed3f

                stringBuilder.Append(comma);
                stringBuilder.Append(quotedColumnName);

                comma = ", ";
            }
            stringBuilder.Append("))");

            return stringBuilder.ToString();
        }

<<<<<<< HEAD
        public bool NeedToCreateTrackingTable()
        {
            return !MySqlManagementUtils.TableExists(connection, transaction, trackingName.FullUnquotedString);
=======
>>>>>>> 4ab0ed3f

        public async Task DropTableAsync(DbConnection connection, DbTransaction transaction)
        {
            var commandText = $"drop table if exists {trackingName.Quoted().ToString()}";

            using (var command = new MySqlCommand(commandText, (MySqlConnection)connection, (MySqlTransaction)transaction))
            {
                await command.ExecuteNonQueryAsync().ConfigureAwait(false);
            }
<<<<<<< HEAD

        }

        private string CreatePopulateFromBaseTableCommandText()
        {
            StringBuilder stringBuilder = new StringBuilder();
            stringBuilder.AppendLine(string.Concat("INSERT INTO ", trackingName.FullQuotedString, " ("));
            StringBuilder stringBuilder1 = new StringBuilder();
            StringBuilder stringBuilder2 = new StringBuilder();
            string empty = string.Empty;
            StringBuilder stringBuilderOnClause = new StringBuilder("ON ");
            StringBuilder stringBuilderWhereClause = new StringBuilder("WHERE ");
            string str = string.Empty;
            string baseTable = "`base`";
            string sideTable = "`side`";
            foreach (var pkColumn in this.tableDescription.PrimaryKey.Columns)
            {
                var quotedColumnName = new ObjectNameParser(pkColumn.ColumnName, "`", "`").FullQuotedString;

                stringBuilder1.Append(string.Concat(empty, quotedColumnName));

                stringBuilder2.Append(string.Concat(empty, baseTable, ".", quotedColumnName));

                string[] quotedName = new string[] { str, baseTable, ".", quotedColumnName, " = ", sideTable, ".", quotedColumnName };
                stringBuilderOnClause.Append(string.Concat(quotedName));
                string[] strArrays = new string[] { str, sideTable, ".", quotedColumnName, " IS NULL" };
                stringBuilderWhereClause.Append(string.Concat(strArrays));
                empty = ", ";
                str = " AND ";
            }
            StringBuilder stringBuilder5 = new StringBuilder();
            StringBuilder stringBuilder6 = new StringBuilder();

            if (Filters != null)
                foreach (var filterColumn in this.Filters)
                {
                    var isPk = this.tableDescription.PrimaryKey.Columns.Any(dm => this.tableDescription.IsEqual(dm.ColumnName, filterColumn.ColumnName));
                    if (isPk)
                        continue;

                    var quotedColumnName = new ObjectNameParser(filterColumn.ColumnName, "`", "`").FullQuotedString;

                    stringBuilder6.Append(string.Concat(empty, quotedColumnName));
                    stringBuilder5.Append(string.Concat(empty, baseTable, ".", quotedColumnName));
                }

            // (list of pkeys)
            stringBuilder.Append(string.Concat(stringBuilder1.ToString(), ", "));

            stringBuilder.Append("`create_scope_id`, ");
            stringBuilder.Append("`update_scope_id`, ");
            stringBuilder.Append("`create_timestamp`, ");
            stringBuilder.Append("`update_timestamp`, ");
            stringBuilder.Append("`timestamp`, "); // timestamp is not a column we update, it's auto
            stringBuilder.Append("`sync_row_is_tombstone` ");
            stringBuilder.AppendLine(string.Concat(stringBuilder6.ToString(), ") "));
            stringBuilder.Append(string.Concat("SELECT ", stringBuilder2.ToString(), ", "));
            stringBuilder.Append("NULL, ");
            stringBuilder.Append("NULL, ");
            stringBuilder.Append($"{MySqlObjectNames.TimestampValue}, ");
            stringBuilder.Append("0, ");
            stringBuilder.Append($"{MySqlObjectNames.TimestampValue}, ");
            stringBuilder.Append("0");
            stringBuilder.AppendLine(string.Concat(stringBuilder5.ToString(), " "));
            string[] localName = new string[] { "FROM ", tableName.FullQuotedString, " ", baseTable, " LEFT OUTER JOIN ", trackingName.FullQuotedString, " ", sideTable, " " };
            stringBuilder.AppendLine(string.Concat(localName));
            stringBuilder.AppendLine(string.Concat(stringBuilderOnClause.ToString(), " "));
            stringBuilder.AppendLine(string.Concat(stringBuilderWhereClause.ToString(), "; \n"));
            return stringBuilder.ToString();
        }

        public string CreatePopulateFromBaseTableScriptText()
        {
            string str = string.Concat("Populate tracking table ", trackingName.FullQuotedString, " for existing data in table ", tableName.FullQuotedString);
            return MySqlBuilder.WrapScriptTextWithComments(this.CreatePopulateFromBaseTableCommandText(), str);
        }

        public void PopulateNewFilterColumnFromBaseTable(DmColumn filterColumn)
        {
            throw new NotImplementedException();
        }

        public string ScriptPopulateNewFilterColumnFromBaseTable(DmColumn filterColumn)
        {
            throw new NotImplementedException();
=======
>>>>>>> 4ab0ed3f
        }

        public async Task RenameTableAsync(ParserName oldTableName, DbConnection connection, DbTransaction transaction)
        {
            var tableNameString = this.trackingName.Quoted().ToString();
            var oldTableNameString = oldTableName.Quoted().ToString();

            var commandText = $"RENAME TABLE {oldTableNameString} TO {tableNameString}; ";

            using (var command = new MySqlCommand(commandText, (MySqlConnection)connection, (MySqlTransaction)transaction))
            {
                await command.ExecuteNonQueryAsync().ConfigureAwait(false);
            }
        }
<<<<<<< HEAD

        private string AddFilterColumnCommandText(DmColumn col)
        {
            var quotedColumnName = new ObjectNameParser(col.ColumnName, "`", "`").FullQuotedString;

            var columnTypeString = this.mySqlDbMetadata.TryGetOwnerDbTypeString(col.OriginalDbType, col.DbType, false, false, col.MaxLength, this.tableDescription.OriginalProvider, MySqlSyncProvider.ProviderType);
            var columnPrecisionString = this.mySqlDbMetadata.TryGetOwnerDbTypePrecision(col.OriginalDbType, col.DbType, false, false, col.MaxLength, col.Precision, col.Scale, this.tableDescription.OriginalProvider, MySqlSyncProvider.ProviderType);
            var columnType = $"{columnTypeString} {columnPrecisionString}";

            return string.Concat("ALTER TABLE ", quotedColumnName, " ADD ", columnType);
        }
        public string ScriptAddFilterColumn(DmColumn filterColumn)
        {
            var quotedColumnName = new ObjectNameParser(filterColumn.ColumnName, "`", "`");

            string str = string.Concat("Add new filter column, ", quotedColumnName.FullUnquotedString, ", to Tracking Table ", trackingName.FullQuotedString);
            return MySqlBuilder.WrapScriptTextWithComments(this.AddFilterColumnCommandText(filterColumn), str);
        }

        public void DropTable()
        {
            var commandText = $"drop table if exists {trackingName.FullQuotedString}";

            bool alreadyOpened = connection.State == ConnectionState.Open;

            try
            {
                if (!alreadyOpened)
                    connection.Open();

                using (var command = new MySqlCommand(commandText, connection))
                {
                    if (transaction != null)
                        command.Transaction = transaction;

                    command.ExecuteNonQuery();
                }
            }
            catch (Exception ex)
            {
                Debug.WriteLine($"Error during DropTableCommand : {ex}");
                throw;
            }
            finally
            {
                if (!alreadyOpened && connection.State != ConnectionState.Closed)
                    connection.Close();

            }

        }

        public string DropTableScriptText()
        {
            var commandText = $"drop table if exists {trackingName.FullQuotedString}";

            var str1 = $"Drop table {trackingName.FullQuotedString}";
            return MySqlBuilder.WrapScriptTextWithComments(commandText, str1);
        }

=======
>>>>>>> 4ab0ed3f
    }
}<|MERGE_RESOLUTION|>--- conflicted
+++ resolved
@@ -10,30 +10,17 @@
 using Dotmim.Sync.MySql.Builders;
 using System.Diagnostics;
 using System.Collections.Generic;
-<<<<<<< HEAD
-=======
 using System.Threading.Tasks;
->>>>>>> 4ab0ed3f
 
 namespace Dotmim.Sync.MySql
 {
     public class MySqlBuilderTrackingTable : IDbBuilderTrackingTableHelper
     {
-<<<<<<< HEAD
-        private ObjectNameParser tableName;
-        private ObjectNameParser trackingName;
-        private DmTable tableDescription;
-        private MySqlConnection connection;
-        private MySqlTransaction transaction;
-        public ICollection<FilterClause> Filters { get; set; }
-        private MySqlDbMetadata mySqlDbMetadata;
-=======
         private ParserName tableName;
         private ParserName trackingName;
         private readonly SyncSetup setup;
         private readonly SyncTable tableDescription;
         private readonly MySqlDbMetadata mySqlDbMetadata;
->>>>>>> 4ab0ed3f
 
 
         public MySqlBuilderTrackingTable(SyncTable tableDescription, ParserName tableName, ParserName trackingName, SyncSetup setup)
@@ -48,29 +35,8 @@
         public async Task<bool> NeedToCreateTrackingTableAsync(DbConnection connection, DbTransaction transaction)
              => !await MySqlManagementUtils.TableExistsAsync((MySqlConnection)connection, (MySqlTransaction)transaction, trackingName).ConfigureAwait(false);
 
-<<<<<<< HEAD
-        public void CreateIndex()
-        {
-
-
-        }
-
-        private string CreateIndexCommandText()
-        {
-            StringBuilder stringBuilder = new StringBuilder();
-
-            return stringBuilder.ToString();
-        }
-
-        public string CreateIndexScriptText()
-        {
-            string str = string.Concat("Create index on Tracking Table ", trackingName.FullQuotedString);
-            return "";
-        }
-=======
         public Task CreateIndexAsync(DbConnection connection, DbTransaction transaction) => Task.CompletedTask;
         public Task CreatePkAsync(DbConnection connection, DbTransaction transaction) => Task.CompletedTask;
->>>>>>> 4ab0ed3f
 
         public async Task CreateTableAsync(DbConnection connection, DbTransaction transaction)
         {
@@ -80,94 +46,21 @@
             {
                 await command.ExecuteNonQueryAsync().ConfigureAwait(false);
             }
-<<<<<<< HEAD
-            finally
-            {
-                if (!alreadyOpened && this.connection.State != ConnectionState.Closed)
-                    this.connection.Close();
-            }
-        }
-        public string CreatePkScriptText()
-        {
-            string str = string.Concat("No need to Create Primary Key on Tracking Table since it's done during table creation ", trackingName.FullQuotedString);
-            return "";
-        }
-
-        public string CreatePkCommandText()
-        {
-            return "";
-        }
-
-        public void CreateTable()
-        {
-            bool alreadyOpened = this.connection.State == ConnectionState.Open;
-
-            try
-            {
-                using (var command = new MySqlCommand())
-                {
-                    if (!alreadyOpened)
-                        this.connection.Open();
-
-                    if (this.transaction != null)
-                        command.Transaction = this.transaction;
-
-                    command.CommandText = this.CreateTableCommandText();
-                    command.Connection = this.connection;
-                    command.ExecuteNonQuery();
-
-                }
-            }
-            catch (Exception ex)
-            {
-                Debug.WriteLine($"Error during CreateIndex : {ex}");
-                throw;
-
-            }
-            finally
-            {
-                if (!alreadyOpened && this.connection.State != ConnectionState.Closed)
-                    this.connection.Close();
-
-            }
-
-
-        }
-
-        public string CreateTableScriptText()
-        {
-            string str = string.Concat("Create Tracking Table ", trackingName.FullQuotedString);
-            return MySqlBuilder.WrapScriptTextWithComments(this.CreateTableCommandText(), str);
-=======
->>>>>>> 4ab0ed3f
         }
 
         public string CreateTableCommandText()
         {
-<<<<<<< HEAD
-            StringBuilder stringBuilder = new StringBuilder();
-            stringBuilder.AppendLine($"CREATE TABLE {trackingName.FullQuotedString} (");
-=======
             var stringBuilder = new StringBuilder();
             stringBuilder.AppendLine($"CREATE TABLE {trackingName.Quoted().ToString()} (");
->>>>>>> 4ab0ed3f
 
             // Adding the primary key
             foreach (var pkColumn in this.tableDescription.GetPrimaryKeysColumns())
             {
-<<<<<<< HEAD
-                var quotedColumnName = new ObjectNameParser(pkColumn.ColumnName, "`", "`").FullQuotedString;
-
-                var columnTypeString = this.mySqlDbMetadata.TryGetOwnerDbTypeString(pkColumn.OriginalDbType, pkColumn.DbType, false, false, pkColumn.MaxLength, this.tableDescription.OriginalProvider, MySqlSyncProvider.ProviderType);
-                var unQuotedColumnType = new ObjectNameParser(columnTypeString, "`", "`").FullUnquotedString;
-                var columnPrecisionString = this.mySqlDbMetadata.TryGetOwnerDbTypePrecision(pkColumn.OriginalDbType, pkColumn.DbType, false, false, pkColumn.MaxLength, pkColumn.Precision, pkColumn.Scale, this.tableDescription.OriginalProvider, MySqlSyncProvider.ProviderType);
-=======
                 var columnName = ParserName.Parse(pkColumn, "`").Quoted().ToString();
                 var columnTypeString = this.mySqlDbMetadata.TryGetOwnerDbTypeString(pkColumn.OriginalDbType, pkColumn.GetDbType(), false, false, pkColumn.MaxLength, this.tableDescription.OriginalProvider, MySqlSyncProvider.ProviderType);
                 var unQuotedColumnType = ParserName.Parse(columnTypeString, "`").Unquoted().Normalized().ToString();
 
                 var columnPrecisionString = this.mySqlDbMetadata.TryGetOwnerDbTypePrecision(pkColumn.OriginalDbType, pkColumn.GetDbType(), false, false, pkColumn.MaxLength, pkColumn.Precision, pkColumn.Scale, this.tableDescription.OriginalProvider, MySqlSyncProvider.ProviderType);
->>>>>>> 4ab0ed3f
                 var columnType = $"{unQuotedColumnType} {columnPrecisionString}";
 
                 stringBuilder.AppendLine($"{columnName} {columnType} NOT NULL, ");
@@ -179,45 +72,12 @@
             stringBuilder.AppendLine($"`sync_row_is_tombstone` BIT NOT NULL default 0, ");
             stringBuilder.AppendLine($"`last_change_datetime` DATETIME NULL, ");
 
-<<<<<<< HEAD
-            if (this.Filters != null && this.Filters.Count > 0)
-                foreach (var filter in this.Filters)
-                {
-                    var columnFilter = this.tableDescription.Columns[filter.ColumnName];
-
-                    if (columnFilter == null)
-                        throw new InvalidExpressionException($"Column {filter.ColumnName} does not exist in Table {this.tableDescription.TableName}");
-
-                    var isPk = this.tableDescription.PrimaryKey.Columns.Any(dm => this.tableDescription.IsEqual(dm.ColumnName, filter.ColumnName));
-                    if (isPk)
-                        continue;
-
-
-                    var quotedColumnName = new ObjectNameParser(columnFilter.ColumnName, "`", "`").FullQuotedString;
-
-                    var columnTypeString = this.mySqlDbMetadata.TryGetOwnerDbTypeString(columnFilter.OriginalDbType, columnFilter.DbType, false, false, columnFilter.MaxLength, this.tableDescription.OriginalProvider, MySqlSyncProvider.ProviderType);
-                    var unQuotedColumnType = new ObjectNameParser(columnTypeString, "`", "`").FullUnquotedString;
-                    var columnPrecisionString = this.mySqlDbMetadata.TryGetOwnerDbTypePrecision(columnFilter.OriginalDbType, columnFilter.DbType, false, false, columnFilter.MaxLength, columnFilter.Precision, columnFilter.Scale, this.tableDescription.OriginalProvider, MySqlSyncProvider.ProviderType);
-                    var columnType = $"{unQuotedColumnType} {columnPrecisionString}";
-
-                    var nullableColumn = columnFilter.AllowDBNull ? "NULL" : "NOT NULL";
-
-                    stringBuilder.AppendLine($"{quotedColumnName} {columnType} {nullableColumn}, ");
-                }
-
-=======
->>>>>>> 4ab0ed3f
             stringBuilder.Append(" PRIMARY KEY (");
 
             var comma = "";
             foreach (var pkColumn in this.tableDescription.GetPrimaryKeysColumns())
             {
-<<<<<<< HEAD
-                DmColumn pkColumn = this.tableDescription.PrimaryKey.Columns[i];
-                var quotedColumnName = new ObjectNameParser(pkColumn.ColumnName, "`", "`").QuotedObjectName;
-=======
                 var quotedColumnName = ParserName.Parse(pkColumn, "`").Quoted().ToString();
->>>>>>> 4ab0ed3f
 
                 stringBuilder.Append(comma);
                 stringBuilder.Append(quotedColumnName);
@@ -229,12 +89,6 @@
             return stringBuilder.ToString();
         }
 
-<<<<<<< HEAD
-        public bool NeedToCreateTrackingTable()
-        {
-            return !MySqlManagementUtils.TableExists(connection, transaction, trackingName.FullUnquotedString);
-=======
->>>>>>> 4ab0ed3f
 
         public async Task DropTableAsync(DbConnection connection, DbTransaction transaction)
         {
@@ -244,94 +98,6 @@
             {
                 await command.ExecuteNonQueryAsync().ConfigureAwait(false);
             }
-<<<<<<< HEAD
-
-        }
-
-        private string CreatePopulateFromBaseTableCommandText()
-        {
-            StringBuilder stringBuilder = new StringBuilder();
-            stringBuilder.AppendLine(string.Concat("INSERT INTO ", trackingName.FullQuotedString, " ("));
-            StringBuilder stringBuilder1 = new StringBuilder();
-            StringBuilder stringBuilder2 = new StringBuilder();
-            string empty = string.Empty;
-            StringBuilder stringBuilderOnClause = new StringBuilder("ON ");
-            StringBuilder stringBuilderWhereClause = new StringBuilder("WHERE ");
-            string str = string.Empty;
-            string baseTable = "`base`";
-            string sideTable = "`side`";
-            foreach (var pkColumn in this.tableDescription.PrimaryKey.Columns)
-            {
-                var quotedColumnName = new ObjectNameParser(pkColumn.ColumnName, "`", "`").FullQuotedString;
-
-                stringBuilder1.Append(string.Concat(empty, quotedColumnName));
-
-                stringBuilder2.Append(string.Concat(empty, baseTable, ".", quotedColumnName));
-
-                string[] quotedName = new string[] { str, baseTable, ".", quotedColumnName, " = ", sideTable, ".", quotedColumnName };
-                stringBuilderOnClause.Append(string.Concat(quotedName));
-                string[] strArrays = new string[] { str, sideTable, ".", quotedColumnName, " IS NULL" };
-                stringBuilderWhereClause.Append(string.Concat(strArrays));
-                empty = ", ";
-                str = " AND ";
-            }
-            StringBuilder stringBuilder5 = new StringBuilder();
-            StringBuilder stringBuilder6 = new StringBuilder();
-
-            if (Filters != null)
-                foreach (var filterColumn in this.Filters)
-                {
-                    var isPk = this.tableDescription.PrimaryKey.Columns.Any(dm => this.tableDescription.IsEqual(dm.ColumnName, filterColumn.ColumnName));
-                    if (isPk)
-                        continue;
-
-                    var quotedColumnName = new ObjectNameParser(filterColumn.ColumnName, "`", "`").FullQuotedString;
-
-                    stringBuilder6.Append(string.Concat(empty, quotedColumnName));
-                    stringBuilder5.Append(string.Concat(empty, baseTable, ".", quotedColumnName));
-                }
-
-            // (list of pkeys)
-            stringBuilder.Append(string.Concat(stringBuilder1.ToString(), ", "));
-
-            stringBuilder.Append("`create_scope_id`, ");
-            stringBuilder.Append("`update_scope_id`, ");
-            stringBuilder.Append("`create_timestamp`, ");
-            stringBuilder.Append("`update_timestamp`, ");
-            stringBuilder.Append("`timestamp`, "); // timestamp is not a column we update, it's auto
-            stringBuilder.Append("`sync_row_is_tombstone` ");
-            stringBuilder.AppendLine(string.Concat(stringBuilder6.ToString(), ") "));
-            stringBuilder.Append(string.Concat("SELECT ", stringBuilder2.ToString(), ", "));
-            stringBuilder.Append("NULL, ");
-            stringBuilder.Append("NULL, ");
-            stringBuilder.Append($"{MySqlObjectNames.TimestampValue}, ");
-            stringBuilder.Append("0, ");
-            stringBuilder.Append($"{MySqlObjectNames.TimestampValue}, ");
-            stringBuilder.Append("0");
-            stringBuilder.AppendLine(string.Concat(stringBuilder5.ToString(), " "));
-            string[] localName = new string[] { "FROM ", tableName.FullQuotedString, " ", baseTable, " LEFT OUTER JOIN ", trackingName.FullQuotedString, " ", sideTable, " " };
-            stringBuilder.AppendLine(string.Concat(localName));
-            stringBuilder.AppendLine(string.Concat(stringBuilderOnClause.ToString(), " "));
-            stringBuilder.AppendLine(string.Concat(stringBuilderWhereClause.ToString(), "; \n"));
-            return stringBuilder.ToString();
-        }
-
-        public string CreatePopulateFromBaseTableScriptText()
-        {
-            string str = string.Concat("Populate tracking table ", trackingName.FullQuotedString, " for existing data in table ", tableName.FullQuotedString);
-            return MySqlBuilder.WrapScriptTextWithComments(this.CreatePopulateFromBaseTableCommandText(), str);
-        }
-
-        public void PopulateNewFilterColumnFromBaseTable(DmColumn filterColumn)
-        {
-            throw new NotImplementedException();
-        }
-
-        public string ScriptPopulateNewFilterColumnFromBaseTable(DmColumn filterColumn)
-        {
-            throw new NotImplementedException();
-=======
->>>>>>> 4ab0ed3f
         }
 
         public async Task RenameTableAsync(ParserName oldTableName, DbConnection connection, DbTransaction transaction)
@@ -346,68 +112,5 @@
                 await command.ExecuteNonQueryAsync().ConfigureAwait(false);
             }
         }
-<<<<<<< HEAD
-
-        private string AddFilterColumnCommandText(DmColumn col)
-        {
-            var quotedColumnName = new ObjectNameParser(col.ColumnName, "`", "`").FullQuotedString;
-
-            var columnTypeString = this.mySqlDbMetadata.TryGetOwnerDbTypeString(col.OriginalDbType, col.DbType, false, false, col.MaxLength, this.tableDescription.OriginalProvider, MySqlSyncProvider.ProviderType);
-            var columnPrecisionString = this.mySqlDbMetadata.TryGetOwnerDbTypePrecision(col.OriginalDbType, col.DbType, false, false, col.MaxLength, col.Precision, col.Scale, this.tableDescription.OriginalProvider, MySqlSyncProvider.ProviderType);
-            var columnType = $"{columnTypeString} {columnPrecisionString}";
-
-            return string.Concat("ALTER TABLE ", quotedColumnName, " ADD ", columnType);
-        }
-        public string ScriptAddFilterColumn(DmColumn filterColumn)
-        {
-            var quotedColumnName = new ObjectNameParser(filterColumn.ColumnName, "`", "`");
-
-            string str = string.Concat("Add new filter column, ", quotedColumnName.FullUnquotedString, ", to Tracking Table ", trackingName.FullQuotedString);
-            return MySqlBuilder.WrapScriptTextWithComments(this.AddFilterColumnCommandText(filterColumn), str);
-        }
-
-        public void DropTable()
-        {
-            var commandText = $"drop table if exists {trackingName.FullQuotedString}";
-
-            bool alreadyOpened = connection.State == ConnectionState.Open;
-
-            try
-            {
-                if (!alreadyOpened)
-                    connection.Open();
-
-                using (var command = new MySqlCommand(commandText, connection))
-                {
-                    if (transaction != null)
-                        command.Transaction = transaction;
-
-                    command.ExecuteNonQuery();
-                }
-            }
-            catch (Exception ex)
-            {
-                Debug.WriteLine($"Error during DropTableCommand : {ex}");
-                throw;
-            }
-            finally
-            {
-                if (!alreadyOpened && connection.State != ConnectionState.Closed)
-                    connection.Close();
-
-            }
-
-        }
-
-        public string DropTableScriptText()
-        {
-            var commandText = $"drop table if exists {trackingName.FullQuotedString}";
-
-            var str1 = $"Drop table {trackingName.FullQuotedString}";
-            return MySqlBuilder.WrapScriptTextWithComments(commandText, str1);
-        }
-
-=======
->>>>>>> 4ab0ed3f
     }
 }