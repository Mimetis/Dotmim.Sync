--- conflicted
+++ resolved
@@ -10,13 +10,9 @@
 So you must use it on classic .NET Framework ( &gt; 4.5)</Description>
     <PackageTags>Dotmim.Sync, MySQL Sync Core Provider, .Net Standard 2.0</PackageTags>
     <PackageProjectUrl>https://github.com/Mimetis/Dotmim.Sync</PackageProjectUrl>
-<<<<<<< HEAD
-    <Version>0.3.0</Version>
-=======
     <VersionSuffix>$(VersionSuffix)</VersionSuffix>
     <Version>0.3.0</Version>
     <Version Condition=" '$(VersionSuffix)' != '' ">$(Version)-$(VersionSuffix)</Version>
->>>>>>> 46636a17
   </PropertyGroup>
 
   <!--generate NUGET package including symbols ans source on each release build -->
