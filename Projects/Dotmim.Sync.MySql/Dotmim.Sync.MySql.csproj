﻿<Project Sdk="Microsoft.NET.Sdk">

  <PropertyGroup>
    <TargetFramework>netstandard2.0</TargetFramework>
    <Authors>Sébastien Pertus</Authors>
    <Company>Microsoft</Company>
    <Title>Dotmim.Sync.MySql</Title>
<<<<<<< HEAD
    <Description>MySql Sync Provider. Able to be Server and Client. Use with Dotmim.Sync.Core
Actually MySql Sync Provider requires ADO.NET Provider MySql.Data, which IS NOT .Net Standard 2.0 compatible.
So you must use it on classic .NET Framework ( &gt; 4.5)</Description>
    <PackageTags>Dotmim.Sync, MySQL Sync Core Provider, .Net Standard 2.0</PackageTags>
    <PackageProjectUrl>https://github.com/Mimetis/Dotmim.Sync</PackageProjectUrl>
    <VersionSuffix>$(VersionSuffix)</VersionSuffix>
    <Version>0.3.0</Version>
    <Version Condition=" '$(VersionSuffix)' != '' ">$(Version)-$(VersionSuffix)</Version>
  </PropertyGroup>
=======
    <Summary>MySql Sync Provider. Client or Server provider .Net Standard 2.0</Summary>
    <Description>MySql Sync Provider. Manage a sync process beetween two relational databases provider. This provider works with SQL Server and can be used as Client or Server provider .Net Standard 2.0</Description>
    <PackageTags>Data, Database, Sync, Synchronization, Framework, Sql, MySql, Sqlite, Dotmim.Sync, NetStandard, SyncFramework</PackageTags>
    <PackageProjectUrl>https://dotmimsync.readthedocs.io/</PackageProjectUrl>
    <RepositoryUrl>https://github.com/Mimetis/Dotmim.Sync</RepositoryUrl>
    <RepositoryType>git</RepositoryType>
    <VersionSuffix>$(VersionSuffix)</VersionSuffix>
    <Version>0.5.7</Version>
    <Version Condition=" '$(VersionSuffix)' != '' ">$(Version)-$(VersionSuffix)</Version>
    <LangVersion>7.3</LangVersion>
    <ApplicationIcon>favicon.ico</ApplicationIcon>
    <PackageIcon>packageIcon.png</PackageIcon>
    <PublishRepositoryUrl>true</PublishRepositoryUrl>
    <EmbedUntrackedSources>true</EmbedUntrackedSources>
  </PropertyGroup>

>>>>>>> 4ab0ed3f
  <!--generate NUGET package including symbols ans source on each release build -->
  <PropertyGroup Condition="'$(Configuration)|$(Platform)'=='Release|AnyCPU'">
    <GeneratePackageOnBuild>true</GeneratePackageOnBuild>
    <IncludeSource>True</IncludeSource>
    <IncludeSymbols>True</IncludeSymbols>
<<<<<<< HEAD
=======
    <SymbolPackageFormat>snupkg</SymbolPackageFormat>
>>>>>>> 4ab0ed3f
  </PropertyGroup>
  <ItemGroup>
<<<<<<< HEAD
    <PackageReference Include="MySqlConnector">
      <Version>0.44.1</Version>
    </PackageReference>
  </ItemGroup>  
=======
    <None Include="..\..\docs\assets\packageIcon.png">
      <Pack>True</Pack>
      <PackagePath></PackagePath>
    </None>
  </ItemGroup>

>>>>>>> 4ab0ed3f
  <ItemGroup>
    <PackageReference Include="MySqlConnector">
      <Version>0.63.0</Version>
    </PackageReference>
  </ItemGroup>  
  
  <ItemGroup>
    <ProjectReference Include="..\Dotmim.Sync.Core\Dotmim.Sync.Core.csproj" />
    <PackageReference Include="Microsoft.SourceLink.GitHub" Version="1.0.0" PrivateAssets="All"/>
  </ItemGroup>
  <ItemGroup>
    <Content Include="..\..\Readme.md">
      <Pack>true</Pack>
      <PackagePath>\</PackagePath>
    </Content>
  </ItemGroup>
</Project><|MERGE_RESOLUTION|>--- conflicted
+++ resolved
@@ -5,17 +5,6 @@
     <Authors>Sébastien Pertus</Authors>
     <Company>Microsoft</Company>
     <Title>Dotmim.Sync.MySql</Title>
-<<<<<<< HEAD
-    <Description>MySql Sync Provider. Able to be Server and Client. Use with Dotmim.Sync.Core
-Actually MySql Sync Provider requires ADO.NET Provider MySql.Data, which IS NOT .Net Standard 2.0 compatible.
-So you must use it on classic .NET Framework ( &gt; 4.5)</Description>
-    <PackageTags>Dotmim.Sync, MySQL Sync Core Provider, .Net Standard 2.0</PackageTags>
-    <PackageProjectUrl>https://github.com/Mimetis/Dotmim.Sync</PackageProjectUrl>
-    <VersionSuffix>$(VersionSuffix)</VersionSuffix>
-    <Version>0.3.0</Version>
-    <Version Condition=" '$(VersionSuffix)' != '' ">$(Version)-$(VersionSuffix)</Version>
-  </PropertyGroup>
-=======
     <Summary>MySql Sync Provider. Client or Server provider .Net Standard 2.0</Summary>
     <Description>MySql Sync Provider. Manage a sync process beetween two relational databases provider. This provider works with SQL Server and can be used as Client or Server provider .Net Standard 2.0</Description>
     <PackageTags>Data, Database, Sync, Synchronization, Framework, Sql, MySql, Sqlite, Dotmim.Sync, NetStandard, SyncFramework</PackageTags>
@@ -32,31 +21,21 @@
     <EmbedUntrackedSources>true</EmbedUntrackedSources>
   </PropertyGroup>
 
->>>>>>> 4ab0ed3f
   <!--generate NUGET package including symbols ans source on each release build -->
   <PropertyGroup Condition="'$(Configuration)|$(Platform)'=='Release|AnyCPU'">
     <GeneratePackageOnBuild>true</GeneratePackageOnBuild>
     <IncludeSource>True</IncludeSource>
     <IncludeSymbols>True</IncludeSymbols>
-<<<<<<< HEAD
-=======
     <SymbolPackageFormat>snupkg</SymbolPackageFormat>
->>>>>>> 4ab0ed3f
   </PropertyGroup>
+
   <ItemGroup>
-<<<<<<< HEAD
-    <PackageReference Include="MySqlConnector">
-      <Version>0.44.1</Version>
-    </PackageReference>
-  </ItemGroup>  
-=======
     <None Include="..\..\docs\assets\packageIcon.png">
       <Pack>True</Pack>
       <PackagePath></PackagePath>
     </None>
   </ItemGroup>
 
->>>>>>> 4ab0ed3f
   <ItemGroup>
     <PackageReference Include="MySqlConnector">
       <Version>0.63.0</Version>
@@ -67,10 +46,5 @@
     <ProjectReference Include="..\Dotmim.Sync.Core\Dotmim.Sync.Core.csproj" />
     <PackageReference Include="Microsoft.SourceLink.GitHub" Version="1.0.0" PrivateAssets="All"/>
   </ItemGroup>
-  <ItemGroup>
-    <Content Include="..\..\Readme.md">
-      <Pack>true</Pack>
-      <PackagePath>\</PackagePath>
-    </Content>
-  </ItemGroup>
+
 </Project>