﻿<Project Sdk="Microsoft.NET.Sdk">

  <PropertyGroup>
    <TargetFramework>netstandard2.0</TargetFramework>
    <Version>0.2.1</Version>
    <Authors>Sébastien Pertus</Authors>
    <Company>Microsoft</Company>
    <Title>Dotmim.Sync.Web</Title>
    <Description>Proxy to be able to Sync through an ASP.NET CORE application. 
Can't work without a Server provider, you have to choose an existing one to be able to work with the Proxy</Description>
    <PackageProjectUrl>https://mimetis.github.io/Dotmim.Sync/</PackageProjectUrl>
    <PackageTags>Dotmim.Sync, ASP.NET Core, ASP.NET Core Web Sync Proxy, .Net Standard 2.0, Sync, Synchronization, Sync Framework</PackageTags>
    <GeneratePackageOnBuild>true</GeneratePackageOnBuild>
  </PropertyGroup>

  <ItemGroup>
<<<<<<< HEAD
    <PackageReference Include="Microsoft.AspNetCore" Version="2.1.1" />
    <PackageReference Include="Microsoft.AspNetCore.Session" Version="2.1.1" />
=======
    <PackageReference Include="Microsoft.AspNetCore" Version="2.0.1" />
    <PackageReference Include="Microsoft.AspNetCore.Mvc.Core" Version="2.0.1" />
    <PackageReference Include="Microsoft.AspNetCore.Session" Version="2.0.1" />
>>>>>>> a187be3b
  </ItemGroup>

  <ItemGroup>
    <ProjectReference Include="..\Dotmim.Sync.Core\Dotmim.Sync.Core.csproj" />
  </ItemGroup>

</Project><|MERGE_RESOLUTION|>--- conflicted
+++ resolved
@@ -14,14 +14,9 @@
   </PropertyGroup>
 
   <ItemGroup>
-<<<<<<< HEAD
     <PackageReference Include="Microsoft.AspNetCore" Version="2.1.1" />
     <PackageReference Include="Microsoft.AspNetCore.Session" Version="2.1.1" />
-=======
-    <PackageReference Include="Microsoft.AspNetCore" Version="2.0.1" />
-    <PackageReference Include="Microsoft.AspNetCore.Mvc.Core" Version="2.0.1" />
-    <PackageReference Include="Microsoft.AspNetCore.Session" Version="2.0.1" />
->>>>>>> a187be3b
+    <PackageReference Include="Microsoft.AspNetCore.Mvc.Core" Version="2.1.1" />
   </ItemGroup>
 
   <ItemGroup>
