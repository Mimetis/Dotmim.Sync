--- conflicted
+++ resolved
@@ -16,13 +16,9 @@
     <PackageTags>Dotmim.Sync, Dotmim.Sync.Tools, Sync CLI, .Net Standard 2.0, Sync, Synchronization, Sync Framework</PackageTags>
     <PackageType>DotnetCliTool</PackageType>
     <PackageId>Dotmim.Sync.Tools</PackageId>
-<<<<<<< HEAD
-    <Version>0.3.0</Version>
-=======
     <VersionSuffix>$(VersionSuffix)</VersionSuffix>
     <Version>0.3.0</Version>
     <Version Condition=" '$(VersionSuffix)' != '' ">$(Version)-$(VersionSuffix)</Version>
->>>>>>> 46636a17
   </PropertyGroup>
 
   <ItemGroup>
