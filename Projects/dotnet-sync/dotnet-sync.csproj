--- conflicted
+++ resolved
@@ -17,25 +17,12 @@
     <PackageType>DotnetCliTool</PackageType>
     <PackageId>Dotmim.Sync.Tools</PackageId>
     <VersionSuffix>$(VersionSuffix)</VersionSuffix>
-<<<<<<< HEAD
-    <Version>0.3.0</Version>
-=======
     <Version>0.4.0</Version>
->>>>>>> 4ab0ed3f
     <Version Condition=" '$(VersionSuffix)' != '' ">$(Version)-$(VersionSuffix)</Version>
   </PropertyGroup>
 
   <ItemGroup>
     <PackageReference Include="Microsoft.Data.SQLite">
-<<<<<<< HEAD
-      <Version>2.1.0</Version>
-    </PackageReference>
-    <PackageReference Include="MySqlConnector">
-      <Version>0.44.1</Version>
-    </PackageReference>
-    <PackageReference Include="YamlDotNet">
-      <Version>5.0.1</Version>
-=======
       <Version>2.2.0</Version>
     </PackageReference>
     <PackageReference Include="MySqlConnector">
@@ -43,7 +30,6 @@
     </PackageReference>
     <PackageReference Include="YamlDotNet">
       <Version>5.3.0</Version>
->>>>>>> 4ab0ed3f
     </PackageReference>
   </ItemGroup>
 
