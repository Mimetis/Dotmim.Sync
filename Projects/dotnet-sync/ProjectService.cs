﻿using Dotmim.Sync.Builders;
using Dotmim.Sync.Data;
using Dotmim.Sync.Enumerations;
using Dotmim.Sync.MySql;
using Dotmim.Sync.Sqlite;
using Dotmim.Sync.SqlServer;
using Dotmim.Sync.Web.Client;
using System;
using System.Collections.Generic;
using System.Linq;
using System.Text;
using System.Threading.Tasks;

namespace Dotmim.Sync.Tools
{
    public class ProjectService
    {
        private readonly string projectName;
        private readonly List<Argument> args;


        public ProjectService(string projectName, List<Argument> args)
        {
            this.projectName = projectName;
            this.args = args;
        }

        public void Execute()
        {
            if (args.Count > 1)
                throw new Exception("Too many arguments. See help: dotnet sync --help");

            if (args.Count == 0)
                throw new Exception("No argument specified. See help: dotnet sync --help");

            var arg = args[0];

            if (!string.IsNullOrEmpty(projectName) && string.IsNullOrEmpty(arg.Value))
                arg.Value = projectName;

            switch (arg.ArgumentType)
            {
                case ArgumentType.None:
                    return;
                case ArgumentType.RootVersion:
                    return;
                case ArgumentType.RootHelp:
                    return;
                case ArgumentType.RootSync:
                    this.Sync(arg.Value);
                    return;
                case ArgumentType.RootVerbose:
                    return;
                case ArgumentType.ProjectNew:
                    this.CreateProject(arg.Value);
                    return;
                case ArgumentType.ProjectInfo:
                    this.GetProjectInfo(arg.Value);
                    return;
                case ArgumentType.ProjectDelete:
                    this.RemoveProject(arg.Value);
                    return;
                case ArgumentType.ProjectList:
                    this.GetProjectsList();
                    return;
            }

            throw new Exception("this command is incorrect. Try dotnet sync project --help to get availables arguments for project command.");

        }

        internal SyncContext Sync(string value)
        {
            if (String.IsNullOrEmpty(value))
                throw new Exception("Loading a project requires a name. Ex : dotnet sync --load project01");

            Project project = DataStore.Current.LoadProject(value);

            if (project == null)
                throw new Exception($"Project {value} does not exists.");

            if (project.ServerProvider == null || string.IsNullOrEmpty(project.ServerProvider.ConnectionString))
                throw new Exception($"Server provider for project {project.Name} is not correctly defined. See help: dotnet sync provider --help");

            if (project.ClientProvider == null || string.IsNullOrEmpty(project.ClientProvider.ConnectionString))
                throw new Exception($"Client provider for project {project.Name} is not correctly defined. See help: dotnet sync provider --help");

            if (project.ServerProvider.ProviderType != ProviderType.Web && (project.Tables == null || project.Tables.Count <= 0))
                throw new Exception($"No table configured for project {project.Name}. See help: dotnet sync table --help");

            IRemoteOrchestrator remoteOrchestrator;
            ILocalOrchestrator localOrchestrator;
            switch (project.ServerProvider.ProviderType)
            {
                case ProviderType.Sqlite:
                    throw new Exception("Can't use Sqlite as a server provider");
                case ProviderType.Web:
                    remoteOrchestrator = new WebClientOrchestrator(new Uri(project.ServerProvider.ConnectionString));
                    break;
                case ProviderType.MySql:
                    remoteOrchestrator = new RemoteOrchestrator(new MySqlSyncProvider(project.ServerProvider.ConnectionString));
                    break;
                case ProviderType.SqlServer:
                default:
                    remoteOrchestrator = new RemoteOrchestrator(new SqlSyncProvider(project.ServerProvider.ConnectionString));
                    break;
            }

            switch (project.ClientProvider.ProviderType)
            {
                case ProviderType.Web:
                    throw new Exception("Web proxy is used as a proxy server. You have to use an ASP.NET web backend. CLI uses a proxy as server provider");
                case ProviderType.Sqlite:
                    localOrchestrator = new LocalOrchestrator(new SqliteSyncProvider(project.ClientProvider.ConnectionString));
                    break;
                case ProviderType.MySql:
                    localOrchestrator = new LocalOrchestrator(new MySqlSyncProvider(project.ClientProvider.ConnectionString));
                    break;
                case ProviderType.SqlServer:
                default:
                    localOrchestrator = new LocalOrchestrator(new SqlSyncProvider(project.ClientProvider.ConnectionString));
                    break;
            }

            SyncAgent agent = null;

            if (project.ServerProvider.ProviderType != ProviderType.Web)
            {
<<<<<<< HEAD
                agent = new SyncAgent(clientprovider, serverProvider);

                SyncConfiguration syncConfiguration = agent.Configuration;
=======
                agent = new SyncAgent(localOrchestrator, remoteOrchestrator);

                var syncSchema = new SyncSchema();
                //var syncConfiguration = agent.LocalOrchestrator.Configuration;
>>>>>>> 4ab0ed3f

                foreach (var t in project.Tables.OrderBy(tbl => tbl.Order))
                {
                    // Potentially user can pass something like [SalesLT].[Product]
                    // or SalesLT.Product or Product. ParserName will handle it
                    var parser = ParserName.Parse(t.Name);

                    var tableName = parser.ObjectName;
                    var schema = string.IsNullOrEmpty(t.Schema) ? parser.SchemaName : t.Schema;

                    var dmTable = new DmTable(tableName);

                    if (!String.IsNullOrEmpty(schema))
                        dmTable.Schema = schema;

                    dmTable.SyncDirection = t.Direction;

                    agent.SetSchema(agentSchema => agentSchema.Add(dmTable));
                }

                agent.SetOptions(o => o.BatchDirectory = string.IsNullOrEmpty(project.Configuration.BatchDirectory) ? null : project.Configuration.BatchDirectory);
                agent.SetOptions(o => o.BatchSize = (int)Math.Min(Int32.MaxValue, project.Configuration.DownloadBatchSizeInKB));
                //agent.SetOptions(o => o.SerializationFormat = project.Configuration.SerializationFormat);

                //agent.Options.UseBulkOperations = project.Configuration.UseBulkOperation;

                agent.SetSchema(agentSchema =>
                {
                    agentSchema.ConflictResolutionPolicy = project.Configuration.ConflictResolutionPolicy;
                });

<<<<<<< HEAD

=======
>>>>>>> 4ab0ed3f
            }
            else
            {
                agent = new SyncAgent(localOrchestrator, remoteOrchestrator);
            }

<<<<<<< HEAD

            agent.TableChangesSelected += (sender, a) =>
                    Console.WriteLine($"Changes selected for table {a.TableChangesSelected.TableName}: {a.TableChangesSelected.TotalChanges}");

            agent.TableChangesApplied += (sender, a) =>
                    Console.WriteLine($"Changes applied for table {a.TableChangesApplied.TableName}: [{a.TableChangesApplied.State}] {a.TableChangesApplied.Applied}");
=======
            agent.LocalOrchestrator.OnTableChangesSelected(tcs => Console.WriteLine($"Changes selected for table {tcs.TableChangesSelected.TableName}: {tcs.TableChangesSelected.TotalChanges}"));
            agent.LocalOrchestrator.OnTableChangesApplied(tca => Console.WriteLine($"Changes applied for table {tca.TableChangesApplied.Table.TableName}: [{tca.TableChangesApplied.State}] {tca.TableChangesApplied.Applied}"));
>>>>>>> 4ab0ed3f

            // synchronous call
            var syncContext = agent.SynchronizeAsync().GetAwaiter().GetResult();

            var tsEnded = TimeSpan.FromTicks(syncContext.CompleteTime.Ticks);
            var tsStarted = TimeSpan.FromTicks(syncContext.StartTime.Ticks);

            var durationTs = tsEnded.Subtract(tsStarted);
            var durationstr = $"{durationTs.Hours}:{durationTs.Minutes}:{durationTs.Seconds}.{durationTs.Milliseconds}";

            Console.ForegroundColor = ConsoleColor.Green;
            var s = $"Synchronization done. " + Environment.NewLine +
                    $"\tTotal changes downloaded: {syncContext.TotalChangesDownloaded} " + Environment.NewLine +
                    $"\tTotal changes uploaded: {syncContext.TotalChangesUploaded}" + Environment.NewLine +
                    $"\tTotal duration :{durationstr} ";

            Console.WriteLine(s);
            Console.ResetColor();


            return syncContext;

        }



        /// <summary>
        /// Get all projects saved in Sqlite database
        /// </summary>
        private void GetProjectsList()
        {
            Console.WriteLine($"{"PROJECT",-32}{"SERVER PROVIDER",-24}{"CLIENT PROVIDER",-24}{"TABLES",-0}");

            List<Project> projects = DataStore.Current.LoadAllProjects();

            foreach (var project in projects)
            {
                var projectName = project.Name;
                var projectNameLength = project.Name.Length;

                if (projectNameLength > 32)
                    projectName = $"{projectName.Substring(0, 28)}...";

                Console.WriteLine($"{projectName,-32}" +
                    $"{project.ServerProvider.ProviderType.ToString(),-24}" +
                    $"{project.ClientProvider.ProviderType.ToString(),-24}" +
                    $"{project.Tables.Count,-0}");
            }

        }

        /// <summary>
        /// Delete a project
        /// </summary>
        private void RemoveProject(string value)
        {
            if (String.IsNullOrEmpty(value))
                throw new Exception("Removing a project requires a name. Ex : dotnet sync --remove project01");

            Project project = DataStore.Current.LoadProject(value);

            if (project == null)
                throw new Exception($"Project {value} does not exists.");

            DataStore.Current.DeleteProject(project);

            Console.WriteLine($"Project {project.Name} deleted.");
        }

        /// <summary>
        /// Create a project
        /// </summary>
        private void CreateProject(string value)
        {
            if (String.IsNullOrEmpty(value))
                throw new Exception("Creating a project requires a name. Ex : dotnet sync --new project01");

            Project project = Project.CreateProject(value);
            DataStore.Current.SaveProject(project);
            Console.WriteLine($"Project {project.Name} created.");
        }

        /// <summary>
        /// Get project info
        /// </summary>
        private void GetProjectInfo(string value)
        {
            if (String.IsNullOrEmpty(value))
                throw new Exception("Loading a project requires a name. Ex : dotnet sync --load project01");

            Project project = DataStore.Current.LoadProject(value);

            if (project == null)
                throw new Exception($"Project {value} does not exists.");

            Console.WriteLine($"{"PROJECT",-32} {project.Name}");
            Console.WriteLine($"{"SERVER PROVIDER",-32} {project.ServerProvider.ProviderType.ToString()}");
            Console.WriteLine($"{"SERVER PROVIDER CS",-32} {project.ServerProvider.ConnectionString}");
            Console.WriteLine($"{"CLIENT PROVIDER",-32} {project.ClientProvider.ProviderType.ToString()}");
            Console.WriteLine($"{"CLIENT PROVIDER CS",-32} {project.ClientProvider.ConnectionString}");
            Console.WriteLine($"{"CONF CONFLICT",-32} {project.Configuration.ConflictResolutionPolicy.ToString()}");
            Console.WriteLine($"{"CONF BATCH DIR",-32} {project.Configuration.BatchDirectory}");
            Console.WriteLine($"{"CONF BATCH SIZE",-32} {project.Configuration.DownloadBatchSizeInKB}");
            Console.WriteLine($"{"CONF SERIALIZATION",-32} {project.Configuration.SerializationFormat.ToString()}");
            Console.WriteLine($"{"CONF BULK OPERATIONS",-32} {project.Configuration.UseBulkOperations.ToString()}");
            Console.WriteLine();
            Console.WriteLine($"{"TABLE",-32}{"SCHEMA",-24}{"DIRECTION",-16}{"ORDER",-0}");

            foreach (var table in project.Tables.OrderBy(tbl => tbl.Order))
            {
                var tableName = table.Name;
                var tableNameLength = table.Name.Length;

                if (tableNameLength > 32)
                    tableName = $"{tableName.Substring(0, 28)}...";

                Console.WriteLine($"{tableName,-32}" +
                    $"{table.Schema,-24}" +
                    $"{table.Direction.ToString(),-16}" +
                    $"{table.Order.ToString(),-0}");
            }
        }
    }
}<|MERGE_RESOLUTION|>--- conflicted
+++ resolved
@@ -126,16 +126,10 @@
 
             if (project.ServerProvider.ProviderType != ProviderType.Web)
             {
-<<<<<<< HEAD
-                agent = new SyncAgent(clientprovider, serverProvider);
-
-                SyncConfiguration syncConfiguration = agent.Configuration;
-=======
                 agent = new SyncAgent(localOrchestrator, remoteOrchestrator);
 
                 var syncSchema = new SyncSchema();
                 //var syncConfiguration = agent.LocalOrchestrator.Configuration;
->>>>>>> 4ab0ed3f
 
                 foreach (var t in project.Tables.OrderBy(tbl => tbl.Order))
                 {
@@ -167,27 +161,14 @@
                     agentSchema.ConflictResolutionPolicy = project.Configuration.ConflictResolutionPolicy;
                 });
 
-<<<<<<< HEAD
-
-=======
->>>>>>> 4ab0ed3f
             }
             else
             {
                 agent = new SyncAgent(localOrchestrator, remoteOrchestrator);
             }
 
-<<<<<<< HEAD
-
-            agent.TableChangesSelected += (sender, a) =>
-                    Console.WriteLine($"Changes selected for table {a.TableChangesSelected.TableName}: {a.TableChangesSelected.TotalChanges}");
-
-            agent.TableChangesApplied += (sender, a) =>
-                    Console.WriteLine($"Changes applied for table {a.TableChangesApplied.TableName}: [{a.TableChangesApplied.State}] {a.TableChangesApplied.Applied}");
-=======
             agent.LocalOrchestrator.OnTableChangesSelected(tcs => Console.WriteLine($"Changes selected for table {tcs.TableChangesSelected.TableName}: {tcs.TableChangesSelected.TotalChanges}"));
             agent.LocalOrchestrator.OnTableChangesApplied(tca => Console.WriteLine($"Changes applied for table {tca.TableChangesApplied.Table.TableName}: [{tca.TableChangesApplied.State}] {tca.TableChangesApplied.Applied}"));
->>>>>>> 4ab0ed3f
 
             // synchronous call
             var syncContext = agent.SynchronizeAsync().GetAwaiter().GetResult();
