﻿<Project Sdk="Microsoft.NET.Sdk">
  <PropertyGroup>
    <TargetFrameworks>netstandard2.0;net462</TargetFrameworks>
    <Authors>Sébastien Pertus, Gentledepp</Authors>
    <Company>Microsoft</Company>
    <Title>Dotmim.Sync.Web.Server</Title>
    <Description>Proxy to be able to Sync through an ASP.NET CORE application. 
Can't work without a Server provider, you have to choose an existing one to be able to work with the Proxy</Description>
    <PackageProjectUrl>https://mimetis.github.io/Dotmim.Sync/</PackageProjectUrl>
    <PackageTags>Dotmim.Sync, ASP.NET, ASP.NET Core, ASP.NET Core Web Sync Proxy, .Net Standard 2.0, Sync, Synchronization, Sync Framework</PackageTags>
    <AssemblyName>Dotmim.Sync.Web.Server</AssemblyName>
    <RootNamespace>Dotmim.Sync.Web.Server</RootNamespace>
<<<<<<< HEAD
    <Version>0.3.0</Version>
=======
    <VersionSuffix>$(VersionSuffix)</VersionSuffix>
    <Version>0.3.0</Version>
    <Version Condition=" '$(VersionSuffix)' != '' ">$(Version)-$(VersionSuffix)</Version>
>>>>>>> 46636a17
  </PropertyGroup>

  <!--generate NUGET package including symbols ans source on each release build -->
  <PropertyGroup Condition="'$(Configuration)|$(Platform)'=='Release|AnyCPU'">
    <GeneratePackageOnBuild>true</GeneratePackageOnBuild>
    <IncludeSource>True</IncludeSource>
    <IncludeSymbols>True</IncludeSymbols>
  </PropertyGroup>

  <PropertyGroup Condition="'$(TargetFramework)'=='netstandard2.0'">
    <DefineConstants>NETSTANDARD;NETSTANDARD2_0</DefineConstants>
  </PropertyGroup>

  <PropertyGroup Condition="'$(TargetFramework)'=='net462'">
    <DefineConstants>NET</DefineConstants>
  </PropertyGroup>

  <ItemGroup Condition=" '$(TargetFramework)' == 'netstandard2.0' ">
    <PackageReference Include="Microsoft.AspNetCore" Version="2.1.3" />
    <PackageReference Include="Microsoft.AspNetCore.Session" Version="2.1.1" />
    <PackageReference Include="Microsoft.AspNetCore.Mvc.Core" Version="2.1.2" />
  </ItemGroup>
  
  <ItemGroup Condition=" '$(TargetFramework)' == 'net462' ">
    <Reference Include="System.Web" />
    <PackageReference Include="Microsoft.Extensions.DependencyInjection.Abstractions" Version="2.1.1" />
    <PackageReference Include="Microsoft.AspNet.WebApi.Client" Version="5.2.6" />
    <PackageReference Include="Microsoft.AspNet.WebApi.Core" Version="5.2.6" />
  </ItemGroup>
 
  <ItemGroup>
    <ProjectReference Include="..\Dotmim.Sync.Core\Dotmim.Sync.Core.csproj" />
    <ProjectReference Include="..\Dotmim.Sync.Web.Client\Dotmim.Sync.Web.Client.csproj" />
  </ItemGroup>

<<<<<<< HEAD
=======


>>>>>>> 46636a17
</Project><|MERGE_RESOLUTION|>--- conflicted
+++ resolved
@@ -10,13 +10,9 @@
     <PackageTags>Dotmim.Sync, ASP.NET, ASP.NET Core, ASP.NET Core Web Sync Proxy, .Net Standard 2.0, Sync, Synchronization, Sync Framework</PackageTags>
     <AssemblyName>Dotmim.Sync.Web.Server</AssemblyName>
     <RootNamespace>Dotmim.Sync.Web.Server</RootNamespace>
-<<<<<<< HEAD
-    <Version>0.3.0</Version>
-=======
     <VersionSuffix>$(VersionSuffix)</VersionSuffix>
     <Version>0.3.0</Version>
     <Version Condition=" '$(VersionSuffix)' != '' ">$(Version)-$(VersionSuffix)</Version>
->>>>>>> 46636a17
   </PropertyGroup>
 
   <!--generate NUGET package including symbols ans source on each release build -->
@@ -52,9 +48,4 @@
     <ProjectReference Include="..\Dotmim.Sync.Web.Client\Dotmim.Sync.Web.Client.csproj" />
   </ItemGroup>
 
-<<<<<<< HEAD
-=======
-
-
->>>>>>> 46636a17
 </Project>